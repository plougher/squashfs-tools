--- conflicted
+++ resolved
@@ -233,11 +233,7 @@
 MKSQUASHFS_OBJS = mksquashfs.o read_fs.o action.o swap.o pseudo.o compressor.o \
 	sort.o progressbar.o info.o restore.o process_fragments.o \
 	caches-queues-lists.o reader.o tar.o date.o memory.o mksquashfs_help.o \
-<<<<<<< HEAD
-	print_pager.o symbolic_mode.o
-=======
-	print_pager.o thread.o nprocessors_compat.o limit.o
->>>>>>> e449f34c
+	print_pager.o symbolic_mode.o thread.o nprocessors_compat.o limit.o
 
 UNSQUASHFS_OBJS = unsquashfs.o unsquash-1.o unsquash-2.o unsquash-3.o \
 	unsquash-4.o unsquash-123.o unsquash-34.o unsquash-1234.o unsquash-12.o \
