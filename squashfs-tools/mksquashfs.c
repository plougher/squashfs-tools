/*
 * Create a squashfs filesystem.  This is a highly compressed read only
 * filesystem.
 *
 * Copyright (c) 2002, 2003, 2004, 2005, 2006, 2007, 2008, 2009, 2010, 2011,
 * 2012, 2013, 2014, 2017, 2019, 2021, 2022, 2023, 2024
 * Phillip Lougher <phillip@squashfs.org.uk>
 *
 * This program is free software; you can redistribute it and/or
 * modify it under the terms of the GNU General Public License
 * as published by the Free Software Foundation; either version 2,
 * or (at your option) any later version.
 *
 * This program is distributed in the hope that it will be useful,
 * but WITHOUT ANY WARRANTY; without even the implied warranty of
 * MERCHANTABILITY or FITNESS FOR A PARTICULAR PURPOSE.  See the
 * GNU General Public License for more details.
 *
 * You should have received a copy of the GNU General Public License
 * along with this program; if not, write to the Free Software
 * Foundation, 59 Temple Place - Suite 330, Boston, MA 02111-1307, USA.
 *
 * mksquashfs.c
 */

#define FALSE 0
#define TRUE 1
#define MAX_LINE 16384

#include <pwd.h>
#include <grp.h>
#include <time.h>
#include <unistd.h>
#include <stdio.h>
#include <stddef.h>
#include <sys/types.h>
#include <sys/stat.h>
#include <fcntl.h>
#include <errno.h>
#include <dirent.h>
#include <string.h>
#include <stdlib.h>
#include <signal.h>
#include <sys/types.h>
#include <sys/mman.h>
#include <pthread.h>
#include <regex.h>
#include <sys/wait.h>
#include <limits.h>
#include <ctype.h>

#ifdef __linux__
#include <sys/sysmacros.h>
#endif

#include "squashfs_fs.h"
#include "squashfs_swap.h"
#include "mksquashfs.h"
#include "sort.h"
#include "pseudo.h"
#include "compressor.h"
#include "xattr.h"
#include "action.h"
#include "mksquashfs_error.h"
#include "progressbar.h"
#include "info.h"
#include "caches-queues-lists.h"
#include "read_fs.h"
#include "restore.h"
#include "process_fragments.h"
#include "fnmatch_compat.h"
#include "tar.h"
#include "merge_sort.h"
#include "nprocessors_compat.h"
#include "memory_compat.h"
#include "memory.h"
#include "mksquashfs_help.h"
#include "print_pager.h"
#include "symbolic_mode.h"
#include "thread.h"
#include "reader.h"
#include "limit.h"

/* Compression options */
int noF = FALSE;
int noI = FALSE;
int noId = FALSE;
int noD = FALSE;
int noX = FALSE;

/* block size used to build filesystem */
int block_size = SQUASHFS_FILE_SIZE;
int block_log;

/* Fragment options, are fragments in filesystem and are they used for tailends? */
int no_fragments = FALSE;
int always_use_fragments = FALSE;

/* Are duplicates detected in fileystem ? */
int duplicate_checking = TRUE;

/* Are filesystems exportable via NFS? */
int exportable = TRUE;

/* Are sparse files detected and stored? */
int sparse_files = TRUE;

/* Options which override root inode settings */
int root_mode_opt = FALSE;
struct mode_data *root_mode;
int root_uid_opt = FALSE;
unsigned int root_uid;
int root_gid_opt = FALSE;
unsigned int root_gid;
unsigned int root_time;
int root_time_opt = FALSE;

/* Options which override inode settings for all files and directories */
int global_file_mode_opt = FALSE;
struct mode_data *global_file_mode;
int global_dir_mode_opt = FALSE;
struct mode_data *global_dir_mode;
int global_uid_opt = FALSE;
unsigned int global_uid;
int global_gid_opt = FALSE;
unsigned int global_gid;

/* Offset all uid/gid */
unsigned int uid_gid_offset = 0;

/* Do pseudo uids and guids override -all-root, -force-uid and -force-gid? */
int pseudo_override = FALSE;

/* Time value over-ride options */
unsigned int mkfs_time;
int mkfs_time_opt = FALSE;
unsigned int all_time;
int all_time_opt = FALSE;
int clamping = TRUE;

/* Is max depth option in effect, and max depth to descend into directories */
int max_depth_opt = FALSE;
unsigned int max_depth;

/* how should Mksquashfs treat the source files? */
int tarstyle = FALSE;
int keep_as_directory = FALSE;

/* should Mksquashfs read files from stdin, like cpio? */
int cpiostyle = FALSE;
char filename_terminator = '\n';

/* Should Mksquashfs detect hardlinked files? */
int no_hardlinks = FALSE;

/* Should Mksquashfs cross filesystem boundaries? */
int one_file_system = FALSE;
int one_file_system_x = FALSE;
dev_t *source_dev;
dev_t cur_dev;

/* Is Mksquashfs processing a tarfile? */
int tarfile = FALSE;

/* Is Mksquashfs reading a pseudo file from stdin? */
int pseudo_stdin = FALSE;

/* has a default Pseudo file directory been defined for cases where
 * a directory in the pathname is missing? */
struct pseudo_dev *pseudo_dir = NULL;

/* Is Mksquashfs storing Xattrs, or excluding/including xattrs using regexs? */
int no_xattrs = XATTR_DEF;
unsigned int xattr_bytes = 0, total_xattr_bytes = 0;
regex_t *xattr_exclude_preg = NULL;
regex_t *xattr_include_preg = NULL;

/* Does Mksquashfs print a summary and other information when running? */
int quiet = FALSE;

/* Does Mksquashfs display information as files and directories are archived? */
int display_info = FALSE;
FILE *info_file = NULL;

/* Is Mksquashfs using the older non-wildcard exclude code? */
int old_exclude = TRUE;

/* Is Mksquashfs using regexs in exclude file matching (default wildcards)? */
int use_regex = FALSE;

/* Will Mksquashfs pad the filesystem to a multiple of 4 Kbytes? */
int nopad = FALSE;

/* Should Mksquashfs treat normally ignored errors as fatal? */
int exit_on_error = FALSE;

/* Should Mksquashfs ignore the -mem and -mem-options because the
 * amount of system memory cannot be obtained? */
int mem_options_disabled = FALSE;

/* Is filesystem stored at an offset from the start of the block device/file? */
long long start_offset = 0;

/* File count statistics used to print summary and fill in superblock */
unsigned int file_count = 0, sym_count = 0, dev_count = 0, dir_count = 0,
fifo_count = 0, sock_count = 0, id_count = 0;
long long hardlnk_count = 0;

/* superblock attributes */
struct squashfs_super_block sBlk;

/* write position within data section */
long long pos = 0, total_bytes = 0;
long long marked_pos = 0;

/* in memory directory table - possibly compressed */
char *directory_table = NULL;
long long directory_bytes = 0, directory_size = 0, total_directory_bytes = 0;

/* cached directory table */
char *directory_data_cache = NULL;
unsigned int directory_cache_bytes = 0, directory_cache_size = 0;

/* in memory inode table - possibly compressed */
char *inode_table = NULL;
long long inode_bytes = 0, inode_size = 0, total_inode_bytes = 0;

/* cached inode table */
char *data_cache = NULL;
unsigned int cache_bytes = 0, cache_size = 0, inode_count = 0;

/* inode lookup table */
squashfs_inode *inode_lookup_table = NULL;
struct inode_info *inode_info[INODE_HASH_SIZE];

/* hash tables used to do fast duplicate searches in duplicate check */
struct file_info **dupl_frag;
struct file_info **dupl_block;
unsigned int dup_files = 0;

int exclude = 0;
struct exclude_info *exclude_paths = NULL;

struct path_entry {
	char *name;
	regex_t *preg;
	struct pathname *paths;
};

struct pathnames *paths = NULL;
struct pathname *path = NULL;
struct pathname *stickypath = NULL;

unsigned int fragments = 0;

struct squashfs_fragment_entry *fragment_table = NULL;
int fragments_outstanding = 0;

int fragments_locked = FALSE;

/* current inode number for directories and non directories */
unsigned int inode_no = 1;
unsigned int root_inode_number = 0;

/* list of source dirs/files */
int source = 0;
char **source_path;
int option_offset;

/* flag whether destination file is a block device */
int block_device = FALSE;

/* flag indicating whether files are sorted using sort list(s) */
int sorted = FALSE;

/* save destination file name for deleting on error */
char *destination_file = NULL;

struct id *id_hash_table[ID_ENTRIES];
struct id *id_table[SQUASHFS_IDS], *sid_table[SQUASHFS_IDS];
unsigned int uid_count = 0, guid_count = 0;
unsigned int sid_count = 0, suid_count = 0, sguid_count = 0;

/* caches used to store buffers being worked on, and queues
 * used to send buffers between threads */
struct cache *fragment_buffer, *reserve_cache;
struct cache *fwriter_buffer;
struct queue_cache *bwriter_buffer;
struct queue *to_reader, *to_writer, *from_writer, *to_frag, *locked_fragment;
struct queue_cache *to_deflate;
struct read_queue *to_process_frag;
struct seq_queue *to_main;

/* pthread threads and mutexes */
pthread_t reader_thread1, writer_thread, main_thread;
pthread_t *deflator_thread, *frag_deflator_thread, *frag_thread;
pthread_t *restore_thread = NULL;
pthread_mutex_t	fragment_mutex = PTHREAD_MUTEX_INITIALIZER;
pthread_mutex_t	pos_mutex = PTHREAD_MUTEX_INITIALIZER;
pthread_mutex_t	dup_mutex = PTHREAD_MUTEX_INITIALIZER;

/* reproducible image queues and threads */
struct seq_queue *to_order;
pthread_t order_thread;
pthread_cond_t fragment_waiting = PTHREAD_COND_INITIALIZER;
int reproducible = REP_DEF;

/* user options that control parallelisation */
int processors = -1;

/* Compressor options (-X) and initialised compressor (-comp XXX) */
int comp_opts = FALSE;
int X_opt_parsed = FALSE;
struct compressor *comp = NULL;
int compressor_opt_parsed = FALSE;
void *stream = NULL;

/* root of the in-core directory structure */
struct dir_info *root_dir;

/* log file */
FILE *log_fd;
int logging=FALSE;

/* file descriptor of the output filesystem */
int fd;

/* Variables used for appending */
int appending = TRUE;

/* restore orignal filesystem state if appending to existing filesystem is
 * cancelled */
char *sdata_cache, *sdirectory_data_cache, *sdirectory_compressed;
long long sbytes, stotal_bytes;
long long sinode_bytes, stotal_inode_bytes;
long long sdirectory_bytes, stotal_directory_bytes;
unsigned int scache_bytes, sdirectory_cache_bytes,
	sdirectory_compressed_bytes, sinode_count = 0,
	sfile_count, ssym_count, sdev_count, sdir_count,
	sfifo_count, ssock_count, sdup_files;
unsigned int sfragments;

/* list of root directory entries read from original filesystem */
int old_root_entries = 0;
struct old_root_entry_info *old_root_entry;

/* fragment to file mapping used when appending */
struct append_file **file_mapping;

/* recovery file for abnormal exit on appending */
char *recovery_file = NULL;
char *recovery_pathname = NULL;
int recover = TRUE;

/* variable to force single threaded reader mode */
int force_single_threaded = FALSE;

/* list of options that have an argument */
char *option_table[] = { "comp", "b", "mkfs-time", "fstime", "all-time",
	"root-mode", "force-uid", "force-gid", "action", "log-action",
	"true-action", "false-action", "action-file", "log-action-file",
	"true-action-file", "false-action-file", "p", "pf", "sort",
	"root-becomes", "recover", "recovery-path", "throttle", "limit",
	"processors", "mem", "offset", "o", "log", "a", "va", "ta", "fa", "af",
	"vaf", "taf", "faf", "read-queue", "write-queue", "fragment-queue",
	"root-time", "root-uid", "root-gid", "xattrs-exclude", "xattrs-include",
	"xattrs-add", "default-mode", "default-uid", "default-gid",
	"mem-percent", "-pd", "-pseudo-dir", "help-option", "ho", "help-section",
<<<<<<< HEAD
	"hs", "uid-gid-offset", NULL
=======
	"hs", "info-file", "force-file-mode", "force-dir-mode",
	"small-reader-threads", "block-reader-threads", NULL
>>>>>>> 410c04ee
};

char *sqfstar_option_table[] = { "comp", "b", "mkfs-time", "fstime", "all-time",
	"root-mode", "force-uid", "force-gid", "throttle", "limit",
	"processors", "mem", "offset", "o", "root-time", "root-uid",
	"root-gid", "xattrs-exclude", "xattrs-include", "xattrs-add", "p", "pf",
	"default-mode", "default-uid", "default-gid", "mem-percent", "pd",
<<<<<<< HEAD
	"pseudo-dir", "help-option", "ho", "help-section", "hs", "uid-gid-offset", NULL
=======
	"pseudo-dir", "help-option", "ho", "help-section", "hs", "info-file",
	"force-file-mode", "force-dir-mode", NULL
>>>>>>> 410c04ee
};

static char *read_from_disk(long long start, unsigned int avail_bytes, int buff);
static void add_old_root_entry(char *name, squashfs_inode inode,
	unsigned int inode_number, int type);
static struct file_info *duplicate(int *dup, int *block_dup,
	long long file_size, long long bytes, unsigned int *block_list,
	struct file_buffer **buffer_list, long long start,
	struct dir_ent *dir_ent, struct file_buffer *file_buffer, int blocks,
	long long sparse, int bl_hash);
static struct dir_info *dir_scan1(char *, char *, struct pathnames *,
	struct dir_ent *(_readdir)(struct dir_info *), unsigned int);
static void dir_scan2(struct dir_info *dir, struct pseudo *pseudo);
static void dir_scan3(struct dir_info *dir);
static void dir_scan4(struct dir_info *dir, int symlink);
static void dir_scan5(struct dir_info *dir);
static void dir_scan6(struct dir_info *dir);
static void dir_scan7(squashfs_inode *inode, struct dir_info *dir_info);
static struct dir_ent *scan1_readdir(struct dir_info *dir);
static struct dir_ent *scan1_single_readdir(struct dir_info *dir);
static struct dir_ent *scan1_encomp_readdir(struct dir_info *dir);
static struct file_info *add_non_dup(long long file_size, long long bytes,
	unsigned int blocks, long long sparse, unsigned int *block_list,
	long long start, struct fragment *fragment, unsigned short checksum,
	unsigned short fragment_checksum, int checksum_flag,
	int checksum_frag_flag, int blocks_dup, int frag_dup, int bl_hash);
long long generic_write_table(long long, void *, int, void *, int);
void restorefs();
struct dir_info *scan1_opendir(char *pathname, char *subpath,
							unsigned int depth);
static void write_filesystem_tables(struct squashfs_super_block *sBlk);
unsigned short get_checksum_mem(char *buff, int bytes);
static void print_summary();
void write_destination(int fd, long long byte, long long bytes, void *buff);
static int old_excluded(char *filename, struct stat *buf);


void prep_exit()
{
	if(restore_thread) {
		if(pthread_self() == *restore_thread) {
			/*
			 * Recursive failure when trying to restore filesystem!
			 * Nothing to do except to exit, otherwise we'll just
			 * appear to hang.  The user should be able to restore
			 * from the recovery file (which is why it was added, in
			 * case of catastrophic failure in Mksquashfs)
			 */
			exit(1);
		} else {
			/* signal the restore thread to restore */
			pthread_kill(*restore_thread, SIGUSR1);
			pthread_exit(NULL);
		}
	} else if(!appending) {
		if(destination_file && !block_device)
			unlink(destination_file);
	} else if(recovery_file)
		unlink(recovery_file);
}


int add_overflow(int a, int b)
{
	return (INT_MAX - a) < b;
}


int shift_overflow(int a, int shift)
{
	return (INT_MAX >> shift) < a;
}

 
int multiply_overflow(int a, int multiplier)
{
	return (INT_MAX / multiplier) < a;
}


int multiply_overflowll(long long a, int multiplier)
{
	return (LLONG_MAX / multiplier) < a;
}


#define MKINODE(A)	((squashfs_inode)(((squashfs_inode) inode_bytes << 16) \
			+ (((char *)A) - data_cache)))


inline void set_pos(long long value)
{
	pos = value;
}


inline long long get_pos(void)
{
	return pos;
}


long long get_and_inc_pos(long long value)
{
	long long tmp = pos;

	pos += value;
	return tmp;
}


inline int reset_pos(void)
{
	if(marked_pos == 0)
		BAD_ERROR("BUG: Saved write position is empty!\n");
	else if(marked_pos == 1)
		return FALSE;
	else {
		set_pos(marked_pos);
		return TRUE;
	}
}


inline void unmark_pos()
{
	if(marked_pos == 0)
		BAD_ERROR("BUG: Saved write position should not be empty!\n");

	marked_pos = 0;
}


inline void mark_pos()
{
	if(marked_pos != 0)
		BAD_ERROR("BUG: Saved write position should be empty!\n");

	marked_pos = 1;
}


inline long long get_marked_pos(void)
{
	if(marked_pos == 0)
		BAD_ERROR("BUG: Saved write position is empty!\n");
	else if(marked_pos == 1)
		return get_pos();
	else
		return marked_pos;
}


inline long long set_write_buffer(struct file_buffer *buffer, int size)
{
	buffer->block = get_and_inc_pos(size);
	return buffer->block;
}


inline void put_write_buffer_hash(struct file_buffer *buffer)
{
	if(marked_pos == 0)
		BAD_ERROR("BUG: Saved write position should not be empty!\n");
	else if(marked_pos == 1)
		marked_pos = get_pos();

	buffer->block = get_and_inc_pos(buffer->size);
	queue_cache_hash(buffer, buffer->block);
	queue_put(to_writer, buffer);
}


inline void put_write_buffer(struct file_buffer *buffer, int put)
{
	if(marked_pos == 0)
		BAD_ERROR("BUG: Saved write position should not be empty!\n");
	else if(marked_pos == 1)
		marked_pos = get_pos();

	buffer->block = get_and_inc_pos(buffer->size);

	if(put)
		queue_put(to_writer, buffer);
}


void restorefs()
{
	int i, res;

	ERROR("Exiting - restoring original filesystem!\n\n");

	set_pos(sbytes);
	memcpy(data_cache, sdata_cache, cache_bytes = scache_bytes);
	memcpy(directory_data_cache, sdirectory_data_cache,
		sdirectory_cache_bytes);
	directory_cache_bytes = sdirectory_cache_bytes;
	inode_bytes = sinode_bytes;
	directory_bytes = sdirectory_bytes;
 	memcpy(directory_table + directory_bytes, sdirectory_compressed,
		sdirectory_compressed_bytes);
 	directory_bytes += sdirectory_compressed_bytes;
	total_bytes = stotal_bytes;
	total_inode_bytes = stotal_inode_bytes;
	total_directory_bytes = stotal_directory_bytes;
	inode_count = sinode_count;
	file_count = sfile_count;
	sym_count = ssym_count;
	dev_count = sdev_count;
	dir_count = sdir_count;
	fifo_count = sfifo_count;
	sock_count = ssock_count;
	dup_files = sdup_files;
	fragments = sfragments;
	id_count = sid_count;
	restore_xattrs();
	write_filesystem_tables(&sBlk);

	if(!block_device) {
		int res = ftruncate(fd, get_pos());
		if(res != 0)
			BAD_ERROR("Failed to truncate dest file because %s\n",
				strerror(errno));
	}

	if(!nopad && (i = get_pos() & (4096 - 1))) {
		char temp[4096] = {0};
		write_destination(fd, get_pos(), 4096 - i, temp);
	}

	res = close(fd);

	if(res == -1)
		BAD_ERROR("Failed to close output filesystem, close returned %s\n",
				strerror(errno));

	if(recovery_file)
		unlink(recovery_file);

	if(!quiet)
		print_summary();

	exit(1);
}


static void sighandler(int arg)
{
	EXIT_MKSQUASHFS();
}


static int mangle2(void *strm, char *d, char *s, int size,
	int block_size, int uncompressed, int data_block)
{
	int error, c_byte = 0;

	if(!uncompressed) {
		c_byte = compressor_compress(comp, strm, d, s, size, block_size,
			 &error);
		if(c_byte == -1)
			BAD_ERROR("mangle2:: %s compress failed with error "
				"code %d\n", comp->name, error);
	}

	if(c_byte == 0 || c_byte >= size) {
		memcpy(d, s, size);
		return size | (data_block ? SQUASHFS_COMPRESSED_BIT_BLOCK :
			SQUASHFS_COMPRESSED_BIT);
	}

	return c_byte;
}


int mangle(char *d, char *s, int size, int block_size,
	int uncompressed, int data_block)
{
	return mangle2(stream, d, s, size, block_size, uncompressed,
		data_block);
}


static void *get_inode(int req_size)
{
	int data_space;
	unsigned short c_byte;

	while(cache_bytes >= SQUASHFS_METADATA_SIZE) {
		if((inode_size - inode_bytes) <
				((SQUASHFS_METADATA_SIZE << 1)) + 2) {
			void *it = realloc(inode_table, inode_size +
				(SQUASHFS_METADATA_SIZE << 1) + 2);
			if(it == NULL)
				MEM_ERROR();
			inode_table = it;
			inode_size += (SQUASHFS_METADATA_SIZE << 1) + 2;
		}

		c_byte = mangle(inode_table + inode_bytes + BLOCK_OFFSET,
			data_cache, SQUASHFS_METADATA_SIZE,
			SQUASHFS_METADATA_SIZE, noI, 0);
		TRACE("Inode block @ 0x%x, size %d\n", inode_bytes, c_byte);
		SQUASHFS_SWAP_SHORTS(&c_byte, inode_table + inode_bytes, 1);
		inode_bytes += SQUASHFS_COMPRESSED_SIZE(c_byte) + BLOCK_OFFSET;
		total_inode_bytes += SQUASHFS_METADATA_SIZE + BLOCK_OFFSET;
		memmove(data_cache, data_cache + SQUASHFS_METADATA_SIZE,
			cache_bytes - SQUASHFS_METADATA_SIZE);
		cache_bytes -= SQUASHFS_METADATA_SIZE;
	}

	data_space = (cache_size - cache_bytes);
	if(data_space < req_size) {
			int realloc_size = cache_size == 0 ?
				((req_size + SQUASHFS_METADATA_SIZE) &
				~(SQUASHFS_METADATA_SIZE - 1)) : req_size -
				data_space;

			void *dc = realloc(data_cache, cache_size +
				realloc_size);
			if(dc == NULL)
				MEM_ERROR();
			cache_size += realloc_size;
			data_cache = dc;
	}

	cache_bytes += req_size;

	return data_cache + cache_bytes - req_size;
}


long long read_bytes(int fd, void *buff, long long bytes)
{
	long long res, count;

	for(count = 0; count < bytes; count += res) {
		int len = (bytes - count) > MAXIMUM_READ_SIZE ?
					MAXIMUM_READ_SIZE : bytes - count;

		res = read(fd, buff + count, len);
		if(res < 1) {
			if(res == 0)
				goto bytes_read;
			else if(errno != EINTR) {
				ERROR("Read failed because %s\n",
						strerror(errno));
				return -1;
			} else
				res = 0;
		}
	}

bytes_read:
	return count;
}


int read_fs_bytes(int fd, long long byte, long long bytes, void *buff)
{
	off_t off = byte;
	int res = 1;

	TRACE("read_fs_bytes: reading from position 0x%llx, bytes %lld\n",
		byte, bytes);

	if(lseek(fd, start_offset + off, SEEK_SET) == -1) {
		ERROR("read_fs_bytes: Lseek on destination failed because %s, "
			"offset=0x%llx\n", strerror(errno), start_offset + off);
		res = 0;
	} else if(read_bytes(fd, buff, bytes) < bytes) {
		ERROR("Read on destination failed\n");
		res = 0;
	}

	return res;
}


static int write_bytes(int fd, void *buff, long long bytes)
{
	long long res, count;

	for(count = 0; count < bytes; count += res) {
		int len = (bytes - count) > MAXIMUM_READ_SIZE ?
					MAXIMUM_READ_SIZE : bytes - count;

		res = write(fd, buff + count, len);
		if(res == -1) {
			if(errno != EINTR) {
				ERROR("Write failed because %s\n",
						strerror(errno));
				return -1;
			}
			res = 0;
		}
	}

	return 0;
}


void write_destination(int fd, long long byte, long long bytes, void *buff)
{
	off_t off = byte;

	if(lseek(fd, start_offset + off, SEEK_SET) == -1) {
		ERROR("write_destination: Lseek on destination "
			"failed because %s, offset=0x%llx\n", strerror(errno),
			start_offset + off);
		BAD_ERROR("Probably out of space on output %s\n",
			block_device ? "block device" : "filesystem");
	}

	if(write_bytes(fd, buff, bytes) == -1)
		BAD_ERROR("Failed to write to output %s\n",
			block_device ? "block device" : "filesystem");
}


static long long write_inodes()
{
	unsigned short c_byte;
	int avail_bytes;
	char *datap = data_cache;
	long long start_bytes;

	while(cache_bytes) {
		if(inode_size - inode_bytes <
				((SQUASHFS_METADATA_SIZE << 1) + 2)) {
			void *it = realloc(inode_table, inode_size +
				((SQUASHFS_METADATA_SIZE << 1) + 2));
			if(it == NULL)
				MEM_ERROR();
			inode_size += (SQUASHFS_METADATA_SIZE << 1) + 2;
			inode_table = it;
		}
		avail_bytes = cache_bytes > SQUASHFS_METADATA_SIZE ?
			SQUASHFS_METADATA_SIZE : cache_bytes;
		c_byte = mangle(inode_table + inode_bytes + BLOCK_OFFSET, datap,
			avail_bytes, SQUASHFS_METADATA_SIZE, noI, 0);
		TRACE("Inode block @ 0x%x, size %d\n", inode_bytes, c_byte);
		SQUASHFS_SWAP_SHORTS(&c_byte, inode_table + inode_bytes, 1); 
		inode_bytes += SQUASHFS_COMPRESSED_SIZE(c_byte) + BLOCK_OFFSET;
		total_inode_bytes += avail_bytes + BLOCK_OFFSET;
		datap += avail_bytes;
		cache_bytes -= avail_bytes;
	}

	start_bytes = get_and_inc_pos(inode_bytes);
	write_destination(fd, start_bytes, inode_bytes,  inode_table);

	return start_bytes;
}


static long long write_directories()
{
	unsigned short c_byte;
	int avail_bytes;
	char *directoryp = directory_data_cache;
	long long start_bytes;

	while(directory_cache_bytes) {
		if(directory_size - directory_bytes <
				((SQUASHFS_METADATA_SIZE << 1) + 2)) {
			void *dt = realloc(directory_table,
				directory_size + ((SQUASHFS_METADATA_SIZE << 1)
				+ 2));
			if(dt == NULL)
				MEM_ERROR();
			directory_size += (SQUASHFS_METADATA_SIZE << 1) + 2;
			directory_table = dt;
		}
		avail_bytes = directory_cache_bytes > SQUASHFS_METADATA_SIZE ?
			SQUASHFS_METADATA_SIZE : directory_cache_bytes;
		c_byte = mangle(directory_table + directory_bytes +
			BLOCK_OFFSET, directoryp, avail_bytes,
			SQUASHFS_METADATA_SIZE, noI, 0);
		TRACE("Directory block @ 0x%x, size %d\n", directory_bytes,
			c_byte);
		SQUASHFS_SWAP_SHORTS(&c_byte,
			directory_table + directory_bytes, 1);
		directory_bytes += SQUASHFS_COMPRESSED_SIZE(c_byte) +
			BLOCK_OFFSET;
		total_directory_bytes += avail_bytes + BLOCK_OFFSET;
		directoryp += avail_bytes;
		directory_cache_bytes -= avail_bytes;
	}

	start_bytes = get_and_inc_pos(directory_bytes);
	write_destination(fd, start_bytes, directory_bytes, directory_table);

	return start_bytes;
}


static int check_id_table_offset()
{
    printf("updating id table with offset %d", uid_gid_offset);
    int i;
	for(i = 0; i < id_count; i++) {
        long long id = id_table[i]->id + uid_gid_offset;
        if (id > (((long long) 1 << 32) - 1)) {
            return 0;
        }
        id_table[i]->id = id;
    }
    return 1;
}


static long long write_id_table()
{
	unsigned int id_bytes = SQUASHFS_ID_BYTES(id_count);
	unsigned int p[id_count];
	int i;

	TRACE("write_id_table: ids %d, id_bytes %d\n", id_count, id_bytes);
	for(i = 0; i < id_count; i++) {
		TRACE("write_id_table: id index %d, id %d", i, id_table[i]->id);
		SQUASHFS_SWAP_INTS(&id_table[i]->id, p + i, 1);
	}

	return generic_write_table(id_bytes, p, 0, NULL, noI || noId);
}


static struct id *get_id(unsigned int id)
{
	int hash = ID_HASH(id);
	struct id *entry = id_hash_table[hash];

	for(; entry; entry = entry->next)
		if(entry->id == id)
			break;

	return entry;
}


struct id *create_id(unsigned int id)
{
	int hash = ID_HASH(id);
	struct id *entry = malloc(sizeof(struct id));
	if(entry == NULL)
		MEM_ERROR();
	entry->id = id;
	entry->index = id_count ++;
	entry->flags = 0;
	entry->next = id_hash_table[hash];
	id_hash_table[hash] = entry;
	id_table[entry->index] = entry;
	return entry;
}


unsigned int get_uid(unsigned int uid)
{
	struct id *entry = get_id(uid);

	if(entry == NULL) {
		if(id_count == SQUASHFS_IDS)
			BAD_ERROR("Out of uids!\n");
		entry = create_id(uid);
	}

	if((entry->flags & ISA_UID) == 0) {
		entry->flags |= ISA_UID;
		uid_count ++;
	}

	return entry->index;
}


unsigned int get_guid(unsigned int guid)
{
	struct id *entry = get_id(guid);

	if(entry == NULL) {
		if(id_count == SQUASHFS_IDS)
			BAD_ERROR("Out of gids!\n");
		entry = create_id(guid);
	}

	if((entry->flags & ISA_GID) == 0) {
		entry->flags |= ISA_GID;
		guid_count ++;
	}

	return entry->index;
}


char *pathname(struct dir_ent *dir_ent)
{
	static char *pathname = NULL;
	static int size = ALLOC_SIZE;

	if (dir_ent->nonstandard_pathname)
		return dir_ent->nonstandard_pathname;

	if(pathname == NULL) {
		pathname = malloc(ALLOC_SIZE);
		if(pathname == NULL)
			MEM_ERROR();
	}

	for(;;) {
		int res = snprintf(pathname, size, "%s/%s",
			dir_ent->our_dir->pathname,
			dir_ent->source_name ? : dir_ent->name);

		if(res < 0)
			BAD_ERROR("snprintf failed in pathname\n");
		else if(res >= size) {
			/*
			 * pathname is too small to contain the result, so
			 * increase it and try again
			 */
			size = (res + ALLOC_SIZE) & ~(ALLOC_SIZE - 1);
			pathname = realloc(pathname, size);
			if(pathname == NULL)
				MEM_ERROR();
		} else
			break;
	}

	return pathname;
}



char *subpathname(struct dir_ent *dir_ent)
{
	static char *subpath = NULL;
	static int size = ALLOC_SIZE;
	int res;

	if(subpath == NULL) {
		subpath = malloc(ALLOC_SIZE);
		if(subpath == NULL)
			MEM_ERROR();
	}

	for(;;) {
		if(dir_ent->our_dir->subpath[0] != '\0')
			res = snprintf(subpath, size, "%s/%s",
				dir_ent->our_dir->subpath, dir_ent->name);
		else
			res = snprintf(subpath, size, "/%s", dir_ent->name);

		if(res < 0)
			BAD_ERROR("snprintf failed in subpathname\n");
		else if(res >= size) {
			/*
			 * subpath is too small to contain the result, so
			 * increase it and try again
			 */
			size = (res + ALLOC_SIZE) & ~(ALLOC_SIZE - 1);
			subpath = realloc(subpath, size);
			if(subpath == NULL)
				MEM_ERROR();
		} else
			break;
	}

	return subpath;
}


static inline unsigned int get_inode_no(struct inode_info *inode)
{
	return inode->inode_number;
}


static inline unsigned int get_parent_no(struct dir_info *dir)
{
	return dir->depth ? get_inode_no(dir->dir_ent->inode) : inode_no;
}

	
static inline time_t get_time(time_t time)
{
	if(all_time_opt) {
		if(clamping)
			return time > all_time ? all_time : time;
		else
			return all_time;
	}

	return time;
}


squashfs_inode create_inode(struct dir_info *dir_info,
	struct dir_ent *dir_ent, int type, long long byte_size,
	long long start_block, unsigned int offset, unsigned int *block_list,
	struct fragment *fragment, struct directory *dir_in, long long sparse)
{
	struct stat *buf = &dir_ent->inode->buf;
	union squashfs_inode_header inode_header;
	struct squashfs_base_inode_header *base = &inode_header.base;
	void *inode;
	char *filename = pathname(dir_ent);
	int nlink = dir_ent->inode->nlink;
	int xattr = read_xattrs(dir_ent, type);
	unsigned int uid, gid;
	mode_t mode;

	switch(type) {
	case SQUASHFS_FILE_TYPE:
		if(dir_ent->inode->nlink > 1 ||
				byte_size >= (1LL << 32) ||
				start_block >= (1LL << 32) ||
				sparse || IS_XATTR(xattr))
			type = SQUASHFS_LREG_TYPE;
		break;
	case SQUASHFS_DIR_TYPE:
		if(dir_info->dir_is_ldir || IS_XATTR(xattr))
			type = SQUASHFS_LDIR_TYPE;
		break;
	case SQUASHFS_SYMLINK_TYPE:
		if(IS_XATTR(xattr))
			type = SQUASHFS_LSYMLINK_TYPE;
		break;
	case SQUASHFS_BLKDEV_TYPE:
		if(IS_XATTR(xattr))
			type = SQUASHFS_LBLKDEV_TYPE;
		break;
	case SQUASHFS_CHRDEV_TYPE:
		if(IS_XATTR(xattr))
			type = SQUASHFS_LCHRDEV_TYPE;
		break;
	case SQUASHFS_FIFO_TYPE:
		if(IS_XATTR(xattr))
			type = SQUASHFS_LFIFO_TYPE;
		break;
	case SQUASHFS_SOCKET_TYPE:
		if(IS_XATTR(xattr))
			type = SQUASHFS_LSOCKET_TYPE;
		break;
	}

	if(type != SQUASHFS_DIR_TYPE  && type != SQUASHFS_LDIR_TYPE) {
		if(!pseudo_override && global_file_mode_opt)
			mode = mode_execute(global_file_mode, buf->st_mode);
		else
			mode = buf->st_mode;
	} else {
		if(!pseudo_override && global_dir_mode_opt)
			mode = mode_execute(global_dir_mode, buf->st_mode);
		else
			mode = buf->st_mode;
	}

	if(!pseudo_override && global_uid_opt)
		uid = global_uid;
	else
		uid = buf->st_uid;

	if(!pseudo_override && global_gid_opt)
		gid = global_gid;
	else
		gid = buf->st_gid;

	base->mode = SQUASHFS_MODE(mode);
	base->inode_type = type;
	base->uid = get_uid(uid);
	base->guid = get_guid(gid);
	base->mtime = get_time(buf->st_mtime);
	base->inode_number = get_inode_no(dir_ent->inode);

	if(type == SQUASHFS_FILE_TYPE) {
		int i;
		struct squashfs_reg_inode_header *reg = &inode_header.reg;
		size_t off = offsetof(struct squashfs_reg_inode_header, block_list);

		inode = get_inode(sizeof(*reg) + offset * sizeof(unsigned int));
		reg->file_size = byte_size;
		reg->start_block = start_block;
		reg->fragment = fragment->index;
		reg->offset = fragment->offset;
		SQUASHFS_SWAP_REG_INODE_HEADER(reg, inode);
		SQUASHFS_SWAP_INTS(block_list, inode + off, offset);
		TRACE("File inode, file_size %lld, start_block 0x%llx, blocks "
			"%d, fragment %d, offset %d, size %d\n", byte_size,
			start_block, offset, fragment->index, fragment->offset,
			fragment->size);
		for(i = 0; i < offset; i++)
			TRACE("Block %d, size %d\n", i, block_list[i]);
	}
	else if(type == SQUASHFS_LREG_TYPE) {
		int i;
		struct squashfs_lreg_inode_header *reg = &inode_header.lreg;
		size_t off = offsetof(struct squashfs_lreg_inode_header, block_list);

		inode = get_inode(sizeof(*reg) + offset * sizeof(unsigned int));
		reg->nlink = nlink;
		reg->file_size = byte_size;
		reg->start_block = start_block;
		reg->fragment = fragment->index;
		reg->offset = fragment->offset;
		if(sparse && sparse >= byte_size)
			sparse = byte_size - 1;
		reg->sparse = sparse;
		reg->xattr = xattr;
		SQUASHFS_SWAP_LREG_INODE_HEADER(reg, inode);
		SQUASHFS_SWAP_INTS(block_list, inode + off, offset);
		TRACE("Long file inode, file_size %lld, start_block 0x%llx, "
			"blocks %d, fragment %d, offset %d, size %d, nlink %d"
			"\n", byte_size, start_block, offset, fragment->index,
			fragment->offset, fragment->size, nlink);
		for(i = 0; i < offset; i++)
			TRACE("Block %d, size %d\n", i, block_list[i]);
	}
	else if(type == SQUASHFS_LDIR_TYPE) {
		int i;
		unsigned char *p;
		struct squashfs_ldir_inode_header *dir = &inode_header.ldir;
		struct cached_dir_index *index = dir_in->index;
		unsigned int i_count = dir_in->i_count;
		unsigned int i_size = dir_in->i_size;

		if(byte_size >= 1LL << 32)
			BAD_ERROR("directory greater than 2^32-1 bytes!\n");

		inode = get_inode(sizeof(*dir) + i_size);
		dir->inode_type = SQUASHFS_LDIR_TYPE;
		dir->nlink = dir_ent->dir->directory_count + 2;
		dir->file_size = byte_size;
		dir->offset = offset;
		dir->start_block = start_block;
		dir->i_count = i_count;
		dir->parent_inode = get_parent_no(dir_ent->our_dir);
		dir->xattr = xattr;

		SQUASHFS_SWAP_LDIR_INODE_HEADER(dir, inode);
		p = inode + offsetof(struct squashfs_ldir_inode_header, index);
		for(i = 0; i < i_count; i++) {
			SQUASHFS_SWAP_DIR_INDEX(&index[i].index, p);
			p += offsetof(struct squashfs_dir_index, name);
			memcpy(p, index[i].name, index[i].index.size + 1);
			p += index[i].index.size + 1;
		}
		TRACE("Long directory inode, file_size %lld, start_block "
			"0x%llx, offset 0x%x, nlink %d\n", byte_size,
			start_block, offset, dir_ent->dir->directory_count + 2);
	}
	else if(type == SQUASHFS_DIR_TYPE) {
		struct squashfs_dir_inode_header *dir = &inode_header.dir;

		inode = get_inode(sizeof(*dir));
		dir->nlink = dir_ent->dir->directory_count + 2;
		dir->file_size = byte_size;
		dir->offset = offset;
		dir->start_block = start_block;
		dir->parent_inode = get_parent_no(dir_ent->our_dir);
		SQUASHFS_SWAP_DIR_INODE_HEADER(dir, inode);
		TRACE("Directory inode, file_size %lld, start_block 0x%llx, "
			"offset 0x%x, nlink %d\n", byte_size, start_block,
			offset, dir_ent->dir->directory_count + 2);
	}
	else if(type == SQUASHFS_CHRDEV_TYPE || type == SQUASHFS_BLKDEV_TYPE) {
		struct squashfs_dev_inode_header *dev = &inode_header.dev;
		unsigned int major = major(buf->st_rdev);
		unsigned int minor = minor(buf->st_rdev);

		if(major > 0xfff) {
			ERROR("Major %d out of range in device node %s, "
				"truncating to %d\n", major, filename,
				major & 0xfff);
			major &= 0xfff;
		}
		if(minor > 0xfffff) {
			ERROR("Minor %d out of range in device node %s, "
				"truncating to %d\n", minor, filename,
				minor & 0xfffff);
			minor &= 0xfffff;
		}
		inode = get_inode(sizeof(*dev));
		dev->nlink = nlink;
		dev->rdev = (major << 8) | (minor & 0xff) |
				((minor & ~0xff) << 12);
		SQUASHFS_SWAP_DEV_INODE_HEADER(dev, inode);
		TRACE("Device inode, rdev 0x%x, nlink %d\n", dev->rdev, nlink);
	}
	else if(type == SQUASHFS_LCHRDEV_TYPE || type == SQUASHFS_LBLKDEV_TYPE) {
		struct squashfs_ldev_inode_header *dev = &inode_header.ldev;
		unsigned int major = major(buf->st_rdev);
		unsigned int minor = minor(buf->st_rdev);

		if(major > 0xfff) {
			ERROR("Major %d out of range in device node %s, "
				"truncating to %d\n", major, filename,
				major & 0xfff);
			major &= 0xfff;
		}
		if(minor > 0xfffff) {
			ERROR("Minor %d out of range in device node %s, "
				"truncating to %d\n", minor, filename,
				minor & 0xfffff);
			minor &= 0xfffff;
		}
		inode = get_inode(sizeof(*dev));
		dev->nlink = nlink;
		dev->rdev = (major << 8) | (minor & 0xff) |
				((minor & ~0xff) << 12);
		dev->xattr = xattr;
		SQUASHFS_SWAP_LDEV_INODE_HEADER(dev, inode);
		TRACE("Device inode, rdev 0x%x, nlink %d\n", dev->rdev, nlink);
	}
	else if(type == SQUASHFS_SYMLINK_TYPE) {
		struct squashfs_symlink_inode_header *symlink = &inode_header.symlink;
		int byte = strlen(dir_ent->inode->symlink);
		size_t off = offsetof(struct squashfs_symlink_inode_header, symlink);

		inode = get_inode(sizeof(*symlink) + byte);
		symlink->nlink = nlink;
		symlink->symlink_size = byte;
		SQUASHFS_SWAP_SYMLINK_INODE_HEADER(symlink, inode);
		strncpy(inode + off, dir_ent->inode->symlink, byte);
		TRACE("Symbolic link inode, symlink_size %d, nlink %d\n", byte,
			nlink);
	}
	else if(type == SQUASHFS_LSYMLINK_TYPE) {
		struct squashfs_symlink_inode_header *symlink = &inode_header.symlink;
		int byte = strlen(dir_ent->inode->symlink);
		size_t off = offsetof(struct squashfs_symlink_inode_header, symlink);

		inode = get_inode(sizeof(*symlink) + byte +
						sizeof(unsigned int));
		symlink->nlink = nlink;
		symlink->symlink_size = byte;
		SQUASHFS_SWAP_SYMLINK_INODE_HEADER(symlink, inode);
		strncpy(inode + off, dir_ent->inode->symlink, byte);
		SQUASHFS_SWAP_INTS(&xattr, inode + off + byte, 1);
		TRACE("Symbolic link inode, symlink_size %d, nlink %d\n", byte,
			nlink);
	}
	else if(type == SQUASHFS_FIFO_TYPE || type == SQUASHFS_SOCKET_TYPE) {
		struct squashfs_ipc_inode_header *ipc = &inode_header.ipc;

		inode = get_inode(sizeof(*ipc));
		ipc->nlink = nlink;
		SQUASHFS_SWAP_IPC_INODE_HEADER(ipc, inode);
		TRACE("ipc inode, type %s, nlink %d\n", type ==
			SQUASHFS_FIFO_TYPE ? "fifo" : "socket", nlink);
	}
	else if(type == SQUASHFS_LFIFO_TYPE || type == SQUASHFS_LSOCKET_TYPE) {
		struct squashfs_lipc_inode_header *ipc = &inode_header.lipc;

		inode = get_inode(sizeof(*ipc));
		ipc->nlink = nlink;
		ipc->xattr = xattr;
		SQUASHFS_SWAP_LIPC_INODE_HEADER(ipc, inode);
		TRACE("ipc inode, type %s, nlink %d\n", type ==
			SQUASHFS_FIFO_TYPE ? "fifo" : "socket", nlink);
	} else
		BAD_ERROR("Unrecognised inode %d in create_inode\n", type);

	inode_count ++;

	TRACE("Created inode 0x%llx, type %d, uid %d, guid %d\n",
				MKINODE(inode), type, base->uid, base->guid);

	return MKINODE(inode);
}


static void add_dir(squashfs_inode inode, unsigned int inode_number, char *name,
	int type, struct directory *dir)
{
	unsigned char *buff;
	struct squashfs_dir_entry idir;
	unsigned int start_block = inode >> 16;
	unsigned int offset = inode & 0xffff;
	unsigned int size = strlen(name);
	size_t name_off = offsetof(struct squashfs_dir_entry, name);

	if(size > SQUASHFS_NAME_LEN) {
		size = SQUASHFS_NAME_LEN;
		ERROR("Filename is greater than %d characters, truncating! ..."
			"\n", SQUASHFS_NAME_LEN);
	}

	if(dir->offset + sizeof(struct squashfs_dir_entry) + size +
			sizeof(struct squashfs_dir_header) >= dir->size) {
		buff = realloc(dir->buff, dir->size += SQUASHFS_METADATA_SIZE);
		if(buff == NULL)
			MEM_ERROR();

		dir->buff = buff;
	}

	if(dir->entry_count == 256 || start_block != dir->start_block ||
			(dir->have_dir_header &&
			((dir->offset + sizeof(struct squashfs_dir_entry) + size -
			dir->index_count_offset) > SQUASHFS_METADATA_SIZE)) ||
			((long long) inode_number - dir->inode_number) > 32767
			|| ((long long) inode_number - dir->inode_number)
			< -32768) {
		if(dir->have_dir_header) {
			struct squashfs_dir_header dir_header;

			if((dir->offset + sizeof(struct squashfs_dir_entry) + size -
					dir->index_count_offset) >
					SQUASHFS_METADATA_SIZE) {
				if(dir->i_count % I_COUNT_SIZE == 0) {
					dir->index = realloc(dir->index,
						(dir->i_count + I_COUNT_SIZE) *
						sizeof(struct cached_dir_index));
					if(dir->index == NULL)
						MEM_ERROR();
				}
				dir->index[dir->i_count].index.index = dir->offset;
				dir->index[dir->i_count].index.size = size - 1;
				dir->index[dir->i_count++].name = name;
				dir->i_size += sizeof(struct squashfs_dir_index)
					+ size;
				dir->index_count_offset = dir->offset;
			}

			dir_header.count = dir->entry_count - 1;
			dir_header.start_block = dir->start_block;
			dir_header.inode_number = dir->inode_number;
			SQUASHFS_SWAP_DIR_HEADER(&dir_header,
				(dir->buff + dir->entry_count_offset));

		}


		dir->entry_count_offset = dir->offset;
		dir->have_dir_header = TRUE;
		dir->start_block = start_block;
		dir->entry_count = 0;
		dir->inode_number = inode_number;
		dir->offset += sizeof(struct squashfs_dir_header);
	}

	idir.offset = offset;
	idir.type = type;
	idir.size = size - 1;
	idir.inode_number = ((long long) inode_number - dir->inode_number);
	SQUASHFS_SWAP_DIR_ENTRY(&idir, (dir->buff + dir->offset));
	strncpy((char *) dir->buff + dir->offset + name_off, name, size);
	dir->offset += sizeof(struct squashfs_dir_entry) + size;
	dir->entry_count ++;
}


static squashfs_inode write_dir(struct dir_info *dir_info,
	struct directory *dir)
{
	long long dir_size = dir->offset;
	int data_space = directory_cache_size - directory_cache_bytes;
	unsigned int directory_block, directory_offset, i_count, index;
	unsigned short c_byte;
	void *cache;

	if(data_space < dir_size) {
		int realloc_size = directory_cache_size == 0 ?
			((dir_size + SQUASHFS_METADATA_SIZE) &
			~(SQUASHFS_METADATA_SIZE - 1)) : dir_size - data_space;

		void *dc = realloc(directory_data_cache,
			directory_cache_size + realloc_size);
		if(dc == NULL)
			MEM_ERROR();
		directory_cache_size += realloc_size;
		directory_data_cache = dc;
	}

	if(dir_size) {
		struct squashfs_dir_header dir_header;

		dir_header.count = dir->entry_count - 1;
		dir_header.start_block = dir->start_block;
		dir_header.inode_number = dir->inode_number;
		SQUASHFS_SWAP_DIR_HEADER(&dir_header, (dir->buff + dir->entry_count_offset));
		memcpy(directory_data_cache + directory_cache_bytes, dir->buff,
			dir_size);
	}
	directory_offset = directory_cache_bytes;
	directory_block = directory_bytes;
	directory_cache_bytes += dir_size;
	i_count = 0;
	index = SQUASHFS_METADATA_SIZE - directory_offset;
	cache = directory_data_cache;

	while(1) {
		while(i_count < dir->i_count &&
				dir->index[i_count].index.index < index)
			dir->index[i_count++].index.start_block =
				directory_bytes;
		index += SQUASHFS_METADATA_SIZE;

		if(directory_cache_bytes < SQUASHFS_METADATA_SIZE)
			break;

		if((directory_size - directory_bytes) <
					((SQUASHFS_METADATA_SIZE << 1) + 2)) {
			void *dt = realloc(directory_table,
				directory_size + (SQUASHFS_METADATA_SIZE << 1)
				+ 2);
			if(dt == NULL)
				MEM_ERROR();
			directory_size += SQUASHFS_METADATA_SIZE << 1;
			directory_table = dt;
		}

		c_byte = mangle(directory_table + directory_bytes +
				BLOCK_OFFSET, cache, SQUASHFS_METADATA_SIZE,
				SQUASHFS_METADATA_SIZE, noI, 0);
		TRACE("Directory block @ 0x%x, size %d\n", directory_bytes,
			c_byte);
		SQUASHFS_SWAP_SHORTS(&c_byte,
			directory_table + directory_bytes, 1);
		directory_bytes += SQUASHFS_COMPRESSED_SIZE(c_byte) +
			BLOCK_OFFSET;
		total_directory_bytes += SQUASHFS_METADATA_SIZE + BLOCK_OFFSET;
		directory_cache_bytes -= SQUASHFS_METADATA_SIZE;
		cache += SQUASHFS_METADATA_SIZE;
	}

	if(directory_cache_bytes)
		memmove(directory_data_cache, cache, directory_cache_bytes);

	dir_count ++;

#ifndef SQUASHFS_TRACE
	return create_inode(dir_info, dir_info->dir_ent, SQUASHFS_DIR_TYPE,
		dir_size + 3, directory_block, directory_offset, NULL, NULL,
		dir, 0);
#else
	{
		unsigned char *dirp;
		int count;
		squashfs_inode inode;

		inode = create_inode(dir_info, dir_info->dir_ent, SQUASHFS_DIR_TYPE,
			dir_size + 3, directory_block, directory_offset, NULL, NULL,
			dir, 0);

		TRACE("Directory contents of inode 0x%llx\n", inode);
		dirp = dir->buff;
		while(dirp < (dir->buff + dir->offset)) {
			char buffer[SQUASHFS_NAME_LEN + 1];
			struct squashfs_dir_entry idir, *idirp;
			struct squashfs_dir_header dirh;
			SQUASHFS_SWAP_DIR_HEADER((struct squashfs_dir_header *) dirp,
				&dirh);
			count = dirh.count + 1;
			dirp += sizeof(struct squashfs_dir_header);

			TRACE("\tStart block 0x%x, count %d\n",
				dirh.start_block, count);

			while(count--) {
				idirp = (struct squashfs_dir_entry *) dirp;
				SQUASHFS_SWAP_DIR_ENTRY(idirp, &idir);
				strncpy(buffer, idirp->name, idir.size + 1);
				buffer[idir.size + 1] = '\0';
				TRACE("\t\tname %s, inode offset 0x%x, type "
					"%d\n", buffer, idir.offset, idir.type);
				dirp += sizeof(struct squashfs_dir_entry) + idir.size +
					1;
			}
		}

		return inode;
	}
#endif
}


static struct file_buffer *get_fragment(struct fragment *fragment)
{
	struct squashfs_fragment_entry *disk_fragment;
	struct file_buffer *buffer, *compressed_buffer;
	long long start_block;
	int res, size, index = fragment->index, compressed;
	char locked;

	/*
	 * Lookup fragment block in cache.
	 * If the fragment block doesn't exist, then get the compressed version
	 * from the writer cache or off disk, and decompress it.
	 *
	 * This routine has two things which complicate the code:
	 *
	 *	1. Multiple threads can simultaneously lookup/create the
	 *	   same buffer.  This means a buffer needs to be "locked"
	 *	   when it is being filled in, to prevent other threads from
	 *	   using it when it is not ready.  This is because we now do
	 *	   fragment duplicate checking in parallel.
	 *	2. We have two caches which need to be checked for the
	 *	   presence of fragment blocks: the normal fragment cache
	 *	   and a "reserve" cache.  The reserve cache is used to
	 *	   prevent an unnecessary pipeline stall when the fragment cache
	 *	   is full of fragments waiting to be compressed.
	 */

	if(fragment->index == SQUASHFS_INVALID_FRAG)
		return NULL;

	pthread_cleanup_push((void *) pthread_mutex_unlock, &dup_mutex);
	pthread_mutex_lock(&dup_mutex);

again:
	buffer = cache_lookup_nowait(fragment_buffer, index, &locked);
	if(buffer) {
		pthread_mutex_unlock(&dup_mutex);
		if(locked)
			/* got a buffer being filled in.  Wait for it */
			cache_wait_unlock(buffer);
		goto finished;
	}

	/* not in fragment cache, is it in the reserve cache? */
	buffer = cache_lookup_nowait(reserve_cache, index, &locked);
	if(buffer) {
		pthread_mutex_unlock(&dup_mutex);
		if(locked)
			/* got a buffer being filled in.  Wait for it */
			cache_wait_unlock(buffer);
		goto finished;
	}

	/* in neither cache, try to get it from the fragment cache */
	buffer = cache_get_nowait(fragment_buffer, index);
	if(!buffer) {
		/*
		 * no room, get it from the reserve cache, this is
		 * dimensioned so it will always have space (no more than
		 * processors + 1 can have an outstanding reserve buffer)
		 */
		buffer = cache_get_nowait(reserve_cache, index);
		if(!buffer) {
			/* failsafe */
			ERROR("no space in reserve cache\n");
			goto again;
		}
	}

	pthread_mutex_unlock(&dup_mutex);

	compressed_buffer = cache_lookup(fwriter_buffer, index);

	pthread_cleanup_push((void *) pthread_mutex_unlock, &fragment_mutex);
	pthread_mutex_lock(&fragment_mutex);
	disk_fragment = &fragment_table[index];
	size = SQUASHFS_COMPRESSED_SIZE_BLOCK(disk_fragment->size);
	compressed = SQUASHFS_COMPRESSED_BLOCK(disk_fragment->size);
	start_block = disk_fragment->start_block;
	pthread_cleanup_pop(1);

	if(compressed) {
		int error;
		char *data;

		if(compressed_buffer)
			data = compressed_buffer->data;
		else {
			data = read_from_disk(start_block, size, 0);
			if(data == NULL) {
				ERROR("Failed to read fragment from output"
					" filesystem\n");
				BAD_ERROR("Output filesystem corrupted?\n");
			}
		}

		res = compressor_uncompress(comp, buffer->data, data, size,
			block_size, &error);
		if(res == -1)
			BAD_ERROR("%s uncompress failed with error code %d\n",
				comp->name, error);
	} else if(compressed_buffer)
		memcpy(buffer->data, compressed_buffer->data, size);
	else {
		res = read_fs_bytes(fd, start_block, size, buffer->data);
		if(res == 0) {
			ERROR("Failed to read fragment from output "
				"filesystem\n");
			BAD_ERROR("Output filesystem corrupted?\n");
		}
	}

	cache_unlock(buffer);
	gen_cache_block_put(compressed_buffer);

finished:
	pthread_cleanup_pop(0);

	return buffer;
}


static unsigned short get_fragment_checksum(struct file_info *file)
{
	struct file_buffer *frag_buffer;
	struct append_file *append;
	int res, index = file->fragment->index;
	unsigned short checksum;

	if(index == SQUASHFS_INVALID_FRAG)
		return 0;

	pthread_cleanup_push((void *) pthread_mutex_unlock, &dup_mutex);
	pthread_mutex_lock(&dup_mutex);
	res = file->have_frag_checksum;
	checksum = file->fragment_checksum;
	pthread_cleanup_pop(1);

	if(res)
		return checksum;

	frag_buffer = get_fragment(file->fragment);

	pthread_cleanup_push((void *) pthread_mutex_unlock, &dup_mutex);

	for(append = file_mapping[index]; append; append = append->next) {
		int offset = append->file->fragment->offset;
		int size = append->file->fragment->size;
		unsigned short cksum =
			get_checksum_mem(frag_buffer->data + offset, size);

		if(file == append->file)
			checksum = cksum;

		pthread_mutex_lock(&dup_mutex);
		append->file->fragment_checksum = cksum;
		append->file->have_frag_checksum = TRUE;
		pthread_mutex_unlock(&dup_mutex);
	}

	gen_cache_block_put(frag_buffer);
	pthread_cleanup_pop(0);

	return checksum;
}


static void ensure_fragments_flushed()
{
	pthread_cleanup_push((void *) pthread_mutex_unlock, &fragment_mutex);
	pthread_mutex_lock(&fragment_mutex);

	while(fragments_outstanding)
		pthread_cond_wait(&fragment_waiting, &fragment_mutex);

	pthread_cleanup_pop(1);
}


static void lock_fragments()
{
	pthread_cleanup_push((void *) pthread_mutex_unlock, &fragment_mutex);
	pthread_mutex_lock(&fragment_mutex);
	fragments_locked = TRUE;
	pthread_cleanup_pop(1);
}


static void log_fragment(unsigned int fragment, long long start)
{
	if(logging)
		fprintf(log_fd, "Fragment %u, %lld\n", fragment, start);
}


static void unlock_fragments()
{
	int frg, size;
	struct file_buffer *write_buffer;

	pthread_cleanup_push((void *) pthread_mutex_unlock, &fragment_mutex);
	pthread_mutex_lock(&fragment_mutex);

	/*
	 * Note queue_empty() is inherently racy with respect to concurrent
	 * queue get and pushes.  We avoid this because we're holding the
	 * fragment_mutex which ensures no other threads can be using the
	 * queue at this time.
	 */
	while(!queue_empty(locked_fragment)) {
		write_buffer = queue_get(locked_fragment);
		frg = write_buffer->block;	
		size = SQUASHFS_COMPRESSED_SIZE_BLOCK(fragment_table[frg].size);
		fragment_table[frg].start_block = set_write_buffer(write_buffer, size);
		fragments_outstanding --;
		queue_put(to_writer, write_buffer);
		log_fragment(frg, fragment_table[frg].start_block);
		TRACE("fragment_locked writing fragment %d, compressed size %d"
			"\n", frg, size);
	}
	fragments_locked = FALSE;
	pthread_cleanup_pop(1);
}

/* Called with the fragment_mutex locked */
static void add_pending_fragment(struct file_buffer *write_buffer, int c_byte,
	int fragment)
{
	fragment_table[fragment].size = c_byte;
	write_buffer->block = fragment;

	queue_put(locked_fragment, write_buffer);
}


static void write_fragment(struct file_buffer *fragment)
{
	static long long sequence = 0;

	if(fragment == NULL)
		return;

	pthread_cleanup_push((void *) pthread_mutex_unlock, &fragment_mutex);
	pthread_mutex_lock(&fragment_mutex);
	fragment_table[fragment->block].unused = 0;
	fragment->sequence = sequence ++;
	fragments_outstanding ++;
	queue_put(to_frag, fragment);
	pthread_cleanup_pop(1);
}


static struct file_buffer *allocate_fragment()
{
	struct file_buffer *fragment = cache_get(fragment_buffer, fragments);

	pthread_cleanup_push((void *) pthread_mutex_unlock, &fragment_mutex);
	pthread_mutex_lock(&fragment_mutex);

	if(fragments % FRAG_SIZE == 0) {
		void *ft = realloc(fragment_table, (fragments +
			FRAG_SIZE) * sizeof(struct squashfs_fragment_entry));
		if(ft == NULL)
			MEM_ERROR();
		fragment_table = ft;
	}

	fragment->size = 0;
	fragment->block = fragments ++;

	pthread_cleanup_pop(1);

	return fragment;
}


static struct fragment empty_fragment = {SQUASHFS_INVALID_FRAG, 0, 0};


void free_fragment(struct fragment *fragment)
{
	if(fragment != &empty_fragment)
		free(fragment);
}


static struct fragment *get_and_fill_fragment(struct file_buffer *file_buffer,
	struct dir_ent *dir_ent, int tail)
{
	struct fragment *ffrg;
	struct file_buffer **fragment;

	if(file_buffer == NULL || file_buffer->size == 0)
		return &empty_fragment;

	fragment = eval_frag_actions(root_dir, dir_ent, tail);

	if((*fragment) && (*fragment)->size + file_buffer->size > block_size) {
		write_fragment(*fragment);
		*fragment = NULL;
	}

	ffrg = malloc(sizeof(struct fragment));
	if(ffrg == NULL)
		MEM_ERROR();

	if(*fragment == NULL)
		*fragment = allocate_fragment();

	ffrg->index = (*fragment)->block;
	ffrg->offset = (*fragment)->size;
	ffrg->size = file_buffer->size;
	memcpy((*fragment)->data + (*fragment)->size, file_buffer->data,
		file_buffer->size);
	(*fragment)->size += file_buffer->size;

	return ffrg;
}


long long generic_write_table(long long length, void *buffer, int length2,
	void *buffer2, int uncompressed)
{
	int meta_blocks = (length + SQUASHFS_METADATA_SIZE - 1) /
		SQUASHFS_METADATA_SIZE;
	long long *list, start_bytes, bytes;
	int compressed_size, i, list_size = meta_blocks * sizeof(long long);
	unsigned short c_byte;
	char cbuffer[(SQUASHFS_METADATA_SIZE << 2) + 2];
	
#ifdef SQUASHFS_TRACE
	long long obytes = get_pos();
	long long olength = length;
#endif

	list = malloc(list_size);
	if(list == NULL)
		MEM_ERROR();

	for(i = 0; i < meta_blocks; i++) {
		int avail_bytes = length > SQUASHFS_METADATA_SIZE ?
			SQUASHFS_METADATA_SIZE : length;
		c_byte = mangle(cbuffer + BLOCK_OFFSET, buffer + i *
			SQUASHFS_METADATA_SIZE , avail_bytes,
			SQUASHFS_METADATA_SIZE, uncompressed, 0);
		SQUASHFS_SWAP_SHORTS(&c_byte, cbuffer, 1);
		compressed_size = SQUASHFS_COMPRESSED_SIZE(c_byte) +
			BLOCK_OFFSET;
		bytes = get_and_inc_pos(compressed_size);
		write_destination(fd, bytes, compressed_size, cbuffer);
		list[i] = bytes;
		total_bytes += avail_bytes;
		length -= avail_bytes;
		TRACE("block %d @ 0x%llx, compressed size %d\n", i, bytes,
			compressed_size);
	}

	start_bytes = get_and_inc_pos(length2);
	if(length2) {
		write_destination(fd, start_bytes, length2, buffer2);
		total_bytes += length2;
	}
		
	SQUASHFS_INSWAP_LONG_LONGS(list, meta_blocks);
	bytes = get_and_inc_pos(list_size);
	write_destination(fd, bytes, list_size, list);
	total_bytes += list_size;

	TRACE("generic_write_table: total uncompressed %lld compressed %lld\n",
		olength, get_pos() - obytes);

	free(list);

	return start_bytes;
}


static long long write_fragment_table()
{
	long long frag_bytes = SQUASHFS_FRAGMENT_BYTES(fragments);
	unsigned int i;

	TRACE("write_fragment_table: fragments %u, frag_bytes %d\n", fragments,
		frag_bytes);
	for(i = 0; i < fragments; i++) {
		TRACE("write_fragment_table: fragment %u, start_block 0x%llx, "
			"size %d\n", i, fragment_table[i].start_block,
			fragment_table[i].size);
		SQUASHFS_INSWAP_FRAGMENT_ENTRY(&fragment_table[i]);
	}

	return generic_write_table(frag_bytes, fragment_table, 0, NULL, noF);
}


static char *read_from_disk(long long start, unsigned int avail_bytes, int buff)
{
	int res;
	static char *buffer1 = NULL, *buffer2 = NULL;
	char **buffer = buff == 0 ? &buffer1 : &buffer2;

	if(*buffer == NULL) {
		*buffer = malloc(block_size);
		if(*buffer == NULL)
			MEM_ERROR();
	}

	res = read_fs_bytes(fd, start, avail_bytes, *buffer);
	if(res == 0)
		return NULL;

	return *buffer;
}


/*
 * Compute 16 bit BSD checksum over the data
 */
unsigned short get_checksum(char *buff, int bytes, unsigned short chksum)
{
	unsigned char *b = (unsigned char *) buff;

	while(bytes --) {
		chksum = (chksum & 1) ? (chksum >> 1) | 0x8000 : chksum >> 1;
		chksum += *b++;
	}

	return chksum;
}


static unsigned short get_checksum_disk(long long start, long long l,
	unsigned int *blocks)
{
	unsigned short chksum = 0;
	unsigned int bytes;
	struct file_buffer *write_buffer;
	int i;

	for(i = 0; l; i++)  {
		bytes = SQUASHFS_COMPRESSED_SIZE_BLOCK(blocks[i]);
		if(bytes == 0) /* sparse block */
			continue;
		write_buffer = queue_cache_lookup(bwriter_buffer, start);
		if(write_buffer) {
			chksum = get_checksum(write_buffer->data, bytes,
				chksum);
			gen_cache_block_put(write_buffer);
		} else {
			void *data = read_from_disk(start, bytes, 0);
			if(data == NULL) {	
				ERROR("Failed to checksum data from output"
					" filesystem\n");
				BAD_ERROR("Output filesystem corrupted?\n");
			}

			chksum = get_checksum(data, bytes, chksum);
		}

		l -= bytes;
		start += bytes;
	}

	return chksum;
}


static unsigned short get_checksum_buffers(long long start, long long l,
	unsigned int *blocks, struct file_buffer **buffers)
{
	unsigned short chksum = 0;
	unsigned int bytes;
	int i;

	for(i = 0; l; i++)  {
		bytes = SQUASHFS_COMPRESSED_SIZE_BLOCK(blocks[i]);
		if(bytes == 0) /* sparse block */
			continue;
		if(buffers[i])
			chksum = get_checksum(buffers[i]->data, bytes, chksum);
		else {
			void *data = read_from_disk(start, bytes, 0);
			if(data == NULL) {
				ERROR("Failed to checksum data from output"
					" filesystem\n");
				BAD_ERROR("Output filesystem corrupted?\n");
			}

			chksum = get_checksum(data, bytes, chksum);
		}

		l -= bytes;
		start += bytes;
	}

	return chksum;
}


unsigned short get_checksum_mem(char *buff, int bytes)
{
	return get_checksum(buff, bytes, 0);
}


static int block_hash(int size, int blocks)
{
	return ((size << 10) & 0xffc00) | (blocks & 0x3ff);
}


void add_file(long long start, long long file_size, long long file_bytes,
	unsigned int *block_listp, int blocks, unsigned int fragment,
	int offset, int bytes)
{
	struct fragment *frg;
	unsigned int *block_list = block_listp;
	struct file_info *dupl_ptr;
	struct append_file *append_file;
	struct file_info *file;
	int blocks_dup = FALSE, frag_dup = FALSE;
	int bl_hash = 0;

	if(!duplicate_checking || file_size == 0)
		return;

	if(blocks) {
		bl_hash = block_hash(block_list[0], blocks);
		dupl_ptr = dupl_block[bl_hash];

		for(; dupl_ptr; dupl_ptr = dupl_ptr->block_next) {
			if(start == dupl_ptr->start)
				break;
		}

		if(dupl_ptr) {
			/*
			 * Our blocks have already been added. If we don't
			 * have a fragment, then we've finished checking
			 */
			if(fragment == SQUASHFS_INVALID_FRAG)
				return;

			/*
			 * This entry probably created both the blocks and
			 * the tail-end fragment, and so check for that
			 */
			if((fragment == dupl_ptr->fragment->index) &&
					(offset == dupl_ptr->fragment->offset)
					&& (bytes == dupl_ptr->fragment->size))
				return;

			/*
			 * Remember our blocks are duplicate, and continue
			 * looking for the tail-end fragment
			 */
			blocks_dup = TRUE;
		}
	}

	if(fragment != SQUASHFS_INVALID_FRAG) {
		dupl_ptr = dupl_frag[bytes];

		for(; dupl_ptr; dupl_ptr = dupl_ptr->frag_next)
			if((fragment == dupl_ptr->fragment->index) &&
					(offset == dupl_ptr->fragment->offset)
					&& (bytes == dupl_ptr->fragment->size))
				break;

		if(dupl_ptr) {
			/*
			 * Our tail-end fragment entry has already been added.
			 * If there's no blocks or they're dup, then we're done
			 * here
			 */
			if(blocks == 0 || blocks_dup)
				return;

			/* Remember our tail-end fragment entry is duplicate */
			frag_dup = TRUE;
		}
	}

	frg = malloc(sizeof(struct fragment));
	if(frg == NULL)
		MEM_ERROR();

	frg->index = fragment;
	frg->offset = offset;
	frg->size = bytes;

	file = add_non_dup(file_size, file_bytes, blocks, 0, block_list, start,
			frg, 0, 0, FALSE, FALSE, blocks_dup, frag_dup, bl_hash);

	if(fragment == SQUASHFS_INVALID_FRAG)
		return;

	append_file = malloc(sizeof(struct append_file));
	if(append_file == NULL)
		MEM_ERROR();

	append_file->file = file;
	append_file->next = file_mapping[fragment];
	file_mapping[fragment] = append_file;
}


static int pre_duplicate(long long file_size, struct inode_info *inode,
				struct file_buffer *buffer, int *bl_hash)
{
	struct file_info *dupl_ptr;
	long long fragment_size;
	int blocks;

	if(inode->no_fragments || (!inode->always_use_fragments && file_size >=
								block_size)) {
		blocks = (file_size + block_size - 1) >> block_log;
		fragment_size = 0;
	} else {
		blocks = file_size >> block_log;
		fragment_size = file_size & (block_size - 1);
	}

	/* Look for a possible duplicate set of blocks */
	if(blocks) {
		*bl_hash = block_hash(buffer->size, blocks);
		for(dupl_ptr = dupl_block[*bl_hash]; dupl_ptr;dupl_ptr = dupl_ptr->block_next)
			if(dupl_ptr->blocks == blocks && dupl_ptr->block_list[0] == buffer->c_byte)
				return TRUE;
	}

	/* Look for a possible duplicate fragment */
	if(fragment_size) {
		for(dupl_ptr = dupl_frag[fragment_size]; dupl_ptr; dupl_ptr = dupl_ptr->frag_next)
			if(dupl_ptr->fragment->size == fragment_size)
				return TRUE;
	}

	return FALSE;
}


static struct file_info *create_non_dup(long long file_size, long long bytes,
	unsigned int blocks, long long sparse, unsigned int *block_list,
	long long start,struct fragment *fragment,unsigned short checksum,
	unsigned short fragment_checksum, int checksum_flag,
	int checksum_frag_flag)
{
	struct file_info *dupl_ptr = malloc(sizeof(struct file_info));

	if(dupl_ptr == NULL)
		MEM_ERROR();

	dupl_ptr->file_size = file_size;
	dupl_ptr->bytes = bytes;
	dupl_ptr->blocks = blocks;
	dupl_ptr->sparse = sparse;
	dupl_ptr->block_list = block_list;
	dupl_ptr->start = start;
	dupl_ptr->fragment = fragment;
	dupl_ptr->checksum = checksum;
	dupl_ptr->fragment_checksum = fragment_checksum;
	dupl_ptr->have_frag_checksum = checksum_frag_flag;
	dupl_ptr->have_checksum = checksum_flag;
	dupl_ptr->block_next = NULL;
	dupl_ptr->frag_next = NULL;
	dupl_ptr->dup = NULL;

	return dupl_ptr;
}


static struct file_info *add_non_dup(long long file_size, long long bytes,
	unsigned int blocks, long long sparse, unsigned int *block_list,
	long long start,struct fragment *fragment,unsigned short checksum,
	unsigned short fragment_checksum, int checksum_flag,
	int checksum_frag_flag, int blocks_dup, int frag_dup, int bl_hash)
{
	struct file_info *dupl_ptr = malloc(sizeof(struct file_info));
	int fragment_size = fragment->size;

	if(dupl_ptr == NULL)
		MEM_ERROR();

	dupl_ptr->file_size = file_size;
	dupl_ptr->bytes = bytes;
	dupl_ptr->blocks = blocks;
	dupl_ptr->sparse = sparse;
	dupl_ptr->block_list = block_list;
	dupl_ptr->start = start;
	dupl_ptr->fragment = fragment;
	dupl_ptr->checksum = checksum;
	dupl_ptr->fragment_checksum = fragment_checksum;
	dupl_ptr->have_frag_checksum = checksum_frag_flag;
	dupl_ptr->have_checksum = checksum_flag;
	dupl_ptr->block_next = NULL;
	dupl_ptr->frag_next = NULL;
	dupl_ptr->dup = NULL;

	pthread_cleanup_push((void *) pthread_mutex_unlock, &dup_mutex);
        pthread_mutex_lock(&dup_mutex);

	if(blocks && !blocks_dup) {
		dupl_ptr->block_next = dupl_block[bl_hash];
		dupl_block[bl_hash] = dupl_ptr;
	}

	if(fragment_size && !frag_dup) {
		dupl_ptr->frag_next = dupl_frag[fragment_size];
		dupl_frag[fragment_size] = dupl_ptr;
	}

	dup_files ++;

	pthread_cleanup_pop(1);

	return dupl_ptr;
}


static struct file_info *frag_duplicate(struct file_buffer *file_buffer, int *duplicate)
{
	struct file_info *dupl_ptr;
	struct file_buffer *buffer;
	struct file_info *dupl_start = file_buffer->dupl_start;
	long long file_size = file_buffer->file_size;
	unsigned short checksum = file_buffer->checksum;
	int res;

	if(file_buffer->duplicate)
		dupl_ptr = dupl_start;
	else {
		for(dupl_ptr = dupl_frag[file_size];
				dupl_ptr && dupl_ptr != dupl_start;
				dupl_ptr = dupl_ptr->frag_next) {
			if(file_size == dupl_ptr->fragment->size) {
				if(get_fragment_checksum(dupl_ptr) == checksum) {
					buffer = get_fragment(dupl_ptr->fragment);
					res = memcmp(file_buffer->data,
						buffer->data +
						dupl_ptr->fragment->offset,
						file_size);
					gen_cache_block_put(buffer);
					if(res == 0)
						break;
				}
			}
		}

		if(!dupl_ptr || dupl_ptr == dupl_start) {
			*duplicate = FALSE;
			return NULL;
		}
	}

	if(dupl_ptr->file_size == file_size) {
		/* File only has a fragment, and so this is an exact match */
		TRACE("Found duplicate file, fragment %u, size %d, offset %d, "
			"checksum 0x%x\n", dupl_ptr->fragment->index, file_size,
			dupl_ptr->fragment->offset, checksum);
		*duplicate = TRUE;
		return dupl_ptr;
	} else {
		struct dup_info *dup;

		/*
		 * File also has a block list.  Create a new file without
		 * a block_list, and link it to this file.  First check whether
		 * it is already there.
		 */
		if(dupl_ptr->dup) {
			*duplicate = TRUE;
			return dupl_ptr->dup->file;
		}

		dup = malloc(sizeof(struct dup_info));
		if(dup == NULL)
			MEM_ERROR();

		dup->file = create_non_dup(file_size, 0, 0, 0, NULL, 0,
				dupl_ptr->fragment, 0, checksum, TRUE, TRUE);
		dup->next = NULL;
		dupl_ptr->dup = dup;
		*duplicate = FALSE;
		return dup->file;
	}
}


static void reset_and_truncate(void)
{
	int res = reset_pos();

	if(res && !block_device) {
		int res;

		queue_put(to_writer, NULL);
		if(queue_get(from_writer) != 0)
			EXIT_MKSQUASHFS();
		res = ftruncate(fd, get_pos());
		if(res != 0)
			BAD_ERROR("Failed to truncate dest file because"
				"  %s\n", strerror(errno));
	}
}


static struct file_info *duplicate(int *dupf, int *block_dup,
	long long file_size, long long bytes, unsigned int *block_list,
	struct file_buffer **buffer_list, long long start,
	struct dir_ent *dir_ent, struct file_buffer *file_buffer, int blocks,
	long long sparse, int bl_hash)
{
	struct file_info *dupl_ptr, *file;
	struct file_info *block_dupl = NULL, *frag_dupl = NULL;
	struct dup_info *dup;
	int frag_bytes = file_buffer ? file_buffer->size : 0;
	unsigned short fragment_checksum = file_buffer ?
		file_buffer->checksum : 0;
	unsigned short checksum = 0;
	char checksum_flag = FALSE;
	struct fragment *fragment;
	long long dupl_start;

	/* Look for a possible duplicate set of blocks */
	for(dupl_ptr = dupl_block[bl_hash]; dupl_ptr;
					dupl_ptr = dupl_ptr->block_next) {
		if(bytes == dupl_ptr->bytes && blocks == dupl_ptr->blocks) {
			long long target_start, dup_start = dupl_ptr->start;
			int block;

			/*
			 * Block list has same uncompressed size and same
			 * compressed size.  Now check if each block compressed
			 * to the same size
			 */
			if(memcmp(block_list, dupl_ptr->block_list, blocks *
					sizeof(unsigned int)) != 0)
				continue;

			/* Now get the checksums and compare */
			if(checksum_flag == FALSE) {
				checksum = get_checksum_buffers(start, bytes, block_list, buffer_list);
				checksum_flag = TRUE;
			}

			if(!dupl_ptr->have_checksum) {
				dupl_ptr->checksum =
					get_checksum_disk(dupl_ptr->start,
						dupl_ptr->bytes, dupl_ptr->block_list);
				dupl_ptr->have_checksum = TRUE;
			}

			if(checksum != dupl_ptr->checksum)
				continue;

			/*
			 * Checksums match, so now we need to do a byte by byte
			 * comparison
			 */
			target_start = start;
			for(block = 0; block < blocks; block ++) {
				int size = SQUASHFS_COMPRESSED_SIZE_BLOCK(block_list[block]);
				struct file_buffer *dup_buffer = NULL;
				char *target_data, *dup_data;
				int res;

				/* Sparse blocks obviously match */
				if(size == 0)
					continue;

				/*
				 * Get the block for our file.  This will be in
				 * the cache unless the cache wasn't large
				 * enough to hold the entire file, in which case
				 * the block will have been written to disk.
				 */
				if(buffer_list[block])
					target_data = buffer_list[block]->data;
				else {
					target_data = read_from_disk(target_start, size, 0);
					if(target_data == NULL) {
						ERROR("Failed to read data from"
							" output filesystem\n");
						BAD_ERROR("Output filesystem"
							" corrupted?\n");
					}
				}

				/*
				 * Get the block for the other file.  This may
				 * still be in the cache (if it was written
				 * recently), otherwise it will have to be read
				 * back from disk
				 */
				dup_buffer = queue_cache_lookup(bwriter_buffer, dup_start);
				if(dup_buffer)
					dup_data = dup_buffer->data;
				else {
					dup_data = read_from_disk(dup_start, size, 1);
					if(dup_data == NULL) {
						ERROR("Failed to read data from"
							" output filesystem\n");
						BAD_ERROR("Output filesystem"
							" corrupted?\n");
					}
				}

				res = memcmp(target_data, dup_data, size);
				gen_cache_block_put(dup_buffer);
				if(res != 0)
					break;
				target_start += size;
				dup_start += size;
			}

			if(block != blocks)
				continue;

			/*
			 * Yes, the block list matches.  We can use this, rather
			 * than writing an identical block list.
			 * If both it and us doesn't have a tail-end fragment
			 * then we're finished.  Return the duplicate.
			 *
			 * We have to deal with the special case where the
			 * last block is a sparse block.  This means the
			 * file will have matched, but, it may be a different
			 * file length (because a tail-end sparse block may be
			 * anything from 1 byte to block_size - 1 in size, but
			 * stored as zero).  We can still use the block list in
			 * this case, but, we must return a new entry with the
			 * correct file size
			 */
			if(!frag_bytes && !dupl_ptr->fragment->size) {
				*dupf = *block_dup = TRUE;
				reset_and_truncate();
				if(file_size == dupl_ptr->file_size)
					return dupl_ptr;
				else
					return create_non_dup(file_size, bytes,
						blocks, sparse,
						dupl_ptr->block_list,
						dupl_ptr->start,
						dupl_ptr->fragment, checksum, 0,
						checksum_flag, FALSE);
			}

			/*
			 * We've got a tail-end fragment, and this file most
			 * likely has a matching tail-end fragment (i.e. it is
			 * a completely duplicate file).  So save time and have
			 * a look now.
			 */
			if(frag_bytes == dupl_ptr->fragment->size &&
					fragment_checksum ==
					get_fragment_checksum(dupl_ptr)) {
				/*
				 * Checksums match, so now we need to do a byte
				 * by byte comparison
				 * */
				struct file_buffer *frag_buffer = get_fragment(dupl_ptr->fragment);
				int res = memcmp(file_buffer->data,
					frag_buffer->data +
					dupl_ptr->fragment->offset, frag_bytes);

				gen_cache_block_put(frag_buffer);

				if(res == 0) {
					/*
					 * Yes, the fragment matches.  We're now
					 * finished.  Return the duplicate
					 */
					*dupf = *block_dup = TRUE;
					reset_and_truncate();
					return dupl_ptr;
				}
			}

			/*
			 * No, the fragment didn't match.  Remember the file
			 * with the matching blocks, and look for a matching
			 * fragment in the fragment list
			 */
			block_dupl = dupl_ptr;
			break;
		}
	}

	/* Look for a possible duplicate fragment */
	if(frag_bytes) {
		for(dupl_ptr = dupl_frag[frag_bytes]; dupl_ptr;
					dupl_ptr = dupl_ptr->frag_next) {
			if(frag_bytes == dupl_ptr->fragment->size &&
					fragment_checksum ==
					get_fragment_checksum(dupl_ptr)) {
				/*
				 * Checksums match, so now we need to do a byte
				 * by byte comparison
				 */
				struct file_buffer *frag_buffer = get_fragment(dupl_ptr->fragment);
				int res = memcmp(file_buffer->data,
					frag_buffer->data +
					dupl_ptr->fragment->offset, frag_bytes);

				gen_cache_block_put(frag_buffer);

				if(res == 0) {
					/*
					 * Yes, the fragment matches.  This file
					 * may have a matching block list and
					 * fragment, in which case we're
					 * finished.
					 */
					if(block_dupl && block_dupl->start == dupl_ptr->start) {
						*dupf = *block_dup = TRUE;
						reset_and_truncate();
						return dupl_ptr;
					}

					/*
					 * Block list doesn't match.  We can
					 * construct a hybrid from these two
					 * partially matching files
					 */
					frag_dupl = dupl_ptr;
					break;
				}
			}
		}
	}

	/*
	 * If we've got here, then we've either matched on nothing, or got a
	 * partial match.  Matched on nothing is straightforward
	 */
	if(!block_dupl && !frag_dupl) {
		*dupf = *block_dup = FALSE;
		fragment = get_and_fill_fragment(file_buffer, dir_ent, TRUE);

		return add_non_dup(file_size, bytes, blocks, sparse, block_list,
				start, fragment, checksum, fragment_checksum,
				checksum_flag, file_buffer != NULL, FALSE,
				FALSE, bl_hash);
	}

	/*
	 * At this point, we may have
	 * 1. A partially matching single file.  For example the file may
	 *    contain the block list we want, but, it has the wrong tail-end,
	 *    or vice-versa,
	 * 2. A partially matching single file for another reason.  For example
	 *    it has the block list we want, and a tail-end, whereas we don't
	 *    have a tail-end.  Note the vice-versa situation doesn't appear
	 *    here (it is handled in frag_duplicate).
	 * 3. We have two partially matching files.  One has the block list we
	 *    want, and the other has the tail-end we want.
	 *
	 * Strictly speaking, a file which is constructed from one or two
	 * partial matches isn't a duplicate (of any single file), and it will
	 * be confusing to list it as such (using the -info option).  But a
	 * second and thereafter appearance of this combination *is* a
	 * duplicate of another file.  Some of this second and thereafter
	 * appearance is already handled above
	 */

	if(block_dupl && (!frag_bytes || frag_dupl)) {
		/*
		 * This file won't be added to any hash list, because it is a
		 * complete duplicate, and it doesn't need extra data to be
		 * stored, e.g. part 2 & 3 above.  So keep track of it by adding
		 * it to a linked list.  Obviously check if it's already there
		 * first.
		 */
		for(dup = block_dupl->dup; dup; dup = dup->next)
			if((!frag_bytes && dup->frag == NULL) ||
					(frag_bytes && dup->frag == frag_dupl))
				break;

		if(dup) {
			/* Found a matching file.  Return the duplicate */
			*dupf = *block_dup = TRUE;
			reset_and_truncate();
			return dup->file;
		}
	}

	if(block_dupl && !frag_dupl) {
		/*
		 * We have a matching block list but no matching fragment.
		 * We have to reset the bytes counter to the start of the
		 * block list before getting and filling the fragment because
		 * if the current fragment is too full, this will force a
		 * write out of the fragment.
		 */
		reset_and_truncate();
	}

	if(frag_dupl)
		fragment = frag_dupl->fragment;
	else
		fragment = get_and_fill_fragment(file_buffer, dir_ent, TRUE);

	if(block_dupl) {
		dupl_start = block_dupl->start;
		block_list = block_dupl->block_list;
	} else
		dupl_start = start;

	*dupf = FALSE;
	*block_dup = block_dupl != NULL;

	file = create_non_dup(file_size, bytes, blocks, sparse, block_list,
		dupl_start, fragment, checksum, fragment_checksum, checksum_flag,
		file_buffer != NULL);

	if(!block_dupl || (frag_bytes && !frag_dupl)) {
		/*
		 * Partial duplicate, had to store some extra data for this
		 * file, either a block list, or a fragment
		 */
		pthread_cleanup_push((void *) pthread_mutex_unlock, &dup_mutex);
		pthread_mutex_lock(&dup_mutex);

		if(!block_dupl) {
			file->block_next = dupl_block[bl_hash];
			dupl_block[bl_hash] = file;
		}

		if(frag_bytes && !frag_dupl) {
			file->frag_next = dupl_frag[frag_bytes];
			dupl_frag[frag_bytes] = file;
		}

		dup_files ++;

		pthread_cleanup_pop(1);
	} else {
		dup = malloc(sizeof(struct dup_info));
		if(dup == NULL)
			MEM_ERROR();

		dup->frag = frag_dupl;
		dup->file = file;
		dup->next = block_dupl->dup;
		block_dupl->dup = dup;
		reset_and_truncate();
	}

	return file;
}


void cleanup(void *arg)
{
	int fd = *((int *) arg);

	close(fd);
}


static void *writer(void *arg)
{
	off_t wpos = 0;
	int fd = open(destination_file, O_WRONLY);
	if(fd == -1)
		BAD_ERROR("Writer failed to open destination file\n");

	pthread_cleanup_push(cleanup, &fd);

	while(1) {
		struct file_buffer *file_buffer = queue_get(to_writer);
		off_t off;

		if(file_buffer == NULL) {
			queue_put(from_writer, NULL);
			continue;
		}

		off = start_offset + file_buffer->block;

		if(wpos != off) {
			if(lseek(fd, off, SEEK_SET) == -1) {
				ERROR("writer: Lseek on destination failed because "
					"%s, offset=0x%llx\n", strerror(errno), (long long)off);
				BAD_ERROR("Probably out of space on output "
					"%s\n", block_device ? "block device" :
					"filesystem");
			}

			wpos = off;
		}

		if(write_bytes(fd, file_buffer->data, file_buffer->size) == -1)
			BAD_ERROR("Failed to write to output %s\n",
				block_device ? "block device" : "filesystem");

		wpos += file_buffer->size;
		gen_cache_block_put(file_buffer);
	}

	pthread_cleanup_pop(1);
}


static int all_zero(struct file_buffer *file_buffer)
{
	int i;
	long entries = file_buffer->size / sizeof(long);
	long *p = (long *) file_buffer->data;

	for(i = 0; i < entries && p[i] == 0; i++);

	if(i == entries) {
		for(i = file_buffer->size & ~(sizeof(long) - 1);
			i < file_buffer->size && file_buffer->data[i] == 0;
			i++);

		return i == file_buffer->size;
	}

	return 0;
}


static void *deflator(void *arg)
{
	void *stream = NULL;
	int res, tid = get_thread_id(THREAD_BLOCK);

	res = compressor_init(comp, &stream, block_size, 1);
	if(res)
		BAD_ERROR("deflator:: compressor_init failed\n");

	while(1) {
		struct file_buffer *write_buffer;
		struct file_buffer *file_buffer = queue_cache_get_tid(tid, to_deflate, &write_buffer);

		if(sparse_files && all_zero(file_buffer)) { 
			file_buffer->c_byte = 0;
			gen_cache_block_put(write_buffer);
			main_queue_put(to_main, file_buffer);
		} else {
			write_buffer->c_byte = mangle2(stream,
				write_buffer->data, file_buffer->data,
				file_buffer->size, block_size,
				file_buffer->noD, 1);
			write_buffer->file_size = file_buffer->file_size;
			write_buffer->file_count = file_buffer->file_count;
			write_buffer->block = file_buffer->block;
			write_buffer->version = file_buffer->version;
			write_buffer->next_state = file_buffer->next_state;
			write_buffer->size = SQUASHFS_COMPRESSED_SIZE_BLOCK
				(write_buffer->c_byte);
			write_buffer->fragment = FALSE;
			write_buffer->error = FALSE;
			gen_cache_block_put(file_buffer);
			main_queue_put(to_main, write_buffer);
		}
	}
}


static void *frag_deflator(void *arg)
{
	void *stream = NULL;
	int res, tid = get_thread_id(THREAD_FRAGMENT);

	res = compressor_init(comp, &stream, block_size, 1);
	if(res)
		BAD_ERROR("frag_deflator:: compressor_init failed\n");

	pthread_cleanup_push((void *) pthread_mutex_unlock, &fragment_mutex);

	while(1) {
		int c_byte, compressed_size;
		struct file_buffer *file_buffer = queue_get_tid(tid, to_frag);
		struct file_buffer *write_buffer =
			cache_get(fwriter_buffer, file_buffer->block);

		c_byte = mangle2(stream, write_buffer->data, file_buffer->data,
			file_buffer->size, block_size, noF, 1);
		compressed_size = SQUASHFS_COMPRESSED_SIZE_BLOCK(c_byte);
		write_buffer->size = compressed_size;
		pthread_mutex_lock(&fragment_mutex);
		if(fragments_locked == FALSE) {
			fragment_table[file_buffer->block].size = c_byte;
			fragment_table[file_buffer->block].start_block = set_write_buffer(write_buffer, compressed_size);
			fragments_outstanding --;
			queue_put(to_writer, write_buffer);
			log_fragment(file_buffer->block, fragment_table[file_buffer->block].start_block);
			pthread_mutex_unlock(&fragment_mutex);
			TRACE("Writing fragment %lld, uncompressed size %d, "
				"compressed size %d\n", file_buffer->block,
				file_buffer->size, compressed_size);
		} else {
				add_pending_fragment(write_buffer, c_byte,
					file_buffer->block);
				pthread_mutex_unlock(&fragment_mutex);
		}
		gen_cache_block_put(file_buffer);
	}

	pthread_cleanup_pop(0);
	return NULL;

}


static void *frag_order_deflator(void *arg)
{
	void *stream = NULL;
	int res, tid = get_thread_id(THREAD_FRAGMENT);

	res = compressor_init(comp, &stream, block_size, 1);
	if(res)
		BAD_ERROR("frag_deflator:: compressor_init failed\n");

	while(1) {
		int c_byte;
		struct file_buffer *file_buffer = queue_get_tid(tid, to_frag);
		struct file_buffer *write_buffer =
			cache_get(fwriter_buffer, file_buffer->block);

		c_byte = mangle2(stream, write_buffer->data, file_buffer->data,
			file_buffer->size, block_size, noF, 1);
		write_buffer->block = file_buffer->block;
		write_buffer->sequence = file_buffer->sequence;
		write_buffer->size = SQUASHFS_COMPRESSED_SIZE_BLOCK(c_byte);
		write_buffer->fragment = FALSE;
		pthread_cleanup_push((void *) pthread_mutex_unlock, &fragment_mutex);
		pthread_mutex_lock(&fragment_mutex);
		fragment_table[file_buffer->block].size = c_byte;
		pthread_cleanup_pop(1);
		fragment_queue_put(to_order, write_buffer);
		TRACE("Writing fragment %lld, uncompressed size %d, "
			"compressed size %d\n", file_buffer->block,
			file_buffer->size, SQUASHFS_COMPRESSED_SIZE_BLOCK(c_byte));
		gen_cache_block_put(file_buffer);
	}
}


static void *frag_orderer(void *arg)
{
	pthread_cleanup_push((void *) pthread_mutex_unlock, &fragment_mutex);

	while(1) {
		struct file_buffer *write_buffer = fragment_queue_get(to_order);
		int block = write_buffer->block;

		pthread_mutex_lock(&fragment_mutex);
		fragment_table[block].start_block = set_write_buffer(write_buffer, SQUASHFS_COMPRESSED_SIZE_BLOCK(write_buffer->size));
		fragments_outstanding --;
		log_fragment(block, write_buffer->block);
		queue_put(to_writer, write_buffer);
		pthread_cond_signal(&fragment_waiting);
		pthread_mutex_unlock(&fragment_mutex);
	}

	pthread_cleanup_pop(0);
	return NULL;
}


static struct file_buffer *get_file_buffer()
{
	struct file_buffer *file_buffer = main_queue_get(to_main);

	return file_buffer;
}


static struct file_info *write_file_empty(struct dir_ent *dir_ent,
	struct file_buffer *file_buffer, int *duplicate_file)
{
	file_count ++;
	*duplicate_file = FALSE;
	gen_cache_block_put(file_buffer);
	return create_non_dup(0, 0, 0, 0, NULL, 0, &empty_fragment, 0, 0,
								FALSE, FALSE);
}


static struct file_info *write_file_frag(struct dir_ent *dir_ent,
	struct file_buffer *file_buffer, int *duplicate_file)
{
	int size = file_buffer->file_size;
	struct fragment *fragment;
	unsigned short checksum = file_buffer->checksum;
	struct file_info *file;

	file = frag_duplicate(file_buffer, duplicate_file);
	if(!file) {
		fragment = get_and_fill_fragment(file_buffer, dir_ent, FALSE);

		if(duplicate_checking)
			file = add_non_dup(size, 0, 0, 0, NULL, 0, fragment, 0,
				checksum, TRUE, TRUE, FALSE, FALSE, 0);
		else
			file = create_non_dup(size, 0, 0, 0, NULL, 0, fragment,
				0, checksum, TRUE, TRUE);
	}

	gen_cache_block_put(file_buffer);

	total_bytes += size;
	file_count ++;

	inc_progress_bar();

	return file;
}


static void log_file(struct dir_ent *dir_ent, long long start)
{
	if(logging && start)
		fprintf(log_fd, "%s, %lld\n", pathname(dir_ent), start);
}


static struct file_info *write_file_process(int *status, struct dir_ent *dir_ent,
	struct file_buffer *read_buffer, int *duplicate_file)
{
	long long read_size, file_bytes;
	struct fragment *fragment;
	unsigned int *block_list = NULL;
	int block = 0, res;
	long long sparse = 0;
	struct file_buffer *fragment_buffer = NULL;
	struct file_info *file;

	*duplicate_file = FALSE;

	if(reproducible)
		ensure_fragments_flushed();
	else
		lock_fragments();

	file_bytes = 0;
	mark_pos();
	while (1) {
		read_size = read_buffer->file_size;
		if(read_buffer->fragment) {
			fragment_buffer = read_buffer;
		} else {
			block_list = realloc(block_list, (block + 1) *
				sizeof(unsigned int));
			if(block_list == NULL)
				MEM_ERROR();
			block_list[block ++] = read_buffer->c_byte;
			if(read_buffer->c_byte) {
				file_bytes += read_buffer->size;
				put_write_buffer_hash(read_buffer);
			} else {
				sparse += read_buffer->size;
				gen_cache_block_put(read_buffer);
			}
		}
		inc_progress_bar();

		if(read_size != -1)
			break;

		read_buffer = get_file_buffer();
		if(read_buffer->error)
			goto read_err;
	}

	if(!reproducible)
		unlock_fragments();

	fragment = get_and_fill_fragment(fragment_buffer, dir_ent, block != 0);

	if(duplicate_checking) {
		int bl_hash = block ? block_hash(block_list[0], block) : 0;

		file = add_non_dup(read_size, file_bytes, block, sparse,
			block_list, get_marked_pos(), fragment, 0,
			fragment_buffer ?  fragment_buffer->checksum : 0, FALSE,
			TRUE, FALSE, FALSE, bl_hash);
	} else
		file = create_non_dup(read_size, file_bytes, block, sparse,
			block_list, get_marked_pos(), fragment, 0,
			fragment_buffer ?  fragment_buffer->checksum : 0, FALSE,
			TRUE);

	gen_cache_block_put(fragment_buffer);
	file_count ++;
	total_bytes += read_size;

	log_file(dir_ent, file->start);

	*status = 0;
	unmark_pos();
	return file;

read_err:
	dec_progress_bar(block);
	*status = read_buffer->error;
	res = reset_pos();
	if(res && !block_device) {
		int res;

		queue_put(to_writer, NULL);
		if(queue_get(from_writer) != 0)
			EXIT_MKSQUASHFS();
		res = ftruncate(fd, get_pos());
		if(res != 0)
			BAD_ERROR("Failed to truncate dest file because %s\n",
				strerror(errno));
	}
	if(!reproducible)
		unlock_fragments();
	free(block_list);
	gen_cache_block_put(read_buffer);
	unmark_pos();
	return NULL;
}


static struct file_info *write_file_blocks_dup(int *status, struct dir_ent *dir_ent,
	struct file_buffer *read_buffer, int *duplicate_file, int bl_hash)
{
	int block, thresh, res;
	long long read_size = read_buffer->file_size;
	long long file_bytes;
	int blocks = (read_size + block_size - 1) >> block_log;
	unsigned int *block_list;
	struct file_buffer **buffer_list;
	long long sparse = 0;
	struct file_buffer *fragment_buffer = NULL;
	struct file_info *file;
	int block_dup;
	int cache_size = cache_maxsize(read_buffer);

	block_list = malloc(blocks * sizeof(unsigned int));
	if(block_list == NULL)
		MEM_ERROR();

	buffer_list = malloc(blocks * sizeof(struct file_buffer *));
	if(buffer_list == NULL)
		MEM_ERROR();

	if(reproducible)
		ensure_fragments_flushed();
	else
		lock_fragments();

	file_bytes = 0;
	mark_pos();
	thresh = blocks > cache_size ? blocks - cache_size : 0;

	for(block = 0; block < blocks;) {
		if(read_buffer->fragment) {
			block_list[block] = 0;
			buffer_list[block] = NULL;
			fragment_buffer = read_buffer;
			blocks = read_size >> block_log;
		} else {
			block_list[block] = read_buffer->c_byte;

			if(read_buffer->c_byte) {
				file_bytes += read_buffer->size;
				buffer_list[block] = block >= thresh ? read_buffer : NULL;
				put_write_buffer(read_buffer, block < thresh);
			} else {
				buffer_list[block] = NULL;
				sparse += read_buffer->size;
				gen_cache_block_put(read_buffer);
			}
		}
		inc_progress_bar();

		if(++block < blocks) {
			read_buffer = get_file_buffer();
			if(read_buffer->error)
				goto read_err;
		}
	}

	/*
	 * sparse count is needed to ensure squashfs correctly reports a
 	 * a smaller block count on stat calls to sparse files.  This is
 	 * to ensure intelligent applications like cp correctly handle the
 	 * file as a sparse file.  If the file in the original filesystem isn't
 	 * stored as a sparse file then still store it sparsely in squashfs, but
 	 * report it as non-sparse on stat calls to preserve semantics
 	 */
	if(sparse && (dir_ent->inode->buf.st_blocks << 9) >= read_size)
		sparse = 0;

	file = duplicate(duplicate_file, &block_dup, read_size, file_bytes,
		block_list, buffer_list, get_marked_pos(), dir_ent,
		fragment_buffer, blocks, sparse, bl_hash);

	if(block_dup == FALSE) {
		for(block = thresh; block < blocks; block ++)
			if(buffer_list[block]) {
				queue_cache_hash(buffer_list[block], buffer_list[block]->block);
				queue_put(to_writer, buffer_list[block]);
			}
	} else {
		for(block = thresh; block < blocks; block ++)
			gen_cache_block_put(buffer_list[block]);
	}

	if(!reproducible)
		unlock_fragments();
	gen_cache_block_put(fragment_buffer);
	free(buffer_list);
	file_count ++;
	total_bytes += read_size;

	if(block_dup == TRUE)
		free(block_list);
	else
		log_file(dir_ent, file->start);

	*status = 0;
	unmark_pos();
	return file;

read_err:
	dec_progress_bar(block);
	*status = read_buffer->error;
	res = reset_pos();
	if(res && thresh && !block_device) {
		int res;

		queue_put(to_writer, NULL);
		if(queue_get(from_writer) != 0)
			EXIT_MKSQUASHFS();
		res = ftruncate(fd, get_pos());
		if(res != 0)
			BAD_ERROR("Failed to truncate dest file because %s\n",
				strerror(errno));
	}
	if(!reproducible)
		unlock_fragments();
	for(blocks = thresh; blocks < block; blocks ++)
		gen_cache_block_put(buffer_list[blocks]);
	free(buffer_list);
	free(block_list);
	gen_cache_block_put(read_buffer);
	unmark_pos();
	return NULL;
}


static struct file_info *write_file_blocks(int *status, struct dir_ent *dir_ent,
	struct file_buffer *read_buffer, int *dup)
{
	long long read_size = read_buffer->file_size;
	long long file_bytes;
	struct fragment *fragment;
	unsigned int *block_list;
	int block, res;
	int blocks = (read_size + block_size - 1) >> block_log;
	long long sparse = 0;
	struct file_buffer *fragment_buffer = NULL;
	struct file_info *file;
	int bl_hash = 0;

	if(pre_duplicate(read_size, dir_ent->inode, read_buffer, &bl_hash))
		return write_file_blocks_dup(status, dir_ent, read_buffer, dup, bl_hash);

	*dup = FALSE;

	block_list = malloc(blocks * sizeof(unsigned int));
	if(block_list == NULL)
		MEM_ERROR();

	if(reproducible)
		ensure_fragments_flushed();
	else
		lock_fragments();

	file_bytes = 0;
	mark_pos();
	for(block = 0; block < blocks;) {
		if(read_buffer->fragment) {
			block_list[block] = 0;
			fragment_buffer = read_buffer;
			blocks = read_size >> block_log;
		} else {
			block_list[block] = read_buffer->c_byte;
			if(read_buffer->c_byte) {
				file_bytes += read_buffer->size;
				put_write_buffer_hash(read_buffer);
			} else {
				sparse += read_buffer->size;
				gen_cache_block_put(read_buffer);
			}
		}
		inc_progress_bar();

		if(++block < blocks) {
			read_buffer = get_file_buffer();
			if(read_buffer->error)
				goto read_err;
		}
	}

	/*
	 * sparse count is needed to ensure squashfs correctly reports a
 	 * a smaller block count on stat calls to sparse files.  This is
 	 * to ensure intelligent applications like cp correctly handle the
 	 * file as a sparse file.  If the file in the original filesystem isn't
 	 * stored as a sparse file then still store it sparsely in squashfs, but
 	 * report it as non-sparse on stat calls to preserve semantics
 	 */
	if(sparse && (dir_ent->inode->buf.st_blocks << 9) >= read_size)
		sparse = 0;

	if(!reproducible)
		unlock_fragments();

	fragment = get_and_fill_fragment(fragment_buffer, dir_ent, TRUE);

	if(duplicate_checking)
		file = add_non_dup(read_size, file_bytes, blocks, sparse,
			block_list, get_marked_pos(), fragment, 0, fragment_buffer ?
			fragment_buffer->checksum : 0, FALSE, TRUE, FALSE,
			FALSE, bl_hash);
	else
		file = create_non_dup(read_size, file_bytes, blocks, sparse,
			block_list, get_marked_pos(), fragment, 0, fragment_buffer ?
			fragment_buffer->checksum : 0, FALSE, TRUE);

	gen_cache_block_put(fragment_buffer);
	file_count ++;
	total_bytes += read_size;

	log_file(dir_ent, file->start);

	*status = 0;
	unmark_pos();
	return file;

read_err:
	dec_progress_bar(block);
	*status = read_buffer->error;
	res = reset_pos();
	if(res && !block_device) {
		int res;

		queue_put(to_writer, NULL);
		if(queue_get(from_writer) != 0)
			EXIT_MKSQUASHFS();
		res = ftruncate(fd, get_pos());
		if(res != 0)
			BAD_ERROR("Failed to truncate dest file because %s\n",
				strerror(errno));
	}
	if(!reproducible)
		unlock_fragments();
	free(block_list);
	gen_cache_block_put(read_buffer);
	unmark_pos();
	return NULL;
}


struct file_info *write_file(struct dir_ent *dir, int *dup)
{
	int status;
	struct file_buffer *read_buffer;
	struct file_info *file;

again:
	read_buffer = get_file_buffer();
	status = read_buffer->error;

	if(status)
		gen_cache_block_put(read_buffer);
	else if(read_buffer->file_size == -1)
		file = write_file_process(&status, dir, read_buffer, dup);
	else if(read_buffer->file_size == 0)
		file = write_file_empty(dir, read_buffer, dup);
	else if(read_buffer->fragment && read_buffer->c_byte)
		file = write_file_frag(dir, read_buffer, dup);
	else
		file = write_file_blocks(&status, dir, read_buffer, dup);

	if(status == 2) {
		ERROR("File %s changed size while reading filesystem, "
			"attempting to re-read\n", pathname(dir));
		goto again;
	} else if(status == 1) {
		ERROR_START("Failed to read file %s", pathname(dir));
		ERROR_EXIT(", creating empty file\n");
		file = write_file_empty(dir, NULL, dup);
	} else if(status)
		BAD_ERROR("Unexpected status value in write_file()\n");

	return file;
}


#define BUFF_SIZE 512
char *name;
static char *basename_r();

static char *getbase(char *pathname)
{
	static char *b_buffer = NULL;
	static int b_size = BUFF_SIZE;
	char *result;

	if(b_buffer == NULL) {
		b_buffer = malloc(b_size);
		if(b_buffer == NULL)
			MEM_ERROR();
	}

	while(1) {
		if(*pathname != '/') {
			result = getcwd(b_buffer, b_size);
			if(result == NULL && errno != ERANGE)
				BAD_ERROR("Getcwd failed in getbase\n");

			/* enough room for pathname + "/" + '\0' terminator? */
			if(result && strlen(pathname) + 2 <=
						b_size - strlen(b_buffer)) {
				strcat(strcat(b_buffer, "/"), pathname);
				break;
			}
		} else if(strlen(pathname) < b_size) {
			strcpy(b_buffer, pathname);
			break;
		}

		/* Buffer not large enough, realloc and try again */
		b_buffer = realloc(b_buffer, b_size += BUFF_SIZE);
		if(b_buffer == NULL)
			MEM_ERROR();
	}

	name = b_buffer;
	if(((result = basename_r()) == NULL) || (strcmp(result, "..") == 0))
		return NULL;
	else
		return result;
}


static char *basename_r()
{
	char *s;
	char *p;
	int n = 1;

	for(;;) {
		s = name;
		if(*name == '\0')
			return NULL;
		if(*name != '/') {
			while(*name != '\0' && *name != '/') name++;
			n = name - s;
		}
		while(*name == '/') name++;
		if(strncmp(s, ".", n) == 0)
			continue;
		if((*name == '\0') || (strncmp(s, "..", n) == 0) ||
				((p = basename_r()) == NULL)) {
			s[n] = '\0';
			return s;
		}
		if(strcmp(p, "..") == 0)
			continue;
		return p;
	}
}


static inline void dec_nlink_inode(struct dir_ent *dir_ent)
{
	if(dir_ent->inode == NULL || dir_ent->inode->root_entry)
		return;

	if(dir_ent->inode->nlink == 1) {
		/* Delete this inode, as the last or only reference
		 * to it is going away */
		struct stat *buf = &dir_ent->inode->buf;
		int ino_hash = INODE_HASH(buf->st_dev, buf->st_ino);
		struct inode_info *inode = inode_info[ino_hash];
		struct inode_info *prev = NULL;

		while(inode && inode != dir_ent->inode) {
			prev = inode;
			inode = inode->next;
		}

		if(inode) {
			if(prev)
				prev->next = inode->next;
			else
				inode_info[ino_hash] = inode->next;
		}

		/* Decrement the progress bar */
		if((buf->st_mode & S_IFMT) == S_IFREG)
			progress_bar_size(-((buf->st_size + block_size - 1)
								 >> block_log));

		free(dir_ent->inode);
		dir_ent->inode = NULL;
	} else
		dir_ent->inode->nlink --;
}


static struct inode_info *lookup_inode3(struct stat *buf, struct pseudo_dev *pseudo,
	char *symlink, int bytes)
{
	int ino_hash = INODE_HASH(buf->st_dev, buf->st_ino);
	struct inode_info *inode;

	/*
	 * Look-up inode in hash table, if it already exists we have a
	 * hardlink, so increment the nlink count and return it.
	 * Don't do the look-up for directories because Unix/Linux doesn't
	 * allow hard-links to directories.
	 */
	if ((buf->st_mode & S_IFMT) != S_IFDIR && !no_hardlinks) {
		for(inode = inode_info[ino_hash]; inode; inode = inode->next) {
			if(memcmp(buf, &inode->buf, sizeof(struct stat)) == 0) {
				inode->nlink ++;
				return inode;
			}
		}
	}

	if((buf->st_mode & S_IFMT) == S_IFREG)
		progress_bar_size((buf->st_size + block_size - 1)
							 >> block_log);

	inode = malloc(sizeof(struct inode_info) + bytes);
	if(inode == NULL)
		MEM_ERROR();

	if(bytes)
		memcpy(&inode->symlink, symlink, bytes);
	memcpy(&inode->buf, buf, sizeof(struct stat));
	inode->scanned = FALSE;
	inode->root_entry = FALSE;
	inode->pseudo = pseudo;
	inode->inode = SQUASHFS_INVALID_BLK;
	inode->nlink = 1;
	inode->inode_number = 0;
	inode->dummy_root_dir = FALSE;
	inode->xattr = NULL;
	inode->tarfile = FALSE;

	/*
	 * Copy filesystem wide defaults into inode, these filesystem
	 * wide defaults may be altered on an individual inode basis by
	 * user specified actions
	 *
	*/
	inode->no_fragments = no_fragments;
	inode->always_use_fragments = always_use_fragments;
	inode->noD = noD;
	inode->noF = noF;

	inode->next = inode_info[ino_hash];
	inode_info[ino_hash] = inode;

	return inode;
}


static struct inode_info *lookup_inode2(struct stat *buf, struct pseudo_dev *pseudo)
{
	return lookup_inode3(buf, pseudo, NULL, 0);
}


struct inode_info *lookup_inode(struct stat *buf)
{
	return lookup_inode2(buf, NULL);
}


static inline void alloc_inode_no(struct inode_info *inode, unsigned int use_this)
{
	if (inode->inode_number == 0) {
		inode->inode_number = use_this ? : inode_no ++;
	}
}


struct dir_info *create_dir(char *pathname, char *subpath, unsigned int depth)
{
	struct dir_info *dir;

	dir = malloc(sizeof(struct dir_info));
	if(dir == NULL)
		MEM_ERROR();

	dir->pathname = strdup(pathname);
	dir->subpath = strdup(subpath);
	dir->count = 0;
	dir->directory_count = 0;
	dir->dir_is_ldir = TRUE;
	dir->list = NULL;
	dir->depth = depth;
	dir->excluded = 0;

	return dir;
}


struct dir_ent *lookup_name(struct dir_info *dir, char *name)
{
	struct dir_ent *dir_ent = dir->list;

	for(; dir_ent && strcmp(dir_ent->name, name) != 0;
					dir_ent = dir_ent->next);

	return dir_ent;
}


struct dir_ent *create_dir_entry(char *name, char *source_name,
	char *nonstandard_pathname, struct dir_info *dir)
{
	struct dir_ent *dir_ent = malloc(sizeof(struct dir_ent));
	if(dir_ent == NULL)
		MEM_ERROR();

	dir_ent->name = name;
	dir_ent->source_name = source_name;
	dir_ent->nonstandard_pathname = nonstandard_pathname;
	dir_ent->our_dir = dir;
	dir_ent->inode = NULL;
	dir_ent->next = NULL;

	return dir_ent;
}


void add_dir_entry(struct dir_ent *dir_ent, struct dir_info *sub_dir,
	struct inode_info *inode_info)
{
	struct dir_info *dir = dir_ent->our_dir;

	if(sub_dir)
		sub_dir->dir_ent = dir_ent;
	dir_ent->inode = inode_info;
	dir_ent->dir = sub_dir;

	dir_ent->next = dir->list;
	dir->list = dir_ent;
	dir->count++;
}


static inline void add_dir_entry2(char *name, char *source_name,
	char *nonstandard_pathname, struct dir_info *sub_dir,
	struct inode_info *inode_info, struct dir_info *dir)
{
	struct dir_ent *dir_ent = create_dir_entry(name, source_name,
		nonstandard_pathname, dir);


	add_dir_entry(dir_ent, sub_dir, inode_info);
}


void free_dir_entry(struct dir_ent *dir_ent)
{
	if(dir_ent->name)
		free(dir_ent->name);

	if(dir_ent->source_name)
		free(dir_ent->source_name);

	if(dir_ent->nonstandard_pathname)
		free(dir_ent->nonstandard_pathname);

	/* if this entry has been associated with an inode, then we need
	 * to update the inode nlink count */
	dec_nlink_inode(dir_ent);

	free(dir_ent);
}


static inline void add_excluded(struct dir_info *dir)
{
	dir->excluded ++;
}


squashfs_inode do_directory_scans(struct dir_ent *dir_ent, int progress)
{
	squashfs_inode inode;
	struct pseudo *pseudo = get_pseudo();

	/*
	 * Process most actions and any pseudo files
	 */

	/* if there's a root pseudo definition skip it, it will have already
	 * been handled if no sources specified on command line.
	 * If sources have been specified, then just ignore it, as sources
	 * on the command line take precedence.
	 */
	if(pseudo != NULL && pseudo->names == 1 && strcmp(pseudo->head->name, "/") == 0) {
		if(pseudo->head->xattr)
			root_dir->dir_ent->inode->xattr = pseudo->head->xattr;

		pseudo = pseudo->head->pseudo;
	}

	if(actions() || pseudo)
		dir_scan2(root_dir, pseudo);

	/*
	 * Process move actions
	 */
	if(move_actions()) {
		dir_scan3(root_dir);
		do_move_actions();
	}

	/*
	 * Process prune actions
	 */
	if(prune_actions()) {
		dir_scan4(root_dir, TRUE);
		dir_scan4(root_dir, FALSE);
	}

	/*
	 * Process empty actions
	 */
	if(empty_actions())
		dir_scan5(root_dir);

 	/*
	 * Sort directories and compute the inode numbers
	 */
	dir_scan6(root_dir);

	alloc_inode_no(dir_ent->inode, root_inode_number);

	eval_actions(root_dir, dir_ent);

	if(sorted)
		generate_file_priorities(root_dir, 0,
			&root_dir->dir_ent->inode->buf);

	if(appending) {
		sigset_t sigmask;

		restore_thread = init_restore_thread();
		sigemptyset(&sigmask);
		sigaddset(&sigmask, SIGINT);
		sigaddset(&sigmask, SIGTERM);
		sigaddset(&sigmask, SIGUSR1);
		if(pthread_sigmask(SIG_BLOCK, &sigmask, NULL) != 0)
			BAD_ERROR("Failed to set signal mask\n");
		write_destination(fd, SQUASHFS_START, 4, "\0\0\0\0");
	}

	queue_put(to_reader, root_dir);

	if(sorted)
		sort_files_and_write(root_dir);

	dir_scan7(&inode, root_dir);
	dir_ent->inode->inode = inode;
	dir_ent->inode->type = SQUASHFS_DIR_TYPE;

	return inode;
}


static squashfs_inode scan_single(char *pathname, int progress)
{
	struct stat buf;
	struct dir_ent *dir_ent;

	if(appending)
		root_dir = dir_scan1(pathname, "", paths, scan1_single_readdir, 1);
	else
		root_dir = dir_scan1(pathname, "", paths, scan1_readdir, 1);

	if(root_dir == NULL)
		BAD_ERROR("Failed to scan source directory\n");

	/* Create root directory dir_ent and associated inode, and connect
	 * it to the root directory dir_info structure */
	dir_ent = create_dir_entry("", NULL, pathname, scan1_opendir("", "", 0));

	if(lstat(pathname, &buf) == -1)
		/* source directory has disappeared? */
		BAD_ERROR("Cannot stat source directory %s because %s\n",
						pathname, strerror(errno));
	if(global_dir_mode_opt) {
		if(pseudo_override)
			buf.st_mode = mode_execute(global_dir_mode, buf.st_mode);
	} else if(root_mode_opt)
		buf.st_mode = mode_execute(root_mode, buf.st_mode);

	if(root_uid_opt)
		buf.st_uid = root_uid;

	if(root_gid_opt)
		buf.st_gid = root_gid;

	if(root_time_opt)
		buf.st_mtime = root_time;

	if(pseudo_override && global_uid_opt)
		buf.st_uid = global_uid;

	if(pseudo_override && global_gid_opt)
		buf.st_gid = global_gid;

	dir_ent->inode = lookup_inode(&buf);
	dir_ent->dir = root_dir;
	root_dir->dir_ent = dir_ent;

	return do_directory_scans(dir_ent, progress);
}


static squashfs_inode scan_encomp(int progress)
{
	struct stat buf;
	struct dir_ent *dir_ent;

	root_dir = dir_scan1("", "", paths, scan1_encomp_readdir, 1);
	if(root_dir == NULL)
		BAD_ERROR("Failed to scan source\n");

	/* Create root directory dir_ent and associated inode, and connect
	 * it to the root directory dir_info structure */
	dir_ent = create_dir_entry("", NULL, "", scan1_opendir("", "", 0));

	/*
	 * dummy top level directory, multiple sources specified on
	 * command line
	 */
	memset(&buf, 0, sizeof(buf));
	buf.st_mode = S_IRWXU | S_IRWXG | S_IRWXO | S_IFDIR;
	if(global_dir_mode_opt) {
		if(pseudo_override)
			buf.st_mode = mode_execute(global_dir_mode, buf.st_mode);
	} else if(root_mode_opt)
		buf.st_mode = mode_execute(root_mode, buf.st_mode);
	if(root_uid_opt)
		buf.st_uid = root_uid;
	else
		buf.st_uid = getuid();
	if(root_gid_opt)
		buf.st_gid = root_gid;
	else
		buf.st_gid = getgid();
	if(root_time_opt)
		buf.st_mtime = root_time;
	else
		buf.st_mtime = time(NULL);
	if(pseudo_override && global_uid_opt)
		buf.st_uid = global_uid;

	if(pseudo_override && global_gid_opt)
		buf.st_gid = global_gid;

	buf.st_dev = 0;
	buf.st_ino = 0;
	dir_ent->inode = lookup_inode(&buf);
	dir_ent->inode->dummy_root_dir = TRUE;
	dir_ent->dir = root_dir;
	root_dir->dir_ent = dir_ent;

	return do_directory_scans(dir_ent, progress);
}


static squashfs_inode dir_scan(int directory, int progress)
{
	int single = !keep_as_directory && source == 1;

	if(single && directory)
		return scan_single(source_path[0], progress);
	else
		return scan_encomp(progress);
}


/*
 * dir_scan1 routines...
 * These scan the source directories into memory for processing.
 * Exclude actions are processed here (in contrast to the other actions)
 * because they affect what is scanned.
 */
struct dir_info *scan1_opendir(char *pathname, char *subpath, unsigned int depth)
{
	struct dir_info *dir;

	dir = malloc(sizeof(struct dir_info));
	if(dir == NULL)
		MEM_ERROR();

	if(pathname[0] != '\0') {
		dir->linuxdir = opendir(pathname);
		if(dir->linuxdir == NULL) {
			free(dir);
			return NULL;
		}
	}

	dir->pathname = strdup(pathname);
	dir->subpath = strdup(subpath);
	dir->count = 0;
	dir->directory_count = 0;
	dir->dir_is_ldir = TRUE;
	dir->list = NULL;
	dir->depth = depth;
	dir->excluded = 0;

	return dir;
}


static struct dir_ent *scan1_encomp_readdir(struct dir_info *dir)
{
	static int index = 0;

	if(dir->count < old_root_entries) {
		int i;

		for(i = 0; i < old_root_entries; i++) {
			if(old_root_entry[i].inode.type == SQUASHFS_DIR_TYPE)
				dir->directory_count ++;
			add_dir_entry2(old_root_entry[i].name, NULL, NULL, NULL,
				&old_root_entry[i].inode, dir);
		}
	}

	while(index < source) {
		char *basename = NULL;
		char *dir_name = getbase(source_path[index]);
		int pass = 1, res;

		if(dir_name == NULL) {
			ERROR_START("Bad source directory %s",
				source_path[index]);
			ERROR_EXIT(" - skipping ...\n");
			index ++;
			continue;
		}
		dir_name = strdup(dir_name);
		for(;;) {
			struct dir_ent *dir_ent = dir->list;

			for(; dir_ent && strcmp(dir_ent->name, dir_name) != 0;
				dir_ent = dir_ent->next);
			if(dir_ent == NULL)
				break;
			ERROR("Source directory entry %s already used! - trying"
				" ", dir_name);
			if(pass == 1)
				basename = dir_name;
			else
				free(dir_name);
			res = asprintf(&dir_name, "%s_%d", basename, pass++);
			if(res == -1)
				BAD_ERROR("asprintf failed in "
					"scan1_encomp_readdir\n");
			ERROR("%s\n", dir_name);
		}

		if(one_file_system && source > 1)
			cur_dev = source_dev[index];

		return create_dir_entry(dir_name, basename,
			strdup(source_path[index ++]), dir);
	}
	return NULL;
}


static struct dir_ent *scan1_single_readdir(struct dir_info *dir)
{
	struct dirent *d_name;
	int i;

	if(dir->count < old_root_entries) {
		for(i = 0; i < old_root_entries; i++) {
			if(old_root_entry[i].inode.type == SQUASHFS_DIR_TYPE)
				dir->directory_count ++;
			add_dir_entry2(old_root_entry[i].name, NULL, NULL, NULL,
				&old_root_entry[i].inode, dir);
		}
	}

	if((d_name = readdir(dir->linuxdir)) != NULL) {
		char *basename = NULL;
		char *dir_name = strdup(d_name->d_name);
		int pass = 1, res;

		for(;;) {
			struct dir_ent *dir_ent = dir->list;

			for(; dir_ent && strcmp(dir_ent->name, dir_name) != 0;
				dir_ent = dir_ent->next);
			if(dir_ent == NULL)
				break;
			ERROR("Source directory entry %s already used! - trying"
				" ", dir_name);
			if (pass == 1)
				basename = dir_name;
			else
				free(dir_name);
			res = asprintf(&dir_name, "%s_%d", d_name->d_name, pass++);
			if(res == -1)
				BAD_ERROR("asprintf failed in "
					"scan1_single_readdir\n");
			ERROR("%s\n", dir_name);
		}
		return create_dir_entry(dir_name, basename, NULL, dir);
	}

	return NULL;
}


static struct dir_ent *scan1_readdir(struct dir_info *dir)
{
	struct dirent *d_name = readdir(dir->linuxdir);

	return d_name ?
		create_dir_entry(strdup(d_name->d_name), NULL, NULL, dir) :
		NULL;
}


static void scan1_freedir(struct dir_info *dir)
{
	if(dir->pathname[0] != '\0')
		closedir(dir->linuxdir);
}


static struct dir_info *dir_scan1(char *filename, char *subpath,
	struct pathnames *paths,
	struct dir_ent *(_readdir)(struct dir_info *), unsigned int depth)
{
	struct dir_info *dir = scan1_opendir(filename, subpath, depth);
	struct dir_ent *dir_ent;

	if(dir == NULL) {
		ERROR_START("Could not open %s", filename);
		ERROR_EXIT(", skipping...\n");
		return NULL;
	}

	if(max_depth_opt && depth > max_depth) {
		add_excluded(dir);
		scan1_freedir(dir);
		return dir;
	}

	while((dir_ent = _readdir(dir))) {
		struct dir_info *sub_dir;
		struct stat buf;
		struct pathnames *new = NULL;
		char *filename = pathname(dir_ent);
		char *subpath = NULL;
		char *dir_name = dir_ent->name;
		int create_empty_directory = FALSE;

		if(strcmp(dir_name, ".") == 0 || strcmp(dir_name, "..") == 0) {
			free_dir_entry(dir_ent);
			continue;
		}

		if(lstat(filename, &buf) == -1) {
			ERROR_START("Cannot stat dir/file %s because %s",
				filename, strerror(errno));
			ERROR_EXIT(", ignoring\n");
			free_dir_entry(dir_ent);
			continue;
		}

		if(one_file_system) {
			if(buf.st_dev != cur_dev) {
				if(!S_ISDIR(buf.st_mode) || one_file_system_x) {
					ERROR("%s is on a different filesystem, ignored\n", filename);
					free_dir_entry(dir_ent);
					continue;
				}

				create_empty_directory = TRUE;
			}
		}

		if((buf.st_mode & S_IFMT) != S_IFREG &&
					(buf.st_mode & S_IFMT) != S_IFDIR &&
					(buf.st_mode & S_IFMT) != S_IFLNK &&
					(buf.st_mode & S_IFMT) != S_IFCHR &&
					(buf.st_mode & S_IFMT) != S_IFBLK &&
					(buf.st_mode & S_IFMT) != S_IFIFO &&
					(buf.st_mode & S_IFMT) != S_IFSOCK) {
			ERROR_START("File %s has unrecognised filetype %d",
				filename, buf.st_mode & S_IFMT);
			ERROR_EXIT(", ignoring\n");
			free_dir_entry(dir_ent);
			continue;
		}

		if(old_exclude && old_excluded(filename, &buf)) {
			add_excluded(dir);
			free_dir_entry(dir_ent);
			continue;
		}

		if(!old_exclude && excluded(dir_name, paths, &new)) {
			add_excluded(dir);
			free_dir_entry(dir_ent);
			continue;
		}

		if(exclude_actions()) {
			subpath = subpathname(dir_ent);
			
			if(eval_exclude_actions(dir_name, filename, subpath,
							&buf, depth, dir_ent)) {
				add_excluded(dir);
				free_dir_entry(dir_ent);
				continue;
			}
		}

		switch(buf.st_mode & S_IFMT) {
		case S_IFDIR:
			if(subpath == NULL)
				subpath = subpathname(dir_ent);

			if(create_empty_directory) {
				ERROR("%s is on a different filesystem, creating empty directory\n", filename);
				sub_dir = create_dir(filename, subpath, depth + 1);
			} else
				sub_dir = dir_scan1(filename, subpath, new,
						scan1_readdir, depth + 1);
			if(sub_dir) {
				dir->directory_count ++;
				add_dir_entry(dir_ent, sub_dir,
							lookup_inode(&buf));
			} else
				free_dir_entry(dir_ent);
			break;
		case S_IFLNK: {
			int byte;
			static char buff[65536]; /* overflow safe */

			byte = readlink(filename, buff, 65536);
			if(byte == -1) {
				ERROR_START("Failed to read symlink %s",
								filename);
				ERROR_EXIT(", ignoring\n");
			} else if(byte == 65536) {
				ERROR_START("Symlink %s is greater than 65535 "
							"bytes!", filename);
				ERROR_EXIT(", ignoring\n");
			} else {
				/* readlink doesn't 0 terminate the returned
				 * path */
				buff[byte] = '\0';
				add_dir_entry(dir_ent, NULL, lookup_inode3(&buf,
							 NULL, buff, byte + 1));
			}
			break;
		}
		default:
			add_dir_entry(dir_ent, NULL, lookup_inode(&buf));
		}

		free(new);
	}

	scan1_freedir(dir);

	return dir;
}


/*
 * dir_scan2 routines...
 * This processes most actions and any pseudo files
 */
static struct dir_ent *scan2_readdir(struct dir_info *dir, struct dir_ent *dir_ent)
{
	if (dir_ent == NULL)
		dir_ent = dir->list;
	else
		dir_ent = dir_ent->next;

	for(; dir_ent && dir_ent->inode->root_entry; dir_ent = dir_ent->next);

	return dir_ent;	
}


static void dir_scan2(struct dir_info *dir, struct pseudo *pseudo)
{
	struct dir_ent *dirent = NULL;
	struct pseudo_entry *pseudo_ent;
	struct stat buf;
	int empty = dir->count == 0;
	
	while((dirent = scan2_readdir(dir, dirent)) != NULL) {
		struct inode_info *inode_info = dirent->inode;
		struct stat *buf = &inode_info->buf;
		char *name = dirent->name;

		eval_actions(root_dir, dirent);

		if(pseudo_override && global_uid_opt)
			buf->st_uid = global_uid;

		if(pseudo_override && global_gid_opt)
			buf->st_gid = global_gid;
			
		if((buf->st_mode & S_IFMT) == S_IFDIR) {
			if(pseudo_override && global_dir_mode_opt)
				buf->st_mode = mode_execute(global_dir_mode, buf->st_mode);
			dir_scan2(dirent->dir, pseudo_subdir(name, pseudo));
		} else if(pseudo_override && global_file_mode_opt)
			buf->st_mode = mode_execute(global_file_mode, buf->st_mode);
	}

	/*
	 * Process pseudo modify and add (file, directory etc) definitions
	 */
	while((pseudo_ent = pseudo_readdir(pseudo)) != NULL) {
		struct dir_ent *dir_ent = NULL;

		if(appending && dir->depth == 1) {
			dir_ent = lookup_name(dir, pseudo_ent->name);

			if(dir_ent && dir_ent->inode->root_entry) {
				BAD_ERROR("Pseudo files: File \"%s\" "
					"already exists in root directory of "
					"the\nfilesystem being appended to. "
					"Pseudo definitions can\'t modify it "
					"or (if directory) add files to it\n",
					pseudo_ent->name);
			}
		}

		if((!appending || dir->depth != 1) && !empty)
			dir_ent = lookup_name(dir, pseudo_ent->name);

		if(pseudo_ent->dev == NULL) {
			if(dir_ent == NULL && pseudo_dir) {
				struct dir_ent *dir_ent = create_dir_entry(pseudo_ent->name, NULL,
						pseudo_ent->pathname, dir);
				char *subpath = subpathname(dir_ent);
				struct dir_info *sub_dir = scan1_opendir("", subpath, dir->depth + 1);

				memset(&buf, 0, sizeof(buf));
				buf.st_mode = pseudo_dir->buf->mode;
				buf.st_uid = pseudo_dir->buf->uid;
				buf.st_gid = pseudo_dir->buf->gid;
				buf.st_mtime = pseudo_dir->buf->mtime;
				buf.st_ino = pseudo_dir->buf->ino;

				dir_scan2(sub_dir, pseudo_ent->pseudo);
				dir->directory_count ++;
				add_dir_entry(dir_ent, sub_dir, lookup_inode2(&buf, pseudo_dir));
				continue;
			} else if(dir_ent == NULL && pseudo_ent->pseudo)
				BAD_ERROR("Pathname \"%s\" does not exist in "
					"filesystem.  Some pseudo definitions "
					"will not be created.\n",
					pseudo_ent->pathname);
			else if(dir_ent && !S_ISDIR(dir_ent->inode->buf.st_mode) &&
								pseudo_ent->pseudo)
				BAD_ERROR("Pathname \"%s\" is not a directory.  Some "
					"pseudo definitions will not be created.\n",
					pseudo_ent->pathname);
			else
				continue;
		}

		if(pseudo_ent->dev->type == 'm' || pseudo_ent->dev->type == 'M') {
			struct stat *buf;
			if(dir_ent == NULL) {
				ERROR_START("Pseudo modify file \"%s\" does "
					"not exist in source filesystem.",
					pseudo_ent->pathname);
				ERROR_EXIT("  Ignoring.\n");
				continue;
			}
			buf = &dir_ent->inode->buf;
			buf->st_mode = (buf->st_mode & S_IFMT) |
				pseudo_ent->dev->buf->mode;
			buf->st_uid = pseudo_ent->dev->buf->uid;
			buf->st_gid = pseudo_ent->dev->buf->gid;
			if(pseudo_ent->dev->type == 'M')
				buf->st_mtime = pseudo_ent->dev->buf->mtime;
			continue;
		}

		if(dir_ent) {
			ERROR_START("Pseudo file \"%s\" exists in source "
				"filesystem \"%s\".", pseudo_ent->pathname,
				pathname(dir_ent));
			ERROR_EXIT("\nIgnoring, exclude it (-e/-ef) to override.\n");
			continue;
		}

		if(pseudo_ent->dev->type != 'l') {
			memset(&buf, 0, sizeof(buf));
			buf.st_mode = pseudo_ent->dev->buf->mode;
			buf.st_uid = pseudo_ent->dev->buf->uid;
			buf.st_gid = pseudo_ent->dev->buf->gid;
			buf.st_rdev = makedev(pseudo_ent->dev->buf->major,
				pseudo_ent->dev->buf->minor);
			buf.st_mtime = pseudo_ent->dev->buf->mtime;
			buf.st_ino = pseudo_ent->dev->buf->ino;

			if(pseudo_ent->dev->type == 'r') {
				buf.st_size = pseudo_ent->dev->data->length;
				if(pseudo_ent->dev->data->sparse == FALSE)
					buf.st_blocks = (buf.st_size + 511) >> 9;
			}
		}

		if(pseudo_ent->dev->type == 'd') {
			struct dir_ent *dir_ent =
				create_dir_entry(pseudo_ent->name, NULL,
						pseudo_ent->pathname, dir);
			char *subpath = subpathname(dir_ent);
			struct dir_info *sub_dir = scan1_opendir("", subpath,
						dir->depth + 1);
			dir_scan2(sub_dir, pseudo_ent->pseudo);
			dir->directory_count ++;
			add_dir_entry(dir_ent, sub_dir,
				lookup_inode2(&buf, pseudo_ent->dev));
		} else if(pseudo_ent->dev->type == 's') {
			add_dir_entry2(pseudo_ent->name, NULL,
				pseudo_ent->pathname, NULL,
				lookup_inode3(&buf, pseudo_ent->dev,
				pseudo_ent->dev->symlink,
				strlen(pseudo_ent->dev->symlink) + 1), dir);
		} else if(pseudo_ent->dev->type == 'l') {
			if(S_ISLNK(pseudo_ent->dev->linkbuf->st_mode)) {
				int byte;
				static char buff[65536]; /* overflow safe */

				byte = readlink(pseudo_ent->dev->linkname, buff, 65536);
				if(byte == -1) {
					ERROR_START("Failed to read symlink %s", pseudo_ent->dev->linkname);
					ERROR_EXIT(", ignoring\n");
				} else if(byte == 65536) {
					ERROR_START("Symlink %s is greater than 65535 bytes!", pseudo_ent->dev->linkname);
					ERROR_EXIT(", ignoring\n");
				} else {
					/* readlink doesn't 0 terminate the returned path */
					buff[byte] = '\0';
					add_dir_entry2(pseudo_ent->name, NULL, pseudo_ent->dev->linkname, NULL,
							lookup_inode3(pseudo_ent->dev->linkbuf, NULL, buff, byte + 1), dir);
				}
			} else
				add_dir_entry2(pseudo_ent->name, NULL,
					pseudo_ent->dev->linkname, NULL,
					lookup_inode(pseudo_ent->dev->linkbuf), dir);
		} else {
			add_dir_entry2(pseudo_ent->name, NULL,
				pseudo_ent->pathname, NULL,
				lookup_inode2(&buf, pseudo_ent->dev), dir);
		}
	}

	/*
	 * Process pseudo xattr definitions
	 */
	if(pseudo)
		pseudo->current = NULL;

	while((pseudo_ent = pseudo_readdir(pseudo)) != NULL) {
		struct dir_ent *dir_ent = NULL;

		if(pseudo_ent->xattr == NULL)
			continue;

		dir_ent = lookup_name(dir, pseudo_ent->name);
		if(dir_ent == NULL)
			BAD_ERROR("File \"%s\" does not exist, can not add Pseudo xattr to it.\n",
				pseudo_ent->pathname);

		dir_ent->inode->xattr = pseudo_ent->xattr;
	}
}


/*
 * dir_scan3 routines...
 * This processes the move action
 */
static void dir_scan3(struct dir_info *dir)
{
	struct dir_ent *dir_ent = NULL;

	while((dir_ent = scan2_readdir(dir, dir_ent)) != NULL) {

		eval_move_actions(root_dir, dir_ent);

		if((dir_ent->inode->buf.st_mode & S_IFMT) == S_IFDIR)
			dir_scan3(dir_ent->dir);
	}
}


/*
 * dir_scan4 routines...
 * This processes the prune action.  This action is designed to do fine
 * grained tuning of the in-core directory structure after the exclude,
 * move and pseudo actions have been performed.  This allows complex
 * tests to be performed which are impossible at exclude time (i.e.
 * tests which rely on the in-core directory structure)
 */
void free_dir(struct dir_info *dir)
{
	struct dir_ent *dir_ent = dir->list;

	while(dir_ent) {
		struct dir_ent *tmp = dir_ent;

		if((dir_ent->inode->buf.st_mode & S_IFMT) == S_IFDIR)
			if(dir_ent->dir)
				free_dir(dir_ent->dir);

		dir_ent = dir_ent->next;
		free_dir_entry(tmp);
	}

	free(dir->pathname);
	free(dir->subpath);
	free(dir);
}
	

static void dir_scan4(struct dir_info *dir, int symlink)
{
	struct dir_ent *dir_ent = dir->list, *prev = NULL;

	while(dir_ent) {
		if(dir_ent->inode->root_entry) {
			prev = dir_ent;
			dir_ent = dir_ent->next;
			continue;
		}

		if((dir_ent->inode->buf.st_mode & S_IFMT) == S_IFDIR)
			dir_scan4(dir_ent->dir, symlink);

		if(symlink != ((dir_ent->inode->buf.st_mode & S_IFMT) == S_IFLNK)) {
			prev = dir_ent;
			dir_ent = dir_ent->next;
			continue;
		}

		if(eval_prune_actions(root_dir, dir_ent)) {
			struct dir_ent *tmp = dir_ent;

			if((dir_ent->inode->buf.st_mode & S_IFMT) == S_IFDIR) {
				free_dir(dir_ent->dir);
				dir->directory_count --;
			}

			dir->count --;

			/* remove dir_ent from list */
			dir_ent = dir_ent->next;
			if(prev)
				prev->next = dir_ent;
			else
				dir->list = dir_ent;
			
			/* free it */
			free_dir_entry(tmp);

			add_excluded(dir);
			continue;
		}

		prev = dir_ent;
		dir_ent = dir_ent->next;
	}
}


/*
 * dir_scan5 routines...
 * This processes the empty action.  This action has to be processed after
 * all other actions because the previous exclude and move actions and the
 * pseudo actions affect whether a directory is empty
 */
static void dir_scan5(struct dir_info *dir)
{
	struct dir_ent *dir_ent = dir->list, *prev = NULL;

	while(dir_ent) {
		if(dir_ent->inode->root_entry) {
			prev = dir_ent;
			dir_ent = dir_ent->next;
			continue;
		}

		if((dir_ent->inode->buf.st_mode & S_IFMT) == S_IFDIR) {
			dir_scan5(dir_ent->dir);

			if(eval_empty_actions(root_dir, dir_ent)) {
				struct dir_ent *tmp = dir_ent;

				/*
				 * delete sub-directory, this is by definition
				 * empty
				 */
				free(dir_ent->dir->pathname);
				free(dir_ent->dir->subpath);
				free(dir_ent->dir);

				/* remove dir_ent from list */
				dir_ent = dir_ent->next;
				if(prev)
					prev->next = dir_ent;
				else
					dir->list = dir_ent;
			
				/* free it */
				free_dir_entry(tmp);

				/* update counts */
				dir->directory_count --;
				dir->count --;
				add_excluded(dir);
				continue;
			}
		}

		prev = dir_ent;
		dir_ent = dir_ent->next;
	}
}


/*
 * dir_scan6 routines...
 * This sorts every directory and computes the inode numbers
 */

/*
 * Instantiate bottom up linked list merge sort.
 *
 * Qsort and other O(n log n) algorithms work well with arrays but not
 * linked lists.  Merge sort another O(n log n) sort algorithm on the other hand
 * is not ideal for arrays (as it needs an additonal n storage locations
 * as sorting is not done in place), but it is ideal for linked lists because
 * it doesn't require any extra storage,
 */ 
SORT(sort_directory, dir_ent, name, next);

static void dir_scan6(struct dir_info *dir)
{
	struct dir_ent *dir_ent;
	unsigned int byte_count = 0;

	sort_directory(&(dir->list), dir->count);

	for(dir_ent = dir->list; dir_ent; dir_ent = dir_ent->next) {
		byte_count += strlen(dir_ent->name) +
			sizeof(struct squashfs_dir_entry);

		if(dir_ent->inode->root_entry)
			continue;

		alloc_inode_no(dir_ent->inode, 0);

		if((dir_ent->inode->buf.st_mode & S_IFMT) == S_IFDIR)
			dir_scan6(dir_ent->dir);
	}

	if((dir->count < 257 && byte_count < SQUASHFS_METADATA_SIZE))
		dir->dir_is_ldir = FALSE;
}


/*
 * dir_scan7 routines...
 * This generates the filesystem metadata and writes it out to the destination
 */
static void scan7_init_dir(struct directory *dir)
{
	dir->buff = malloc(SQUASHFS_METADATA_SIZE);
	if(dir->buff == NULL)
		MEM_ERROR();

	dir->size = SQUASHFS_METADATA_SIZE;
	dir->offset = 0;
	dir->index_count_offset = 0;
	dir->entry_count = 256;
	dir->entry_count_offset = 0;
	dir->have_dir_header = FALSE;
	dir->index = NULL;
	dir->i_count = dir->i_size = 0;
}


static struct dir_ent *scan7_readdir(struct directory *dir, struct dir_info *dir_info,
	struct dir_ent *dir_ent)
{
	if (dir_ent == NULL)
		dir_ent = dir_info->list;
	else
		dir_ent = dir_ent->next;

	for(; dir_ent && dir_ent->inode->root_entry; dir_ent = dir_ent->next)
		add_dir(dir_ent->inode->inode, dir_ent->inode->inode_number,
			dir_ent->name, dir_ent->inode->type, dir);

	return dir_ent;	
}


static void scan7_freedir(struct directory *dir)
{
	if(dir->index)
		free(dir->index);
	free(dir->buff);
}


static void dir_scan7(squashfs_inode *inode, struct dir_info *dir_info)
{
	int squashfs_type;
	int duplicate_file;
	struct directory dir;
	struct dir_ent *dir_ent = NULL;
	struct file_info *file;
	
	scan7_init_dir(&dir);
	
	while((dir_ent = scan7_readdir(&dir, dir_info, dir_ent)) != NULL) {
		struct stat *buf = &dir_ent->inode->buf;

		update_info(dir_ent);

		if(dir_ent->inode->inode == SQUASHFS_INVALID_BLK) {
			switch(buf->st_mode & S_IFMT) {
				case S_IFREG:
					if(dir_ent->inode->tarfile && dir_ent->inode->tar_file->file)
						file = dir_ent->inode->tar_file->file;
					else {
						file = write_file(dir_ent, &duplicate_file);
						INFO("file %s, uncompressed size %lld "
							"bytes %s\n",
							subpathname(dir_ent),
							(long long) buf->st_size,
							duplicate_file ?  "DUPLICATE" :
							 "");
					}
					squashfs_type = SQUASHFS_FILE_TYPE;
					*inode = create_inode(NULL, dir_ent,
						squashfs_type, file->file_size,
						file->start, file->blocks,
						file->block_list,
						file->fragment, NULL,
						file->sparse);
					if((duplicate_checking == FALSE &&
							!(tarfile && no_hardlinks)) ||
							file->file_size == 0) {
						free_fragment(file->fragment);
						free(file->block_list);
						free(file);
					}
					break;

				case S_IFDIR:
					squashfs_type = SQUASHFS_DIR_TYPE;
					dir_scan7(inode, dir_ent->dir);
					break;

				case S_IFLNK:
					squashfs_type = SQUASHFS_SYMLINK_TYPE;
					*inode = create_inode(NULL, dir_ent,
						squashfs_type, 0, 0, 0, NULL,
						NULL, NULL, 0);
					INFO("symbolic link %s inode 0x%llx\n",
						subpathname(dir_ent), *inode);
					sym_count ++;
					break;

				case S_IFCHR:
					squashfs_type = SQUASHFS_CHRDEV_TYPE;
					*inode = create_inode(NULL, dir_ent,
						squashfs_type, 0, 0, 0, NULL,
						NULL, NULL, 0);
					INFO("character device %s inode 0x%llx"
						"\n", subpathname(dir_ent),
						*inode);
					dev_count ++;
					break;

				case S_IFBLK:
					squashfs_type = SQUASHFS_BLKDEV_TYPE;
					*inode = create_inode(NULL, dir_ent,
						squashfs_type, 0, 0, 0, NULL,
						NULL, NULL, 0);
					INFO("block device %s inode 0x%llx\n",
						subpathname(dir_ent), *inode);
					dev_count ++;
					break;

				case S_IFIFO:
					squashfs_type = SQUASHFS_FIFO_TYPE;
					*inode = create_inode(NULL, dir_ent,
						squashfs_type, 0, 0, 0, NULL,
						NULL, NULL, 0);
					INFO("fifo %s inode 0x%llx\n",
						subpathname(dir_ent), *inode);
					fifo_count ++;
					break;

				case S_IFSOCK:
					squashfs_type = SQUASHFS_SOCKET_TYPE;
					*inode = create_inode(NULL, dir_ent,
						squashfs_type, 0, 0, 0, NULL,
						NULL, NULL, 0);
					INFO("unix domain socket %s inode "
						"0x%llx\n",
						subpathname(dir_ent), *inode);
					sock_count ++;
					break;

				default:
					BAD_ERROR("%s unrecognised file type, "
						"mode is %x\n",
						subpathname(dir_ent),
						buf->st_mode);
			}
			dir_ent->inode->inode = *inode;
			dir_ent->inode->type = squashfs_type;
		 } else {
			*inode = dir_ent->inode->inode;
			squashfs_type = dir_ent->inode->type;
			switch(squashfs_type) {
				case SQUASHFS_FILE_TYPE:
					if(!sorted)
						INFO("file %s, uncompressed "
							"size %lld bytes LINK"
							"\n",
							subpathname(dir_ent),
							(long long)
							buf->st_size);
					break;
				case SQUASHFS_SYMLINK_TYPE:
					INFO("symbolic link %s inode 0x%llx "
						"LINK\n", subpathname(dir_ent),
						 *inode);
					break;
				case SQUASHFS_CHRDEV_TYPE:
					INFO("character device %s inode 0x%llx "
						"LINK\n", subpathname(dir_ent),
						*inode);
					break;
				case SQUASHFS_BLKDEV_TYPE:
					INFO("block device %s inode 0x%llx "
						"LINK\n", subpathname(dir_ent),
						*inode);
					break;
				case SQUASHFS_FIFO_TYPE:
					INFO("fifo %s inode 0x%llx LINK\n",
						subpathname(dir_ent), *inode);
					break;
				case SQUASHFS_SOCKET_TYPE:
					INFO("unix domain socket %s inode "
						"0x%llx LINK\n",
						subpathname(dir_ent), *inode);
					break;
			}
			hardlnk_count ++;
		}
		
		add_dir(*inode, get_inode_no(dir_ent->inode), dir_ent->name,
			squashfs_type, &dir);
	}

	*inode = write_dir(dir_info, &dir);
	INFO("directory %s inode 0x%llx\n", subpathname(dir_info->dir_ent),
		*inode);

	scan7_freedir(&dir);
}


static void handle_root_entries(struct dir_info *dir)
{
	int i;

	if(dir->count == 0) {
		for(i = 0; i < old_root_entries; i++) {
			if(old_root_entry[i].inode.type == SQUASHFS_DIR_TYPE)
				dir->directory_count ++;
			add_dir_entry2(strdup(old_root_entry[i].name), NULL,
				NULL, NULL, &old_root_entry[i].inode, dir);
		}
	}
}


static char *walk_source(char *source, char **pathname, char **name)
{
	char *path = source, *start;

	while(*source == '/')
		source ++;

	start = source;
	while(*source != '/' && *source != '\0')
		source ++;

	*name = strndup(start, source - start);

	if(*pathname == NULL)
		*pathname = strndup(path, source - path);
	else {
		char *orig = *pathname;
		int size = strlen(orig) + (source - path) + 2;

		*pathname = malloc(size);
		strcpy(*pathname, orig);
		strcat(*pathname, "/");
		strncat(*pathname, path, source - path);
	}

	while(*source == '/')
		source ++;

	return source;
}


static struct dir_info *add_source(struct dir_info *sdir, char *source,
		char *subpath, char *file, char **prefix,
		struct pathnames *paths, unsigned int depth)
{
	struct dir_info *sub;
	struct dir_ent *entry;
	struct pathnames *new = NULL;
	struct dir_info *dir = sdir;
	struct stat buf;
	char *name, *newsubpath = NULL;
	int res;

	if(max_depth_opt && depth > max_depth)
		return NULL;

	if(dir == NULL)
		dir = create_dir("", subpath, depth);

	if(depth == 1)
		*prefix = source[0] == '/' ? strdup("/") : strdup(".");

	if(appending && file == NULL)
		handle_root_entries(dir);

	source = walk_source(source, &file, &name);

	while(depth == 1 && (name[0] == '\0' || strcmp(name, "..") == 0
						|| strcmp(name, ".") == 0)){
		char *old = file;

		if(name[0] == '\0' || source[0] == '\0') {
			/* Ran out of pathname skipping leading ".." and "."
			 * If cpiostyle, just ignore it, find always produces
			 * these if run as "find ." or "find .." etc.
			 *
			 * If tarstyle after skipping what we *must* skip
			 * in the pathname (we can't store directories named
			 * ".." or "." or simply "/") there's nothing left after
			 * stripping (i.e. someone just typed "..", "." on
			 * the command line).  This isn't what -tarstyle is
			 * intended for, and Mksquashfs without -tarstyle
			 * can handle this scenario */
			if(cpiostyle)
				goto failed_early;
			else
				BAD_ERROR("Empty source after stripping '/', "
					"'..' and '.'.  Run Mksquashfs without "
					"-tarstyle to handle this!\n");
		}

		source = walk_source(source, &file, &name);
		if(name[0] == '\0' || strcmp(name, "..") == 0 || strcmp(name, ".") == 0)
			free(old);
		else
			*prefix = old;
	}

	if((strcmp(name, ".") == 0) || strcmp(name, "..") == 0)
		BAD_ERROR("Source path can't have '.' or '..' embedded in it with -tarstyle/-cpiostyle[0]\n");

	res = lstat(file, &buf);
	if (res == -1)
		BAD_ERROR("Can't stat %s because %s\n", file, strerror(errno));

	entry = lookup_name(dir, name);

	if(entry) {
		/*
		 * name already there.  This must be the same file, otherwise
		 * we have a clash, as we can't have two different files with
		 * the same pathname.
		 *
		 * An original root entry from the file being appended to
		 * is never the same file.
		 */
		if(entry->inode->root_entry)
			BAD_ERROR("Source %s conflicts with name in filesystem "
						"being appended to\n", name);

		res = memcmp(&buf, &(entry->inode->buf), sizeof(buf));
		if(res)
			BAD_ERROR("Can't have two different sources with same "
								"pathname\n");

		/*
		 * Matching file.
		 *
		 * For tarstyle source handling (leaf directores are
		 * recursively descended)
		 *
		 * - If we're at the leaf of the source, then we either match
		 *   or encompass this pre-existing include.  So delete any
		 *   sub-directories of this pre-existing include.
		 *
		 * - If we're not at the leaf of the source, but we're at
		 *   the leaf of the pre-existing include, then the
		 *   pre-existing include encompasses this source.  So nothing
		 *   more to do.
		 *
		 * - Otherwise this is not the leaf of the source, or the leaf
		 *   of the pre-existing include, so recurse continuing walking
		 *   the source.
		 *
		 * For cpiostyle source handling (leaf directories are not
		 * recursively descended)
		 *
		 * - If we're at the leaf of the source, then we have a
		 *   pre-existing include.  So nothing to do.
		 *
		 * - If we're not at the leaf of the source, but we're at
		 *   the leaf of the pre-existing include, then recurse
		 *   walking the source.
		 *
		 * - Otherwise this is not the leaf of the source, or the leaf
		 *   of the pre-existing include, so recurse continuing walking
		 *   the source.
		 */
		if(source[0] == '\0') {
			if(tarstyle && entry->dir) {
				free_dir(entry->dir);
				entry->dir = NULL;
			}
		} else if(S_ISDIR(buf.st_mode)) {
			if(cpiostyle || entry->dir) {
				excluded(entry->name, paths, &new);
				subpath = subpathname(entry);
				sub = add_source(entry->dir, source, subpath,
						file, prefix, new, depth + 1);
				if(sub == NULL)
					goto failed_match;
				entry->dir = sub;
				sub->dir_ent = entry;
			}
		} else
			BAD_ERROR("Source component %s is not a directory\n", name);

		free(name);
		free(file);
	} else {
		/*
		 * No matching name found.
		 *
		 * - If we're at the leaf of the source, then add it.
		 *
		 * - If we're not at the leaf of the source, we will add it,
		 *   and recurse walking the source
		 */
		if(old_exclude && old_excluded(file, &buf))
			goto failed_early;

		if(old_exclude == FALSE && excluded(name, paths, &new))
			goto failed_early;

		entry = create_dir_entry(name, NULL, file, dir);

		if(exclude_actions()) {
			newsubpath = subpathname(entry);
			if(eval_exclude_actions(name, file, newsubpath, &buf,
							depth, entry)) {
				goto failed_entry;
			}
		}

		if(source[0] == '\0' && S_ISLNK(buf.st_mode)) {
			int byte;
			static char buff[65536]; /* overflow safe */
			struct inode_info *i;

			byte = readlink(file, buff, 65536);
			if(byte == -1)
				BAD_ERROR("Failed to read source symlink %s", file);
			else if(byte == 65536)
				BAD_ERROR("Symlink %s is greater than 65536 "
						"bytes!", file);

			/* readlink doesn't 0 terminate the returned path */
			buff[byte] = '\0';
			i = lookup_inode3(&buf, NULL, buff, byte + 1);
			add_dir_entry(entry, NULL, i);
		} else if(source[0] == '\0') {
			add_dir_entry(entry, NULL, lookup_inode(&buf));
			if(S_ISDIR(buf.st_mode))
				dir->directory_count ++;
		} else if(S_ISDIR(buf.st_mode)) {
			if(newsubpath == NULL)
				newsubpath = subpathname(entry);
			sub = add_source(NULL, source, newsubpath, file, prefix,
								new, depth + 1);
			if(sub == NULL)
				goto failed_entry;
			add_dir_entry(entry, sub, lookup_inode(&buf));
			dir->directory_count ++;
		} else
			BAD_ERROR("Source component %s is not a directory\n", name);
	}

	free(new);
	return dir;

failed_early:
	free(new);
	free(name);
	free(file);
	if(sdir == NULL)
		free_dir(dir);
	return NULL;

failed_entry:
	free(new);
	free_dir_entry(entry);
	if(sdir == NULL)
		free_dir(dir);
	return NULL;

failed_match:
	free(new);
	free(name);
	free(file);
	return NULL;
}


static struct dir_info *populate_tree(struct dir_info *dir, struct pathnames *paths)
{
	struct dir_ent *entry;
	struct dir_info *new;

	for(entry = dir->list; entry; entry = entry->next) {
		if(entry->inode->root_entry)
			continue;

		if(S_ISDIR(entry->inode->buf.st_mode)) {
			struct pathnames *newp = NULL;

			excluded(entry->name, paths, &newp);

			if(entry->dir == NULL && cpiostyle) {
				entry->dir = create_dir(pathname(entry),
					subpathname(entry), dir->depth + 1);
				entry->dir->dir_ent = entry;
			} else if(entry->dir == NULL) {
				cur_dev = entry->inode->buf.st_dev;
				new = dir_scan1(pathname(entry),
					subpathname(entry), newp, scan1_readdir,
					dir->depth + 1);
				if(new == NULL)
					return NULL;

				entry->dir = new;
				new->dir_ent = entry;
			} else {
				new = populate_tree(entry->dir, newp);
				if(new == NULL)
					return NULL;
			}

			free(newp);
		}
	}

	return dir;
}


static char *get_filename_from_stdin(char terminator)
{
	static int path_max = -1;
	static int bytes = 0;
	static int size = 0;
	static char *buffer = NULL;
	static char *filename = NULL;
	static char *src = NULL;
	char *dest = filename;
	int used = 0;

	/* Get the maximum pathname size supported on this system */
	if(path_max == -1)
		path_max = get_pathmax();

	if(buffer == NULL) {
		buffer = malloc(4096);
		if(buffer == NULL)
			MEM_ERROR();
	}

	while(1) {
		if(bytes == 0) {
			bytes = read_bytes(STDIN_FILENO, buffer, 4096);

			if(bytes == -1)
				BAD_ERROR("Failed to read Tar file from STDIN\n");

			if(bytes == 0) {
				if(used)
					ERROR("Got EOF when reading filename from STDIN, ignoring\n");
				free(filename);
				free(buffer);
				return NULL;
			}
			src = buffer;
		}

		if(size - used <= 1) {
			int offset = dest - filename;
			char *buff = realloc(filename, size += 100);
			if(buff == NULL)
				MEM_ERROR();
			dest = buff + offset;
			filename = buff;
		}

		if(*src == terminator) {
			src++;
			bytes--;
			break;
		}

		if(used >= (path_max - 1))
			BAD_ERROR("Cpiostyle input filename exceeds maximum "
				"path limit of %d bytes!\n", path_max);

		*dest++ = *src++;
		bytes --;
		used ++;
	}

	*dest = '\0';
	return filename;
}


static char *get_next_filename()
{
	static int cur = 0;
	char *filename;

	if(cpiostyle) {
		while(1) {
			filename = get_filename_from_stdin(filename_terminator);
			if(filename == NULL || strlen(filename) != 0)
				break;
		}
		return filename;
	} else if(cur < source)
		return source_path[cur ++];
	else
		return NULL;
}


static squashfs_inode process_source(int progress)
{
	int res, first = TRUE, same = FALSE;
	char *filename, *prefix, *pathname;
	struct stat buf, buf2;
	struct dir_ent *entry;
	struct dir_info *new;

	while((filename = get_next_filename())) {
		new = add_source(root_dir, filename, "", NULL, &prefix, paths, 1);

		if(new) {
			/* does argv[i] start from the same directory? */
			if(first) {
				res = lstat(prefix, &buf);
				if (res == -1)
					BAD_ERROR("Can't stat %s because %s\n",
						prefix, strerror(errno));
				first = FALSE;
				same = TRUE;
				pathname = strdup(prefix);
			} else if(same) {
				res = lstat(prefix, &buf2);
				if (res == -1)
					BAD_ERROR("Can't stat %s because %s\n",
						prefix, strerror(errno));

				if(buf.st_dev != buf2.st_dev ||
						buf.st_ino != buf2.st_ino)
					same = FALSE;
			}
			free(prefix);
			root_dir = new;
		}
	}

	if(root_dir == NULL) {
		/* Empty directory tree after processing the sources, and
		 * so everything was excluded.
		 * We need to create an empty directory to reflect this, and
		 * if appending, fill it with the original root directory
		 * contents */
		root_dir = scan1_opendir("", "", 0);

		if(appending)
			handle_root_entries(root_dir);
	}

	new = scan1_opendir("", "", 0);

	if(!same) {
		/*
		 * Top level directory conflict.  Create dummy
		 * top level directory
		 */
		memset(&buf, 0, sizeof(buf));
		buf.st_mode = S_IRWXU | S_IRWXG | S_IRWXO | S_IFDIR;
		if(global_dir_mode_opt) {
			if(pseudo_override)
				buf.st_mode = mode_execute(global_dir_mode, buf.st_mode);
		} else if(root_mode_opt)
			buf.st_mode = mode_execute(root_mode, buf.st_mode);
		if(root_uid_opt)
			buf.st_uid = root_uid;
		else
			buf.st_uid = getuid();
		if(root_gid_opt)
			buf.st_gid = root_gid;
		else
			buf.st_gid = getgid();
		if(root_time_opt)
			buf.st_mtime = root_time;
		else
			buf.st_mtime = time(NULL);
		if(pseudo_override && global_uid_opt)
			buf.st_uid = global_uid;
		if(pseudo_override && global_gid_opt)
			buf.st_gid = global_gid;

		entry = create_dir_entry("", NULL, "", new);
		entry->inode = lookup_inode(&buf);
		entry->inode->dummy_root_dir = TRUE;
	} else {
		if(global_dir_mode_opt) {
			if(pseudo_override)
				buf.st_mode = mode_execute(global_dir_mode, buf.st_mode);
		} else if(root_mode_opt)
			buf.st_mode = mode_execute(root_mode, buf.st_mode);
		if(root_uid_opt)
			buf.st_uid = root_uid;
		if(root_gid_opt)
			buf.st_gid = root_gid;
		if(root_time_opt)
			buf.st_mtime = root_time;
		if(pseudo_override && global_uid_opt)
			buf.st_uid = global_uid;
		if(pseudo_override && global_gid_opt)
			buf.st_gid = global_gid;

		entry = create_dir_entry("", NULL, pathname, new);
		entry->inode = lookup_inode(&buf);
	}


	entry->dir = root_dir;
	root_dir->dir_ent = entry;

	root_dir = populate_tree(root_dir, paths);
	if(root_dir == NULL)
		BAD_ERROR("Failed to read directory hierarchy\n");

	return do_directory_scans(entry, progress);
}


/*
 * Source directory specified as - which means no source directories
 *
 * Here the pseudo definitions will be providing the source directory
 */
static squashfs_inode no_sources(int progress)
{
	struct stat buf;
	struct dir_ent *dir_ent;
	struct pseudo_entry *pseudo_ent;
	struct pseudo *pseudo = get_pseudo();

	if(pseudo == NULL || pseudo->names != 1 || strcmp(pseudo->head->name, "/") != 0) {
		ERROR_START("Source is \"-\", but no pseudo definition for \"/\"\n");
		ERROR_EXIT("Did you forget to specify -cpiostyle or -tar?\n");
		EXIT_MKSQUASHFS();
	}

	pseudo_ent = pseudo->head;

	/* create root directory */
	root_dir = scan1_opendir("", "", 1);

	if(appending)
		handle_root_entries(root_dir);

	/* Create root directory dir_ent and associated inode, and connect
	 * it to the root directory dir_info structure */
	dir_ent = create_dir_entry("", NULL, "", scan1_opendir("", "", 0));

	memset(&buf, 0, sizeof(buf));

	buf.st_mode = pseudo_ent->dev->buf->mode;
	if(root_mode_opt && !global_dir_mode_opt)
		buf.st_mode = mode_execute(root_mode, buf.st_mode);
	if(root_uid_opt)
		buf.st_uid = root_uid;
	else
		buf.st_uid = pseudo_ent->dev->buf->uid;

	if(root_gid_opt)
		buf.st_gid = root_gid;
	else
		buf.st_gid = pseudo_ent->dev->buf->gid;

	if(root_time_opt)
		buf.st_mtime = root_time;
	else
		buf.st_mtime = pseudo_ent->dev->buf->mtime;

	buf.st_ino = pseudo_ent->dev->buf->ino;

	dir_ent->inode = lookup_inode2(&buf, pseudo_ent->dev);
	dir_ent->dir = root_dir;
	root_dir->dir_ent = dir_ent;

	return do_directory_scans(dir_ent, progress);
}


static unsigned int slog(unsigned int block)
{
	int i;

	for(i = 12; i <= 20; i++)
		if(block == (1 << i))
			return i;
	return 0;
}


static int old_excluded(char *filename, struct stat *buf)
{
	int i;

	for(i = 0; i < exclude; i++)
		if((exclude_paths[i].st_dev == buf->st_dev) &&
				(exclude_paths[i].st_ino == buf->st_ino))
			return TRUE;
	return FALSE;
}


#define ADD_ENTRY(buf) \
	if(exclude % EXCLUDE_SIZE == 0) { \
		exclude_paths = realloc(exclude_paths, (exclude + EXCLUDE_SIZE) \
			* sizeof(struct exclude_info)); \
		if(exclude_paths == NULL) \
			MEM_ERROR(); \
	} \
	exclude_paths[exclude].st_dev = buf.st_dev; \
	exclude_paths[exclude++].st_ino = buf.st_ino;
static int old_add_exclude(char *path)
{
	int i;
	char *filename;
	struct stat buf;

	if(path[0] == '/' || strncmp(path, "./", 2) == 0 ||
			strncmp(path, "../", 3) == 0) {
		if(lstat(path, &buf) == -1) {
			ERROR_START("Cannot stat exclude dir/file %s because "
				"%s", path, strerror(errno));
			ERROR_EXIT(", ignoring\n");
			return TRUE;
		}
		ADD_ENTRY(buf);
		return TRUE;
	}

	for(i = 0; i < source; i++) {
		int res = asprintf(&filename, "%s/%s", source_path[i], path);
		if(res == -1)
			BAD_ERROR("asprintf failed in old_add_exclude\n");
		if(lstat(filename, &buf) == -1) {
			if(!(errno == ENOENT || errno == ENOTDIR)) {
				ERROR_START("Cannot stat exclude dir/file %s "
					"because %s", filename, strerror(errno));
				ERROR_EXIT(", ignoring\n");
			}
			free(filename);
			continue;
		}
		free(filename);
		ADD_ENTRY(buf);
	}
	return TRUE;
}


static void add_old_root_entry(char *name, squashfs_inode inode,
	unsigned int inode_number, int type)
{
	old_root_entry = realloc(old_root_entry,
		sizeof(struct old_root_entry_info) * (old_root_entries + 1));
	if(old_root_entry == NULL)
		MEM_ERROR();

	old_root_entry[old_root_entries].name = strdup(name);
	old_root_entry[old_root_entries].inode.inode = inode;
	old_root_entry[old_root_entries].inode.inode_number = inode_number;
	old_root_entry[old_root_entries].inode.type = type;
	old_root_entry[old_root_entries++].inode.root_entry = TRUE;
}


static void initialise_threads(int readq, int fragq, int bwriteq, int fwriteq,
	int freelst, char *destination_file, char *command)
{
	int i, res;
	sigset_t sigmask, old_mask;
	int total_mem = readq;
	int fragment_size;
	int fwriter_size;
	int bwriter_size;

	if(processors == -1)
		processors = get_nprocessors();

	/*
	 * Never allow the total size of the queues to be larger than
	 * physical memory
	 *
	 * When adding together the possibly user supplied values, make
	 * sure they've not been deliberately contrived to overflow an int
	 */
	if(add_overflow(total_mem, fragq))
		BAD_ERROR("Queue sizes rediculously too large\n");
	total_mem += fragq;
	if(add_overflow(total_mem, bwriteq))
		BAD_ERROR("Queue sizes rediculously too large\n");
	total_mem += bwriteq;
	if(add_overflow(total_mem, fwriteq))
		BAD_ERROR("Queue sizes rediculously too large\n");
	total_mem += fwriteq;

	if(!mem_options_disabled) {
		res = check_usable_phys_mem(total_mem, command);
		if(res != TRUE)
			EXIT_MKSQUASHFS();
	}

	/*
	 * convert from queue size in Mbytes to queue size in
	 * blocks.
	 *
	 * This isn't going to overflow an int unless there exists
	 * systems with more than 8 Petabytes of RAM!
	 */
	fragment_size = fragq << (20 - block_log);
	bwriter_size = bwriteq << (20 - block_log);
	fwriter_size = fwriteq << (20 - block_log);

	check_min_memory(readq, bwriteq, block_log);

	/*
	 * setup signal handlers for the main thread, these cleanup
	 * deleting the destination file, if appending the
	 * handlers for SIGTERM and SIGINT will be replaced with handlers
	 * allowing the user to press ^C twice to restore the existing
	 * filesystem.
	 *
	 * SIGUSR1 is an internal signal, which is used by the sub-threads
	 * to tell the main thread to terminate, deleting the destination file,
	 * or if necessary restoring the filesystem on appending
	 */
	signal(SIGTERM, sighandler);
	signal(SIGINT, sighandler);
	signal(SIGUSR1, sighandler);

	/* block SIGQUIT and SIGHUP, these are handled by the info thread */
	sigemptyset(&sigmask);
	sigaddset(&sigmask, SIGQUIT);
	sigaddset(&sigmask, SIGHUP);
	if(pthread_sigmask(SIG_BLOCK, &sigmask, NULL) != 0)
		BAD_ERROR("Failed to set signal mask in initialise_threads\n");

	/*
	 * temporarily block these signals, so the created sub-threads
	 * will ignore them, ensuring the main thread handles them
	 */
	sigemptyset(&sigmask);
	sigaddset(&sigmask, SIGINT);
	sigaddset(&sigmask, SIGTERM);
	sigaddset(&sigmask, SIGUSR1);
	if(pthread_sigmask(SIG_BLOCK, &sigmask, &old_mask) != 0)
		BAD_ERROR("Failed to set signal mask in initialise_threads\n");

	if(multiply_overflow(processors, 3) ||
			multiply_overflow(processors * 3, sizeof(pthread_t)))
		BAD_ERROR("Processors too large\n");

	deflator_thread = malloc(processors * 3 * sizeof(pthread_t));
	if(deflator_thread == NULL)
		MEM_ERROR();

	frag_deflator_thread = &deflator_thread[processors];
	frag_thread = &frag_deflator_thread[processors];

	to_reader = queue_init(1, NULL);
	bwriter_buffer = to_deflate = queue_cache_init(&thread_mutex, block_size, freelst);
	to_process_frag = read_queue_init();
	to_writer = queue_init(bwriter_size + fwriter_size, NULL);
	from_writer = queue_init(1, NULL);
	to_frag = queue_init(fragment_size, &thread_mutex);
	to_main = seq_queue_init();
	if(reproducible)
		to_order = seq_queue_init();
	else
		locked_fragment = queue_init(fragment_size, NULL);
	fwriter_buffer = cache_init(block_size, fwriter_size, 1, freelst);
	fragment_buffer = cache_init(block_size, fragment_size, 1, 0);
	reserve_cache = cache_init(block_size, processors + 1, 1, 0);
	pthread_create(&reader_thread1, NULL, initial_reader, NULL);
	pthread_create(&writer_thread, NULL, writer, NULL);
	init_progress_bar();
	init_info();

	for(i = 0; i < processors; i++) {
		if(pthread_create(&deflator_thread[i], NULL, deflator, NULL))
			BAD_ERROR("Failed to create thread\n");
		if(pthread_create(&frag_deflator_thread[i], NULL, reproducible ?
				frag_order_deflator : frag_deflator, NULL) != 0)
			BAD_ERROR("Failed to create thread\n");
		if(pthread_create(&frag_thread[i], NULL, frag_thrd,
				(void *) destination_file) != 0)
			BAD_ERROR("Failed to create thread\n");
	}

	main_thread = pthread_self();

	if(reproducible)
		pthread_create(&order_thread, NULL, frag_orderer, NULL);

	if(!quiet)
		printf("Parallel mksquashfs: Using %d processor%s\n", processors,
			processors == 1 ? "" : "s");

	/* Restore the signal mask for the main thread */
	if(pthread_sigmask(SIG_SETMASK, &old_mask, NULL) != 0)
		BAD_ERROR("Failed to set signal mask in initialise_threads\n");
}


static long long write_inode_lookup_table()
{
	int i, lookup_bytes = SQUASHFS_LOOKUP_BYTES(inode_count);
	unsigned int inode_number;
	void *it;

	if(inode_count == sinode_count)
		goto skip_inode_hash_table;

	it = realloc(inode_lookup_table, lookup_bytes);
	if(it == NULL)
		MEM_ERROR();
	inode_lookup_table = it;

	for(i = 0; i < INODE_HASH_SIZE; i ++) {
		struct inode_info *inode;

		for(inode = inode_info[i]; inode; inode = inode->next) {

			inode_number = get_inode_no(inode);

			/* The empty action will produce orphaned inode
			 * entries in the inode_info[] table.  These
			 * entries because they are orphaned will not be
			 * allocated an inode number in dir_scan5(), so
			 * skip any entries with the default dummy inode
			 * number of 0 */
			if(inode_number == 0)
				continue;

			SQUASHFS_SWAP_LONG_LONGS(&inode->inode,
				&inode_lookup_table[inode_number - 1], 1);

		}
	}

skip_inode_hash_table:
	return generic_write_table(lookup_bytes, inode_lookup_table, 0, NULL,
		noI);
}


static char *get_component(char *target, char **targname)
{
	char *start;

	while(*target == '/')
		target ++;

	start = target;
	while(*target != '/' && *target != '\0')
		target ++;

	*targname = strndup(start, target - start);

	while(*target == '/')
		target ++;

	return target;
}


static void free_path(struct pathname *paths)
{
	int i;

	for(i = 0; i < paths->names; i++) {
		if(paths->name[i].paths)
			free_path(paths->name[i].paths);
		free(paths->name[i].name);
		if(paths->name[i].preg) {
			regfree(paths->name[i].preg);
			free(paths->name[i].preg);
		}
	}

	free(paths);
}


static struct pathname *add_path(struct pathname *paths, char *target, char *alltarget)
{
	char *targname;
	int i, error;

	target = get_component(target, &targname);

	if(paths == NULL) {
		paths = malloc(sizeof(struct pathname));
		if(paths == NULL)
			MEM_ERROR();

		paths->names = 0;
		paths->name = NULL;
	}

	for(i = 0; i < paths->names; i++)
		if(strcmp(paths->name[i].name, targname) == 0)
			break;

	if(i == paths->names) {
		/* allocate new name entry */
		paths->names ++;
		paths->name = realloc(paths->name, (i + 1) *
			sizeof(struct path_entry));
		if(paths->name == NULL)
			MEM_ERROR();
		paths->name[i].name = targname;
		paths->name[i].paths = NULL;
		if(use_regex) {
			paths->name[i].preg = malloc(sizeof(regex_t));
			if(paths->name[i].preg == NULL)
				MEM_ERROR();
			error = regcomp(paths->name[i].preg, targname,
				REG_EXTENDED|REG_NOSUB);
			if(error) {
				char str[1024]; /* overflow safe */

				regerror(error, paths->name[i].preg, str, 1024);
				BAD_ERROR("invalid regex %s in export %s, "
					"because %s\n", targname, alltarget,
					str);
			}
		} else
			paths->name[i].preg = NULL;

		if(target[0] == '\0')
			/* at leaf pathname component */
			paths->name[i].paths = NULL;
		else
			/* recurse adding child components */
			paths->name[i].paths = add_path(NULL, target,
				alltarget);
	} else {
		/* existing matching entry */
		free(targname);

		if(paths->name[i].paths == NULL) {
			/* No sub-directory which means this is the leaf
			 * component of a pre-existing exclude which subsumes
			 * the exclude currently being added, in which case stop
			 * adding components */
		} else if(target[0] == '\0') {
			/* at leaf pathname component and child components exist
			 * from more specific excludes, delete as they're
			 * subsumed by this exclude */
			free_path(paths->name[i].paths);
			paths->name[i].paths = NULL;
		} else
			/* recurse adding child components */
			add_path(paths->name[i].paths, target, alltarget);
	}

	return paths;
}


static void add_exclude(char *target)
{

	if(target[0] == '/' || strncmp(target, "./", 2) == 0 ||
			strncmp(target, "../", 3) == 0)
		BAD_ERROR("/, ./ and ../ prefixed excludes not supported with "
			"-wildcards or -regex options\n");	
	else if(strncmp(target, "... ", 4) == 0)
		stickypath = add_path(stickypath, target + 4, target + 4);
	else	
		path = add_path(path, target, target);
}


static struct pathnames *add_subdir(struct pathnames *paths, struct pathname *path)
{
	int count = paths == NULL ? 0 : paths->count;

	if(count % PATHS_ALLOC_SIZE == 0) {
		paths = realloc(paths, sizeof(struct pathnames) +
			(count + PATHS_ALLOC_SIZE) * sizeof(struct pathname *));
		if(paths == NULL)
			MEM_ERROR();
	}

	paths->path[count] = path;
	paths->count = count  + 1;
	return paths;
}


static int excluded_match(char *name, struct pathname *path, struct pathnames **new)
{
	int i;

	for(i = 0; i < path->names; i++) {
		int match = use_regex ?
			regexec(path->name[i].preg, name, (size_t) 0,
					NULL, 0) == 0 :
			fnmatch(path->name[i].name, name,
				FNM_PATHNAME|FNM_PERIOD|FNM_EXTMATCH) == 0;

		if(match) {
			 if(path->name[i].paths == NULL) {
				/* match on a leaf component, any subdirectories
			 	* in the filesystem should be excluded */
				free(*new);
				*new = NULL;
				return TRUE;
			 } else
				/* match on a non-leaf component, add any
				 * subdirectories to the new set of
				 * subdirectories to scan for this name */
				*new = add_subdir(*new, path->name[i].paths);
		}
	}

	return FALSE;
}


int excluded(char *name, struct pathnames *paths, struct pathnames **new)
{
	int n;
		
	if(stickypath && excluded_match(name, stickypath, new))
		return TRUE;

	for(n = 0; paths && n < paths->count; n++) {
		int res = excluded_match(name, paths->path[n], new);
		if(res)
			return TRUE;
	}

	/*
	 * Either:
	 * -  no matching names found, return empty new search set, or
	 * -  one or more matches with sub-directories found (no leaf matches),
	 *    in which case return new search set.
	 *
	 * In either case return FALSE as we don't want to exclude this entry
	 */
	return FALSE;
}


static void process_exclude_file(char *argv)
{
	FILE *fd;
	char buffer[MAX_LINE + 1]; /* overflow safe */
	char *filename;

	fd = fopen(argv, "r");
	if(fd == NULL)
		BAD_ERROR("Failed to open exclude file \"%s\" because %s\n",
			argv, strerror(errno));

	while(fgets(filename = buffer, MAX_LINE + 1, fd) != NULL) {
		int len = strlen(filename);

		if(len == MAX_LINE && filename[len - 1] != '\n')
			/* line too large */
			BAD_ERROR("Line too long when reading "
				"exclude file \"%s\", larger than %d "
				"bytes\n", argv, MAX_LINE);

		/*
		 * Remove '\n' terminator if it exists (the last line
		 * in the file may not be '\n' terminated)
		 */
		if(len && filename[len - 1] == '\n')
			filename[len - 1] = '\0';

		/* Skip any leading whitespace */
		while(isspace(*filename))
			filename ++;

		/* if comment line, skip */
		if(*filename == '#')
			continue;

		/*
		 * check for initial backslash, to accommodate
		 * filenames with leading space or leading # character
		 */
		if(*filename == '\\')
			filename ++;

		/* if line is now empty after skipping characters, skip it */
		if(*filename == '\0')
			continue;

		if(old_exclude)
			old_add_exclude(filename);
		else
			add_exclude(filename);
	}

	if(ferror(fd))
		BAD_ERROR("Reading exclude file \"%s\" failed because %s\n",
			argv, strerror(errno));

	fclose(fd);
}


#define RECOVER_ID "Squashfs recovery file v1.0\n"
#define RECOVER_ID_SIZE 28

static void write_recovery_data(struct squashfs_super_block *sBlk)
{
	int recoverfd;
	long long res, bytes = sBlk->bytes_used - sBlk->inode_table_start;
	pid_t pid = getpid();
	char *metadata;
	char header[] = RECOVER_ID;

	if(recover == FALSE) {
		if(!quiet) {
			printf("No recovery data option specified.\n");
			printf("Skipping saving recovery file.\n\n");
		}

		return;
	}

	if(recovery_pathname == NULL) {
		recovery_pathname = getenv("HOME");
		if(recovery_pathname == NULL)
			BAD_ERROR("Could not read $HOME, use -recovery-path or -no-recovery options\n");
	}

	res = asprintf(&recovery_file, "%s/squashfs_recovery_%s_%d", recovery_pathname,
		getbase(destination_file), pid);
	if(res == -1)
		MEM_ERROR();

	metadata = malloc(bytes);
	if(metadata == NULL)
		MEM_ERROR();

	res = read_fs_bytes(fd, sBlk->inode_table_start, bytes, metadata);
	if(res == 0) {
		ERROR("Failed to read append filesystem metadata\n");
		BAD_ERROR("Filesystem corrupted?\n");
	}

	recoverfd = open(recovery_file, O_CREAT | O_TRUNC | O_RDWR, S_IRWXU);
	if(recoverfd == -1)
		BAD_ERROR("Failed to create recovery file, because %s.  "
			"Aborting\n", strerror(errno));
		
	if(write_bytes(recoverfd, header, RECOVER_ID_SIZE) == -1)
		BAD_ERROR("Failed to write recovery file, because %s\n",
			strerror(errno));

	if(write_bytes(recoverfd, sBlk, sizeof(struct squashfs_super_block)) == -1)
		BAD_ERROR("Failed to write recovery file, because %s\n",
			strerror(errno));

	if(write_bytes(recoverfd, metadata, bytes) == -1)
		BAD_ERROR("Failed to write recovery file, because %s\n",
			strerror(errno));

	res = close(recoverfd);

	if(res == -1)
		BAD_ERROR("Failed to close recovery file, close returned %s\n",
				strerror(errno));

	free(metadata);
	
	printf("Recovery file \"%s\" written\n", recovery_file);
	printf("If Mksquashfs aborts abnormally (i.e. power failure), run\n");
	printf("mksquashfs - %s -recover %s\n", destination_file,
		recovery_file);
	printf("to restore filesystem\n\n");
}


static void read_recovery_data(char *recovery_file, char *destination_file)
{
	int fd, recoverfd;
	struct squashfs_super_block orig_sBlk, sBlk;
	char *metadata;
	long long res, bytes;
	struct stat buf;
	char header[] = RECOVER_ID;
	char header2[RECOVER_ID_SIZE];

	recoverfd = open(recovery_file, O_RDONLY);
	if(recoverfd == -1)
		BAD_ERROR("Failed to open recovery file because %s\n",
			strerror(errno));

	if(stat(destination_file, &buf) == -1)
		BAD_ERROR("Failed to stat destination file, because %s\n",
			strerror(errno));

	fd = open(destination_file, O_RDWR);
	if(fd == -1)
		BAD_ERROR("Failed to open destination file because %s\n",
			strerror(errno));

	res = read_bytes(recoverfd, header2, RECOVER_ID_SIZE);
	if(res == -1)
		BAD_ERROR("Failed to read recovery file, because %s\n",
			strerror(errno));
	if(res < RECOVER_ID_SIZE)
		BAD_ERROR("Recovery file appears to be truncated\n");
	if(strncmp(header, header2, RECOVER_ID_SIZE) !=0 )
		BAD_ERROR("Not a recovery file\n");

	res = read_bytes(recoverfd, &sBlk, sizeof(struct squashfs_super_block));
	if(res == -1)
		BAD_ERROR("Failed to read recovery file, because %s\n",
			strerror(errno));
	if(res < sizeof(struct squashfs_super_block))
		BAD_ERROR("Recovery file appears to be truncated\n");

	res = read_fs_bytes(fd, 0, sizeof(struct squashfs_super_block), &orig_sBlk);
	if(res == 0) {
		ERROR("Failed to read superblock from output filesystem\n");
		BAD_ERROR("Output filesystem is empty!\n");
	}

	if(memcmp(((char *) &sBlk) + 4, ((char *) &orig_sBlk) + 4,
			sizeof(struct squashfs_super_block) - 4) != 0)
		BAD_ERROR("Recovery file and destination file do not seem to "
			"match\n");

	bytes = sBlk.bytes_used - sBlk.inode_table_start;

	metadata = malloc(bytes);
	if(metadata == NULL)
		MEM_ERROR();

	res = read_bytes(recoverfd, metadata, bytes);
	if(res == -1)
		BAD_ERROR("Failed to read recovery file, because %s\n",
			strerror(errno));
	if(res < bytes)
		BAD_ERROR("Recovery file appears to be truncated\n");

	write_destination(fd, 0, sizeof(struct squashfs_super_block), &sBlk);

	write_destination(fd, sBlk.inode_table_start, bytes, metadata);

	res = close(recoverfd);

	if(res == -1)
		BAD_ERROR("Failed to close recovery file, close returned %s\n",
				strerror(errno));

	res = close(fd);

	if(res == -1)
		BAD_ERROR("Failed to close output filesystem, close returned %s\n",
				strerror(errno));

	printf("Successfully wrote recovery file \"%s\".  Exiting\n",
		recovery_file);
	
	exit(0);
}


static void write_filesystem_tables(struct squashfs_super_block *sBlk)
{
	sBlk->fragments = fragments;
	sBlk->no_ids = id_count;
	sBlk->inode_table_start = write_inodes();
	sBlk->directory_table_start = write_directories();
	sBlk->fragment_table_start = write_fragment_table();
	sBlk->lookup_table_start = exportable ? write_inode_lookup_table() :
		SQUASHFS_INVALID_BLK;
	sBlk->id_table_start = write_id_table();
	sBlk->xattr_id_table_start = write_xattrs();

	TRACE("sBlk->inode_table_start 0x%llx\n", sBlk->inode_table_start);
	TRACE("sBlk->directory_table_start 0x%llx\n",
		sBlk->directory_table_start);
	TRACE("sBlk->fragment_table_start 0x%llx\n", sBlk->fragment_table_start);
	if(exportable)
		TRACE("sBlk->lookup_table_start 0x%llx\n",
			sBlk->lookup_table_start);

	sBlk->bytes_used = get_pos();

	sBlk->compression = comp->id;

	SQUASHFS_INSWAP_SUPER_BLOCK(sBlk); 
	write_destination(fd, SQUASHFS_START, sizeof(*sBlk), sBlk);

	total_bytes += total_inode_bytes + total_directory_bytes +
		sizeof(struct squashfs_super_block) + total_xattr_bytes;
}


static int parse_numberll(char *start, long long *res, int size)
{
	char *end;
	long long number;

	errno = 0; /* To distinguish success/failure after call */

	number = strtoll(start, &end, 10);

	/*
	 * check for strtoll underflow or overflow in conversion, and other
	 * errors.
	 */
	if((errno == ERANGE && (number == LLONG_MIN || number == LLONG_MAX)) ||
			(errno != 0 && number == 0))
		return 0;

	/* reject negative numbers as invalid */
	if(number < 0)
		return 0;

	if(size == 1) {
		/*
		 * Allow a multiplier of  k, K, m, M, g, G optionally
		 * followed by B, b, or bytes.
		 *
		 * Check for multiplier and trailing junk.
		 * But first check that a number exists before the
		 * multiplier
		 */
		if(end == start)
			return 0;

		switch(end[0]) {
		case 'g':
		case 'G':
			if(multiply_overflowll(number, 1073741824))
				return 0;
			number *= 1073741824;

			if(end[1] != '\0')
				/* trailing junk after multiplier, but
				 * allow it to be B, b or bytes */
				if(strcmp(end + 1, "bytes") && strcmp(end + 1, "B") && strcmp(end + 1, "b"))
					return 0;

			break;
		case 'm':
		case 'M':
			if(multiply_overflowll(number, 1048576))
				return 0;
			number *= 1048576;

			if(end[1] != '\0')
				/* trailing junk after multiplier, but
				 * allow it to be B, b or bytes */
				if(strcmp(end + 1, "bytes") && strcmp(end + 1, "B") && strcmp(end + 1, "b"))
					return 0;

			break;
		case 'k':
		case 'K':
			if(multiply_overflowll(number, 1024))
				return 0;
			number *= 1024;

			if(end[1] != '\0')
				/* trailing junk after multiplier, but
				 * allow it to be B, b or bytes */
				if(strcmp(end + 1, "bytes") && strcmp(end + 1, "B") && strcmp(end + 1, "b"))
					return 0;

			break;
		case '\0':
			break;
		default:
			/* trailing junk after number */
			return 0;
		}
	} else if(size == 2) {
		/*
		 * Allow number to be followed by %
		 * But first check that a number exists before any possible %
		 */
		if(end == start)
			return 0;

		if(end[0] != '\0' && (end[0] != '%' || end[1] != '\0'))
			/* trailing junk after number */
			return 0;
	} else if(end[0] != '\0')
		/* trailing junk after number */
		return 0;

	*res = number;
	return 1;
}


static int parse_number(char *start, int *res, int size)
{
	long long number;

	if(!parse_numberll(start, &number, size))
		return 0;
	
	/* check if long result will overflow signed int */
	if(number > INT_MAX)
		return 0;

	*res = (int) number;
	return 1;
}


static int parse_number_unsigned(char *start, unsigned int *res, int size)
{
	long long number;

	if(!parse_numberll(start, &number, size))
		return 0;
	
	/* check if long result will overflow unsigned int */
	if(number > UINT_MAX)
		return 0;

	*res = (unsigned int) number;
	return 1;
}


static int parse_num(char *arg, int *res)
{
	return parse_number(arg, res, 0);
}


static int parse_num_unsigned(char *arg, unsigned int *res)
{
	return parse_number_unsigned(arg, res, 0);
}


static int get_default_phys_mem()
{
	/*
	 * get_physical_memory() relies on /proc being mounted.
	 * If it fails, issue a warning, and use
	 * SQUASHFS_UNKNOWN_MEM / SQUASHFS_TAKE as default.
	 */
	int mem = get_physical_memory();

	if(mem == 0) {
		mem = SQUASHFS_UNKNOWN_MEM / SQUASHFS_TAKE;

		ERROR("Warning: Cannot get size of physical memory, probably "
				"because /proc is missing.\n");
		ERROR("Warning: Defaulting to use of %d Mbytes, fix "
				"/proc to get a better value,\n", mem);
		mem_options_disabled = TRUE;
	} else
		mem /= SQUASHFS_TAKE;

	if(sizeof(void *) == 4 && mem > 640) {
		/*
		 * If we're running on a kernel with PAE or on a 64-bit kernel,
		 * the default memory usage can exceed the addressable
		 * memory by this process.
		 * Due to the typical kernel/user-space split (1GB/3GB, or
		 * 2GB/2GB), we have to conservatively assume the 32-bit
		 * processes can only address 2-3GB.  So limit the  default
		 * usage to 640M, which gives room for other data.
		 */
		mem = 640;
	}

	return mem;
}


static void calculate_queue_sizes(int mem, int *readq, int *fragq, int *bwriteq,
							int *fwriteq)
{
	*readq = mem / SQUASHFS_READQ_MEM;
	*bwriteq = mem / SQUASHFS_BWRITEQ_MEM;
	*fwriteq = mem / SQUASHFS_FWRITEQ_MEM;
	*fragq = mem - *readq - *bwriteq - *fwriteq;
}


static void open_log_file(char *filename)
{
	log_fd=fopen(filename, "w");
	if(log_fd == NULL)
		BAD_ERROR("Failed to open log file \"%s\" because %s\n", filename, strerror(errno));

	logging=TRUE;
}


static void check_source_date_epoch()
{
	char *time_string = getenv("SOURCE_DATE_EPOCH");
	unsigned int time;

	if(time_string != NULL) {
		/*
		 * We cannot have both command-line options and environment
		 * variable trying to set the timestamp(s) at the same
		 * time.  Semantically both are FORCE options which cannot be
		 * over-ridden elsewhere (otherwise they can't be relied on).
		 *
		 * So refuse to continue if both are set.
		 */
		if(mkfs_time_opt || all_time_opt)
			BAD_ERROR("SOURCE_DATE_EPOCH and command line options "
				"can't be used at the same time to set "
				"timestamp(s)\n");

		if(!parse_num_unsigned(time_string, &time)) {
			ERROR("Env Var SOURCE_DATE_EPOCH has invalid time value\n");
			EXIT_MKSQUASHFS();
		}

		all_time = mkfs_time = time;
		all_time_opt = mkfs_time_opt = TRUE;
	}
}


static void check_pager()
{
	char * string = getenv("PAGER");

	if(string != NULL) {
		int res = check_and_set_pager(string);

		if(res == FALSE)
			EXIT_MKSQUASHFS();
	}
}


static void check_sqfs_cmdline(int argc, char *argv[])
{
	char *dirname = getenv("SQFS_CMDLINE"), *filename, *arg;
	int file, i, res;
	struct stat buf;

	if(dirname != NULL) {
		res = asprintf(&filename, "%s/%s", dirname, "sqfs_cmdline");
		if(res == -1)
			BAD_ERROR("asprintf failed in check_sqfs_cmdline\n");

		file = open(filename, O_CREAT | O_APPEND | O_NOFOLLOW | O_WRONLY,
					S_IRUSR | S_IWUSR | S_IRGRP | S_IROTH);

		if(file == -1) {
			if(errno == ELOOP)
				BAD_ERROR("Failed to append to SQFS_CMDLINE "
					"filename \"%s\" because it is a symbolic "
					"link or too many symbolic links were "
					"encountered\n", filename);
			else
				BAD_ERROR("Failed to append to SQFS_CMDLINE filename "
					"\"%s\" because %s\n", filename,
					strerror(errno));
		}

		res = fstat(file, &buf);
		if(res == -1)
			BAD_ERROR("Failed to fstat SQFS_CMDLINE filename "
				"\"%s\" because %s\n", filename, strerror(errno));

		if(buf.st_nlink > 1)
			BAD_ERROR("SQFS_CMDLINE filename \"%s\" is a hard "
				"link, refusing to append to it\n", filename);

		if(buf.st_mode & (S_IXUSR | S_IXGRP | S_IXOTH))
			BAD_ERROR("SQFS_CMDLINE filename \"%s\" has execute "
				"permissions, refusing to append to it\n", filename);

		for(i = 0;  i < argc; i++) {
			res = asprintf(&arg, "\"%s\" ", argv[i]);
			if(res == -1)
				BAD_ERROR("asprintf failed in "
					"check_sqfs_cmdline\n");

			res = write_bytes(file, arg, strlen(arg));
			if(res == -1)
				BAD_ERROR("write failed in check_sqfs_cmdline\n");

			free(arg);
		}

		res = write_bytes(file, "\n", 1);
		if(res == -1)
			BAD_ERROR("write failed in check_sqfs_cmdline\n");

		close(file);
		free(filename);
	}
}


static void print_version(char *string)
{
	printf("%s version " VERSION " (" DATE ")\n", string);
	printf("copyright (C) " YEAR " Phillip Lougher ");
	printf("<phillip@squashfs.org.uk>\n\n");
	printf("This program is free software; you can redistribute it and/or\n");
	printf("modify it under the terms of the GNU General Public License\n");
	printf("as published by the Free Software Foundation; either version ");
	printf("2,\n");
	printf("or (at your option) any later version.\n\n");
	printf("This program is distributed in the hope that it will be ");
	printf("useful,\n");
	printf("but WITHOUT ANY WARRANTY; without even the implied warranty of\n");
	printf("MERCHANTABILITY or FITNESS FOR A PARTICULAR PURPOSE.  See the\n");
	printf("GNU General Public License for more details.\n");
}


static void print_summary()
{
	int i;

	printf("\n%sSquashfs %d.%d filesystem, %s compressed, data block size"
		" %d\n", exportable ? "Exportable " : "", SQUASHFS_MAJOR,
		SQUASHFS_MINOR, comp->name, block_size);
	printf("\t%s data, %s metadata, %s fragments,\n\t%s xattrs, %s ids\n",
		noD ? "uncompressed" : "compressed", noI ?  "uncompressed" :
		"compressed", no_fragments ? "no" : noF ? "uncompressed" :
		"compressed", no_xattrs ? "no" : noX ? "uncompressed" :
		"compressed", noI || noId ? "uncompressed" : "compressed");
	printf("\tduplicates are %sremoved\n", duplicate_checking ? "" :
		"not ");
	printf("Filesystem size %.2f Kbytes (%.2f Mbytes)\n", get_pos() / 1024.0,
		get_pos() / (1024.0 * 1024.0));
	printf("\t%.2f%% of uncompressed filesystem size (%.2f Kbytes)\n",
		((float) get_pos() / total_bytes) * 100.0, total_bytes / 1024.0);
	printf("Inode table size %lld bytes (%.2f Kbytes)\n",
		inode_bytes, inode_bytes / 1024.0);
	printf("\t%.2f%% of uncompressed inode table size (%lld bytes)\n",
		((float) inode_bytes / total_inode_bytes) * 100.0,
		total_inode_bytes);
	printf("Directory table size %lld bytes (%.2f Kbytes)\n",
		directory_bytes, directory_bytes / 1024.0);
	if(total_directory_bytes)
		printf("\t%.2f%% of uncompressed directory table size"
			" (%lld bytes)\n", ((float) directory_bytes /
			total_directory_bytes) * 100.0, total_directory_bytes);
	else
		printf("\t100%% of uncompressed directory table size"
			" (%lld bytes)\n", total_directory_bytes);
	if(total_xattr_bytes) {
		printf("Xattr table size %d bytes (%.2f Kbytes)\n",
			xattr_bytes, xattr_bytes / 1024.0);
		printf("\t%.2f%% of uncompressed xattr table size (%d bytes)\n",
			((float) xattr_bytes / total_xattr_bytes) * 100.0,
			total_xattr_bytes);
	}
	if(duplicate_checking)
		printf("Number of duplicate files found %u\n", file_count -
			dup_files);
	else
		printf("No duplicate files removed\n");
	printf("Number of inodes %u\n", inode_count);
	printf("Number of files %u\n", file_count);
	if(!no_fragments)
		printf("Number of fragments %u\n", fragments);
	printf("Number of symbolic links %u\n", sym_count);
	printf("Number of device nodes %u\n", dev_count);
	printf("Number of fifo nodes %u\n", fifo_count);
	printf("Number of socket nodes %u\n", sock_count);
	printf("Number of directories %u\n", dir_count);
	printf("Number of hard-links %lld\n", hardlnk_count);
	printf("Number of ids (unique uids + gids) %d\n", id_count);
	printf("Number of uids %d\n", uid_count);

	for(i = 0; i < id_count; i++) {
		if(id_table[i]->flags & ISA_UID) {
			struct passwd *user = getpwuid(id_table[i]->id);
			printf("\t%s (%u)\n", user == NULL ? "unknown" :
				user->pw_name, id_table[i]->id);
		}
	}

	printf("Number of gids %d\n", guid_count);

	for(i = 0; i < id_count; i++) {
		if(id_table[i]->flags & ISA_GID) {
			struct group *group = getgrgid(id_table[i]->id);
			printf("\t%s (%d)\n", group == NULL ? "unknown" :
				group->gr_name, id_table[i]->id);
		}
	}
}


static int option_with_arg(char *string, char *table[])
{
	int i;

	if(*string != '-')
		return FALSE;

	for(i = 0; table[i] != NULL; i++)
		if(strcmp(string + 1, table[i]) == 0)
			break;

	if(table[i] != NULL)
		return TRUE;

	return compressor_option_args(comp, string);
}


static int get_uid_from_arg(char *arg, unsigned int *uid)
{
	char *last;
	long long res;

	res = strtoll(arg, &last, 10);
	if(*last == '\0') {
		if(res < 0 || res > (((long long) 1 << 32) - 1))
			return -2;

		*uid = res;
		return 0;
	} else {
		struct passwd *id = getpwnam(arg);

		if(id) {
			*uid = id->pw_uid;
			return 0;
		}
	}

	return -1;
}


static int get_gid_from_arg(char *arg, unsigned int *gid)
{
	char *last;
	long long res;

	res = strtoll(arg, &last, 10);
	if(*last == '\0') {
		if(res < 0 || res > (((long long) 1 << 32) - 1))
			return -2;

		*gid = res;
		return 0;
	} else {
		struct group *id = getgrnam(arg);

		if(id) {
			*gid = id->gr_gid;
			return 0;
		}
	}

	return -1;
}


<<<<<<< HEAD
static int get_uid_gid_offset_from_arg(char *arg, unsigned int *offset)
{
	char *last;
	long long res;

	res = strtoll(arg, &last, 10);
	if(*last == '\0') {
		if(res < 0 || res > (((long long) 1 << 32) - 1))
			return -2;

		*offset = res;
		return 0;
    }

    return -1;
=======
FILE *open_info_file(char *filename)
{
	FILE *file;
	struct stat buf;
	int res;

	res = stat(filename, &buf);
	if(res == -1) {
		if(errno != ENOENT)
			BAD_ERROR("Failed to stat info_file filename \"%s\" because %s\n", filename, strerror(errno));

		file = fopen(filename, "w");
		if(file == NULL)
			BAD_ERROR("Failed to create info_file filename \"%s\" because %s\n", filename, strerror(errno));
	} else
		BAD_ERROR("Info_file filename \"%s\" already exists!\n", filename);

	return file;
>>>>>>> 410c04ee
}


static int sqfstar(int argc, char *argv[])
{
	struct stat buf;
	int res, i;
	squashfs_inode inode;
	int readq;
	int fragq;
	int bwriteq;
	int fwriteq;
	int total_mem = get_default_phys_mem();
	int progress = TRUE;
	int force_progress = FALSE;
	int percentage = FALSE;
	int Xhelp = FALSE;
	int dest_index;
	struct file_buffer **fragment = NULL;
	int size;
	void *comp_data;

	/* Scan the command line for options that will immediately quit afterwards */
	for(i = 1; i < argc; i++) {
		if(strcmp(argv[i], "-version") == 0) {
			print_version("sqfstar");
			exit(0);
		} else if(strcmp(argv[i], "-help") == 0 || strcmp(argv[i], "-h") == 0)
			sqfstar_help(FALSE);
		else if(strcmp(argv[i], "-help-all") == 0 || strcmp(argv[i], "-ha") == 0)
			sqfstar_help_all();
		else if(strcmp(argv[i], "-help-option") == 0 || strcmp(argv[i], "-ho") == 0) {
			if(++i == argc) {
				ERROR("sqfstar: %s missing regex\n", argv[i - 1]);
				sqfstar_option_help(argv[i - 1]);
			}

			sqfstar_option(argv[i - 1], argv[i]);
		} else if(strcmp(argv[i], "-help-section") == 0 || strcmp(argv[i], "-hs") == 0) {
			if(++i == argc) {
				ERROR("sqfstar: %s missing section\n", argv[i - 1]);
				sqfstar_option_help(argv[i - 1]);
			}

			sqfstar_section(argv[i - 1], argv[i]);
		} else if(strcmp(argv[i], "-help-comp") == 0) {
			if(++i == argc) {
				ERROR("sqfstar: -help-comp missing compressor name\n");
				sqfstar_option_help(argv[i - 1]);
			}

			print_compressor_options(argv[i], "sqfstar");
			exit(0);
		} else if(strcmp(argv[1], "-mem-default") == 0) {
			printf("%d\n", total_mem);
			exit(0);
		} else if(argv[i][0] != '-')
			break;
		else if(option_with_arg(argv[i], sqfstar_option_table))
			i++;
	}

	block_log = slog(block_size);
	calculate_queue_sizes(total_mem, &readq, &fragq, &bwriteq, &fwriteq);

	comp = lookup_compressor(COMP_DEFAULT);

	/*
	 * Scan the command line for -comp xxx option, this should occur before
	 * any -X compression specific options to ensure these options are passed
	 * to the correct compressor
	 *
	 * Also scan for -Xhelp
	 */
	for(i = 1; i < argc; i++) {
		if(strncmp(argv[i], "-X", 2) == 0)
			X_opt_parsed = 1;

		if(strcmp(argv[i], "-comp") == 0) {
			struct compressor *prev_comp = comp;

			if(++i == argc) {
				ERROR("sqfstar: -comp missing compression type\n");
				sqfstar_option_help(argv[i - 1]);
			}
			comp = lookup_compressor(argv[i]);
			if(!comp->supported) {
				ERROR("sqfstar: Compressor \"%s\" is not supported!\n", argv[i]);
				ERROR("sqfstar: Compressors available:\n");
				display_compressors();
				exit(1);
			}
			if(compressor_opt_parsed) {
				ERROR("sqfstar: -comp multiple conflicting -comp"
					" options specified on command line"
					", previously %s, now %s\n",
					prev_comp->name, comp->name);
				exit(1);
			}
			compressor_opt_parsed = 1;
			if(X_opt_parsed) {
				ERROR("sqfstar: -comp option should be before any "
					"-X option\n");
				exit(1);
			}
		} else if(strcmp(argv[i], "-Xhelp") == 0)
			Xhelp = TRUE;
		else if(argv[i][0] != '-')
			break;
		else if(option_with_arg(argv[i], sqfstar_option_table))
			i++;
	}

	if(Xhelp) {
		print_selected_comp_options(stdout, comp, "sqfstar");
		exit(0);
	}

	if(i >= argc)
		dest_index = argc;
	else
		dest_index = i;

	source_path = NULL;
	source = 0;
	old_exclude = FALSE;
	tarfile = TRUE;

	/* By default images generated from tar files are not exportable.
	 * Exportable by default is a "legacy" setting in Mksquashfs, which
	 * will cause too many problems to change now.  But tarfile reading
	 * has no such issues */
	exportable = FALSE;

	/* By default images generated from tar files use tail-end packing.
	 * No tailend packing is a "legacy" setting in Mksquashfs, which
	 * will cause too many problems to change now.  But tarfile reading
	 * has no such issues */
	always_use_fragments = TRUE;

	for(i = 1; i < dest_index; i++) {
		if(strcmp(argv[i], "-ignore-zeros") == 0)
			ignore_zeros = TRUE;
		else if(strcmp(argv[i], "-no-hardlinks") == 0)
			no_hardlinks = TRUE;
		else if(strcmp(argv[i], "-throttle") == 0) {
			if((++i == dest_index) || !parse_number(argv[i], &res, 2)) {
				ERROR("sqfstar: -throttle missing or invalid value\n");
				sqfstar_option_help(argv[i - 1]);
			}
			if(res > 99) {
				ERROR("sqfstar: -throttle value should be between 0 and 99\n");
				sqfstar_option_help(argv[i - 1]);
			}
			set_sleep_time(res);
			readq = 4;
		} else if(strcmp(argv[i], "-limit") == 0) {
			if((++i == dest_index) || !parse_number(argv[i], &res, 0)) {
				ERROR("sqfstar: -limit missing or invalid value\n");
				sqfstar_option_help(argv[i - 1]);
			}
			if(res < 1 || res > 100) {
				ERROR("sqfstar: -limit value should be between 1 and 100\n");
				sqfstar_option_help(argv[i - 1]);
			}
			set_sleep_time(100 - res);
			readq = 4;
		} else if(strcmp(argv[i], "-mkfs-time") == 0 ||
				strcmp(argv[i], "-fstime") == 0) {
			if((++i == dest_index) ||
				(!parse_num_unsigned(argv[i], &mkfs_time) &&
				!exec_date(argv[i], &mkfs_time))) {
					ERROR("sqfstar: %s missing or invalid time "
						"value\n", argv[i - 1]);
				sqfstar_option_help(argv[i - 1]);
			}
			mkfs_time_opt = TRUE;
		} else if(strcmp(argv[i], "-all-time") == 0) {
			if((++i == dest_index) ||
				(!parse_num_unsigned(argv[i], &all_time) &&
				!exec_date(argv[i], &all_time))) {
					ERROR("sqfstar: -all-time missing or invalid time value\n");
				sqfstar_option_help(argv[i - 1]);
			}
			all_time_opt = TRUE;
			clamping = FALSE;
		} else if(strcmp(argv[i], "-reproducible") == 0)
			reproducible = TRUE;
		else if(strcmp(argv[i], "-not-reproducible") == 0)
			reproducible = FALSE;
		else if(strcmp(argv[i], "-root-mode") == 0) {
			if((++i == dest_index) || !parse_mode(argv[i], &root_mode)) {
				ERROR("sqfstar: -root-mode missing or invalid mode,"
					" symbolic mode or octal number expected\n");
				sqfstar_option_help(argv[i - 1]);
			}
			root_mode_opt = TRUE;
		} else if(strcmp(argv[i], "-root-uid") == 0) {
			if(++i == dest_index) {
				ERROR("sqfstar: -root-uid missing uid or user name\n");
				sqfstar_option_help(argv[i - 1]);
			}

			res = get_uid_from_arg(argv[i], &root_uid);
			if(res) {
				if(res == -2)
					ERROR("sqfstar: -root-uid uid out of range\n");
				else
					ERROR("sqfstar: -root-uid invalid uid or "
						"unknown user name\n");
				sqfstar_option_help(argv[i - 1]);
			}
			root_uid_opt = TRUE;
		} else if(strcmp(argv[i], "-root-gid") == 0) {
			if(++i == dest_index) {
				ERROR("sqfstar: -root-gid missing gid or group name\n");
				sqfstar_option_help(argv[i - 1]);
			}

			res = get_gid_from_arg(argv[i], &root_gid);
			if(res) {
				if(res == -2)
					ERROR("sqfstar: -root-gid gid out of range\n");
				else
					ERROR("sqfstar: -root-gid invalid gid or "
						"unknown group name\n");
				sqfstar_option_help(argv[i - 1]);
			}
			root_gid_opt = TRUE;
		} else if(strcmp(argv[i], "-uid-gid-offset") == 0) {
			if(++i == dest_index) {
				ERROR("%s: -uid-gid-offset missing offset\n",
					argv[0]);
				sqfstar_option_help(argv[0], argv[i - 1]);
			}

			res = get_uid_gid_offset_from_arg(argv[i], &uid_gid_offset);
			if(res) {
				if(res == -2)
					ERROR("%s: -uid-gid-offset out of range\n",
						argv[0]);
				else
					ERROR("%s: -uid-gid-offset invalid number\n", argv[0]);
				sqfstar_option_help(argv[0], argv[i - 1]);
			}
		} else if(strcmp(argv[i], "-root-time") == 0) {
			if((++i == argc) ||
					(!parse_num_unsigned(argv[i], &root_time) &&
					!exec_date(argv[i], &root_time))) {
				ERROR("sqfstar: -root-time missing or invalid time\n");
				sqfstar_option_help(argv[i - 1]);
			}
			root_time_opt = TRUE;
		} else if(strcmp(argv[i], "-default-mode") == 0) {
			if((++i == dest_index) || !parse_mode(argv[i], &default_mode)) {
				ERROR("sqfstar: -default-mode missing or invalid mode,"
					" symbolic mode or octal number expected\n");
				sqfstar_option_help(argv[i - 1]);
			}
			root_mode = default_mode;
			default_mode_opt = root_mode_opt = TRUE;
		} else if(strcmp(argv[i], "-default-uid") == 0) {
			if(++i == dest_index) {
				ERROR("sqfstar: -default-uid missing uid or user name\n");
				sqfstar_option_help(argv[i - 1]);
			}

			res = get_uid_from_arg(argv[i], &default_uid);
			if(res) {
				if(res == -2)
					ERROR("sqfstar: -default-uid uid out of range\n");
				else
					ERROR("sqfstar: -default-uid invalid uid or "
						"unknown user name\n");
				sqfstar_option_help(argv[i - 1]);
			}
			root_uid = default_uid;
			default_uid_opt = root_uid_opt = TRUE;
		} else if(strcmp(argv[i], "-default-gid") == 0) {
			if(++i == dest_index) {
				ERROR("sqfstar: -default-gid missing gid or group name\n");
				sqfstar_option_help(argv[i - 1]);
			}

			res = get_gid_from_arg(argv[i], &default_gid);
			if(res) {
				if(res == -2)
					ERROR("sqfstar: -default-gid gid out of range\n");
				else
					ERROR("sqfstar: -default-gid invalid gid or "
						"unknown group name\n");
				sqfstar_option_help(argv[i - 1]);
			}
			root_gid = default_gid;
			default_gid_opt = root_gid_opt = TRUE;
		} else if(strcmp(argv[i], "-comp") == 0)
			/* parsed previously */
			i++;
		else if(strncmp(argv[i], "-X", 2) == 0) {
			int args = compressor_options(comp, argv + i, dest_index - i);

			if(args < 0) {
				if(args == -1) {
					ERROR("sqfstar: Unrecognised compressor"
						" option %s\n", argv[i]);
					if(!compressor_opt_parsed)
						ERROR("sqfstar: Did you forget to"
							" specify -comp, or "
							"specify it after the"
							" -X options?\n");
					print_selected_comp_options(stderr, comp, "sqfstar");
				}
				exit(1);
			}
			i += args;

		} else if(strcmp(argv[i], "-pf") == 0) {
			if(++i == dest_index) {
				ERROR("sqfstar: -pf missing filename\n");
				sqfstar_option_help(argv[i - 1]);
			}
			if(read_pseudo_file(argv[i], argv[dest_index]) == FALSE)
				exit(1);
		} else if(strcmp(argv[i], "-p") == 0) {
			if(++i == dest_index) {
				ERROR("sqfstar: -p missing pseudo file definition\n");
				sqfstar_option_help(argv[i - 1]);
			}
			if(read_pseudo_definition(argv[i], argv[dest_index]) == FALSE)
				exit(1);
		} else if(strcmp(argv[i], "-pd") == 0 || strcmp(argv[i], "-pseudo-dir") == 0) {
			if(++i == dest_index) {
				ERROR("sqfstar: %s missing pseudo file definition\n",
					argv[i-1]);
				sqfstar_option_help(argv[i - 1]);
			}

			pseudo_dir = read_pseudo_dir(argv[i]);
			if(pseudo_dir == NULL)
				exit(1);
		} else if(strcmp(argv[i], "-regex") == 0)
			use_regex = TRUE;
		else if(strcmp(argv[i], "-no-sparse") == 0)
			sparse_files = FALSE;
		else if(strcmp(argv[i], "-no-progress") == 0)
			progress = FALSE;
		else if(strcmp(argv[i], "-progress") == 0)
			force_progress = TRUE;
		else if(strcmp(argv[i], "-exports") == 0)
			exportable = TRUE;
		else if(strcmp(argv[i], "-offset") == 0 ||
						strcmp(argv[i], "-o") == 0) {
			if((++i == dest_index) ||
				!parse_numberll(argv[i], &start_offset, 1)) {
					ERROR("sqfstar: %s missing or invalid offset "
						"size\n", argv[i - 1]);
				sqfstar_option_help(argv[i - 1]);
			}
		} else if(strcmp(argv[i], "-processors") == 0) {
			if((++i == dest_index) || !parse_num(argv[i], &processors)) {
				ERROR("sqfstar: -processors missing or invalid "
					"processor number\n");
				sqfstar_option_help(argv[i - 1]);
			}
			if(processors < 1) {
				ERROR("sqfstar: -processors should be 1 or larger\n");
				sqfstar_option_help(argv[i - 1]);
			}
		} else if(strcmp(argv[i], "-mem") == 0) {
			long long number = 0;

			if(mem_options_disabled) {
				ERROR("Ignoring -mem option because amount of "
					"system memory unknown!\n)");
				continue;
			}

			if((++i == dest_index) ||
					!parse_numberll(argv[i], &number, 1)) {
				ERROR("sqfstar: -mem missing or invalid mem size\n");
				sqfstar_option_help(argv[i - 1]);
			}

			/*
			 * convert from bytes to Mbytes, ensuring the value
			 * does not overflow a signed int
			 */
			if(number >= (1LL << 51)) {
				ERROR("sqfstar: -mem invalid mem size\n");
				sqfstar_option_help(argv[i - 1]);
			}

			total_mem = number / 1048576;
			calculate_queue_sizes(total_mem, &readq, &fragq,
				&bwriteq, &fwriteq);
		} else if(strcmp(argv[i], "-mem-percent") == 0) {
			int percent, phys_mem;

			if(mem_options_disabled) {
				ERROR("Ignoring -mem-percent option because amount of "
					"system memory unknown!\n)");
				continue;
			}

			/*
			 * Percentage of 75% and larger is dealt with later.
			 * In the same way a fixed mem size if more than 75%
			 * of memory is dealt with later.
			 */
			if((++i == dest_index) ||
					!parse_number(argv[i], &percent, 2) ||
					(percent < 1)) {
				ERROR("sqfstar: -mem-percent missing or invalid "
					"percentage: it should be 1 - 75%%\n");
				sqfstar_option_help(argv[i - 1]);
			}

			phys_mem = get_physical_memory();

			if(phys_mem == 0) {
				ERROR("sqfstar: -mem-percent unable to get physical "
					"memory\n");
				exit(1);
			}

			if(multiply_overflow(phys_mem, percent)) {
				ERROR("sqfstar: -mem-percent requested phys mem too "
					"large\n");
				sqfstar_option_help(argv[i - 1]);
			}

			total_mem = phys_mem * percent / 100;

			calculate_queue_sizes(total_mem, &readq, &fragq,
				&bwriteq, &fwriteq);
		} else if(strcmp(argv[i], "-mem-default") == 0) {
			printf("%d\n", total_mem);
			exit(0);
		} else if(strcmp(argv[i], "-b") == 0) {
			if(++i == dest_index) {
				ERROR("sqfstar: -b missing block size\n");
				sqfstar_option_help(argv[i - 1]);
			}
			if(!parse_number(argv[i], &block_size, 1)) {
				ERROR("sqfstar: -b invalid block size\n");
				sqfstar_option_help(argv[i - 1]);
			}
			if((block_log = slog(block_size)) == 0) {
				ERROR("sqfstar: -b block size not power of two or "
					"not between 4096 and 1Mbyte\n");
				sqfstar_option_help(argv[i - 1]);
			}
		} else if(strcmp(argv[i], "-ef") == 0) {
			if(++i == dest_index) {
				ERROR("sqfstar: -ef missing filename\n");
				sqfstar_option_help(argv[i - 1]);
			}
		} else if(strcmp(argv[i], "-no-duplicates") == 0)
			duplicate_checking = FALSE;

		else if(strcmp(argv[i], "-no-fragments") == 0)
			no_fragments = TRUE;

		 else if(strcmp(argv[i], "-no-tailends") == 0)
			always_use_fragments = FALSE;

		else if(strcmp(argv[i], "-all-root") == 0 ||
				strcmp(argv[i], "-root-owned") == 0) {
			global_uid = global_gid = 0;
			global_uid_opt = global_gid_opt = TRUE;
		} else if(strcmp(argv[i], "-force-file-mode") == 0) {
			if((++i == argc) || !parse_mode(argv[i], &global_file_mode)) {
				ERROR("sqfstar: -force-file-mode missing or invalid mode,"
					" symbolic mode or octal number expected\n");
				sqfstar_option_help(argv[i - 1]);
			}
			global_file_mode_opt = TRUE;
		} else if(strcmp(argv[i], "-force-dir-mode") == 0) {
			if((++i == argc) || !parse_mode(argv[i], &global_dir_mode)) {
				ERROR("sqfstar: -force-dir-mode missing or invalid mode,"
					" symbolic mode or octal number expected\n");
				sqfstar_option_help(argv[i - 1]);
			}
			global_dir_mode_opt = TRUE;
		} else if(strcmp(argv[i], "-force-uid") == 0) {
			if(++i == dest_index) {
				ERROR("sqfstar: -force-uid missing uid or user name\n");
				sqfstar_option_help(argv[i - 1]);
			}

			res = get_uid_from_arg(argv[i], &global_uid);
			if(res) {
				if(res == -2)
					ERROR("sqfstar: -force-uid uid out of range\n");
				else
					ERROR("sqfstar: -force-uid invalid uid or "
						"unknown user name\n");
				sqfstar_option_help(argv[i - 1]);
			}
			global_uid_opt = TRUE;
		} else if(strcmp(argv[i], "-force-gid") == 0) {
			if(++i == dest_index) {
				ERROR("sqfstar: -force-gid missing gid or group name\n");
				sqfstar_option_help(argv[i - 1]);
			}

			res = get_gid_from_arg(argv[i], &global_gid);
			if(res) {
				if(res == -2)
					ERROR("sqfstar: -force-gid gid out of range\n");
				else
					ERROR("sqfstar: -force-gid invalid gid or "
						"unknown group name\n");
				sqfstar_option_help(argv[i - 1]);
			}
			global_gid_opt = TRUE;
		} else if(strcmp(argv[i], "-pseudo-override") == 0)
			pseudo_override = TRUE;
		else if(strcmp(argv[i], "-noI") == 0 ||
				strcmp(argv[i], "-noInodeCompression") == 0)
			noI = TRUE;

		else if(strcmp(argv[i], "-noId") == 0 ||
				strcmp(argv[i], "-noIdTableCompression") == 0)
			noId = TRUE;

		else if(strcmp(argv[i], "-noD") == 0 ||
				strcmp(argv[i], "-noDataCompression") == 0)
			noD = TRUE;

		else if(strcmp(argv[i], "-noF") == 0 ||
				strcmp(argv[i], "-noFragmentCompression") == 0)
			noF = TRUE;

		else if(strcmp(argv[i], "-noX") == 0 ||
				strcmp(argv[i], "-noXattrCompression") == 0)
			noX = TRUE;

		else if(strcmp(argv[i], "-no-compression") == 0)
			noI = noD = noF = noX = TRUE;

		else if(strcmp(argv[i], "-no-xattrs") == 0) {
			if(xattr_exclude_preg || xattr_include_preg ||
							add_xattrs()) {
				ERROR("sqfstar: -no-xattrs should not be used in "
					"combination with -xattrs-* options\n");
				sqfstar_option_help(argv[i - 1]);
			}

			no_xattrs = TRUE;

		} else if(strcmp(argv[i], "-xattrs") == 0) {
			if(xattrs_supported())
				no_xattrs = FALSE;
			else {
				ERROR("sqfstar: xattrs are unsupported in "
					"this build\n");
				exit(1);
			}

		} else if(strcmp(argv[i], "-xattrs-exclude") == 0) {
			if(!xattrs_supported()) {
				ERROR("sqfstar: xattrs are unsupported in "
					"this build\n");
				exit(1);
			} else if(++i == dest_index) {
				ERROR("sqfstar: -xattrs-exclude missing regex pattern\n");
				sqfstar_option_help(argv[i - 1]);
			} else {
				xattr_exclude_preg = xattr_regex(argv[i], "exclude");
				no_xattrs = FALSE;
			}
		} else if(strcmp(argv[i], "-xattrs-include") == 0) {
			if(!xattrs_supported()) {
				ERROR("sqfstar: xattrs are unsupported in "
					"this build\n");
				exit(1);
			} else if(++i == dest_index) {
				ERROR("sqfstar: -xattrs-include missing regex pattern\n");
				sqfstar_option_help(argv[i - 1]);
			} else {
				xattr_include_preg = xattr_regex(argv[i], "include");
				no_xattrs = FALSE;
			}
		} else if(strcmp(argv[i], "-xattrs-add") == 0) {
			if(!xattrs_supported()) {
				ERROR("sqfstar: xattrs are unsupported in "
					"this build\n");
				exit(1);
			} else if(++i == dest_index) {
				ERROR("sqfstar: -xattrs-add missing xattr argument\n");
				sqfstar_option_help(argv[i - 1]);
			} else {
				xattrs_add(argv[i]);
				no_xattrs = FALSE;
			}

		} else if(strcmp(argv[i], "-nopad") == 0)
			nopad = TRUE;

		else if(strcmp(argv[i], "-info") == 0)
			display_info = TRUE;

		else if(strcmp(argv[i], "-info-file") == 0) {
			if(++i == dest_index) {
				ERROR("sqfstar: -info-file missing filename\n");
				sqfstar_option_help(argv[i - 1]);
			}

			display_info = TRUE;
			info_file = open_info_file(argv[i]);

		} else if(strcmp(argv[i], "-force") == 0)
			appending = FALSE;

		else if(strcmp(argv[i], "-quiet") == 0)
			quiet = TRUE;

		else if(strcmp(argv[i], "-exit-on-error") == 0)
			exit_on_error = TRUE;

		else if(strcmp(argv[i], "-percentage") == 0) {
			progressbar_percentage();
			percentage = TRUE;
		} else
			sqfstar_invalid_option(argv[i]);
	}

	if(i == argc) {
		ERROR("sqfstar: fatal error: no output filesystem specified on command line\n\n");
		sqfstar_help(TRUE);
		exit(1);
	}

	set_single_threaded();

	check_source_date_epoch();

	/*
	 * The -noI option implies -noId for backwards compatibility, so reset noId
	 * if both have been specified
	 */
	if(noI && noId)
		noId = FALSE;

	/*
	 * Some compressors may need the options to be checked for validity
	 * once all the options have been processed
	 */
	res = compressor_options_post(comp, block_size);
	if(res)
		EXIT_MKSQUASHFS();

	/*
	 * Selecting both -no-progress and -percentage produces a conflict,
	 * and so reject such command lines
	 */
	if(!progress && percentage)
		BAD_ERROR("Only one of -no-progress and -percentage can be "
			"specified.  Both causes a conflict.\n");

	/*
	 * Selecting both -no-progress and -progress produces a conflict,
	 * and so reject such command lines
	 */
	if(!progress && force_progress)
		BAD_ERROR("Only one of -no-progress and -progress can be "
			"specified.  Both causes a conflict.\n");

	/*
	 * If the -info option has been selected then disable the
	 * progress bar unless it has been explicitly enabled with
	 * the -progress option
	 */
	if(display_info && !info_file)
		progress = force_progress;

	/*
	 * Sort all the xattr-add options now they're all processed
	 */
	sort_xattr_add_list();

	/*
	 * If -pseudo-override option has been specified and there are
	 * no pseudo files then reset option.  -pseudo-override relies
	 * on dir_scan2() being run, which won't be if there's no
	 * actions or pseudo files
	 */
	if(pseudo_override && !get_pseudo())
		pseudo_override = FALSE;

#ifdef SQUASHFS_TRACE
	/*
	 * Disable progress bar if full debug tracing is enabled.
	 * The progress bar in this case just gets in the way of the
	 * debug trace output
	 */
	progress = FALSE;
#endif

	destination_file =  argv[dest_index];
	if(stat(destination_file, &buf) == -1) {
		if(errno == ENOENT) { /* Does not exist */
			appending = FALSE;
			fd = open(destination_file, O_CREAT | O_TRUNC | O_RDWR,
				S_IRUSR | S_IWUSR | S_IRGRP | S_IROTH);
			if(fd == -1) {
				perror("Could not create destination file");
				exit(1);
			}

			/* ensure Sqfstar doesn't try to read
			 * the destination file as input, which
			 * will result in an I/O loop */
			if(stat(destination_file, &buf) == -1) {
				/* disappered after creating? */
				perror("Could not stat destination file");
				exit(1);
			}
			ADD_ENTRY(buf);
		} else {
			perror("Could not stat destination file");
			exit(1);
		}

	} else {
		if(!S_ISBLK(buf.st_mode) && !S_ISREG(buf.st_mode)) {
			ERROR("Destination not block device or regular file\n");
			exit(1);
		}

		if(appending) {
			ERROR("Appending is not supported reading tar files\n");
			ERROR("To force Sqfstar to write to this %s "
				"use -force\n", S_ISBLK(buf.st_mode) ?
				"block device" : "file");
			EXIT_MKSQUASHFS();
		}

		if(S_ISBLK(buf.st_mode)) {
			if((fd = open(destination_file, O_RDWR)) == -1) {
				perror("Could not open block device as "
					"destination");
				exit(1);
			}
			block_device = 1;

		} else {
			fd = open(destination_file, O_TRUNC | O_RDWR);
			if(fd == -1) {
				perror("Could not open regular file for "
					"writing as destination");
				exit(1);
			}
			/* ensure Sqfstar doesn't try to read
			 * the destination file as input, which
			 * will result in an I/O loop */
			ADD_ENTRY(buf);
		}
	}

	/*
	 * process the exclude files - must be done afer destination file has
	 * been possibly created
	 */
	for(i = 1; i < dest_index; i++) {
		if(strcmp(argv[i], "-ef") == 0)
			/*
			 * Note presence of filename arg has already
			 * been checked
			 */
			process_exclude_file(argv[++i]);
		else if(option_with_arg(argv[i], sqfstar_option_table))
			i++;
	}

	for(i = dest_index + 1; i < argc; i++)
		add_exclude(argv[i]);

	initialise_threads(readq, fragq, bwriteq, fwriteq, !appending,
		destination_file, "Sqfstar");

	res = compressor_init(comp, &stream, SQUASHFS_METADATA_SIZE, 0);
	if(res)
		BAD_ERROR("compressor_init failed\n");

	dupl_block = malloc(1048576 * sizeof(struct file_info *));
	if(dupl_block == NULL)
		MEM_ERROR();

	dupl_frag = malloc(block_size * sizeof(struct file_info *));
	if(dupl_frag == NULL)
		MEM_ERROR();

	memset(dupl_block, 0, 1048576 * sizeof(struct file_info *));
	memset(dupl_frag, 0, block_size * sizeof(struct file_info *));

	comp_data = compressor_dump_options(comp, block_size, &size);

	if(!quiet)
		printf("Creating %d.%d filesystem on %s, block size %d.\n",
			SQUASHFS_MAJOR, SQUASHFS_MINOR,
			destination_file, block_size);

	/*
	 * store any compressor specific options after the superblock,
	 * and set the COMP_OPT flag to show that the filesystem has
	 * compressor specfic options
	 */
	if(comp_data) {
		unsigned short c_byte = size | SQUASHFS_COMPRESSED_BIT;

		SQUASHFS_INSWAP_SHORTS(&c_byte, 1);
		write_destination(fd, sizeof(struct squashfs_super_block),
			sizeof(c_byte), &c_byte);
		write_destination(fd, sizeof(struct squashfs_super_block) +
			sizeof(c_byte), size, comp_data);
		set_pos(sizeof(struct squashfs_super_block) + sizeof(c_byte) + size);
		comp_opts = TRUE;
	} else
		set_pos(sizeof(struct squashfs_super_block));

	if(path)
		paths = add_subdir(paths, path);

	dump_actions();
	dump_pseudos();

	set_progressbar_state(progress);

	inode = process_tar_file(progress);

	sBlk.root_inode = inode;
	sBlk.inodes = inode_count;
	sBlk.s_magic = SQUASHFS_MAGIC;
	sBlk.s_major = SQUASHFS_MAJOR;
	sBlk.s_minor = SQUASHFS_MINOR;
	sBlk.block_size = block_size;
	sBlk.block_log = block_log;
	sBlk.flags = SQUASHFS_MKFLAGS(noI, noD, noF, noX, noId, no_fragments,
		always_use_fragments, duplicate_checking, exportable,
		no_xattrs, comp_opts);
	sBlk.mkfs_time = mkfs_time_opt ? mkfs_time : time(NULL);

	disable_info();

	while((fragment = get_frag_action(fragment)))
		write_fragment(*fragment);
	if(!reproducible)
		unlock_fragments();
	pthread_cleanup_push((void *) pthread_mutex_unlock, &fragment_mutex);
	pthread_mutex_lock(&fragment_mutex);
	while(fragments_outstanding) {
		pthread_mutex_unlock(&fragment_mutex);
		pthread_testcancel();
		sched_yield();
		pthread_mutex_lock(&fragment_mutex);
	}
	pthread_cleanup_pop(1);

	queue_put(to_writer, NULL);
	if(queue_get(from_writer) != 0)
		EXIT_MKSQUASHFS();

	pthread_cancel(writer_thread);

	set_progressbar_state(FALSE);

    if (!check_id_table_offset()) {
        ERROR("id entry out of range after applying offset\n");
        exit(1);
    }
	write_filesystem_tables(&sBlk);

	if(!nopad && (i = get_pos() & (4096 - 1))) {
		char temp[4096] = {0};
		write_destination(fd, get_pos(), 4096 - i, temp);
	}

	res = close(fd);

	if(res == -1)
		BAD_ERROR("Failed to close output filesystem, close returned %s\n",
				strerror(errno));

	if(recovery_file)
		unlink(recovery_file);

	if(!quiet)
		print_summary();

	if(logging)
		fclose(log_fd);

	return 0;
}


int main(int argc, char *argv[])
{
	struct stat buf, source_buf;
	int res, i, j;
	char *root_name = NULL;
	squashfs_inode inode;
	int readq;
	int fragq;
	int bwriteq;
	int fwriteq;
	int total_mem = get_default_phys_mem();
	int progress = TRUE;
	int force_progress = FALSE;
	int percentage = FALSE;
	int exclude_option = FALSE;
	int Xhelp = FALSE;
	struct file_buffer **fragment = NULL;
	char *command;

	check_sqfs_cmdline(argc, argv);
	check_pager();

	/* skip leading path components in invocation command */
	for(command = argv[0] + strlen(argv[0]) - 1;
			command >= argv[0] && command[0] != '/'; command--);

	if(command < argv[0])
		command = argv[0];
	else
		command++;

	if(strcmp(command, "sqfstar") == 0)
		return sqfstar(argc, argv);

	if(argc > 1 && strcmp(argv[1], "-version") == 0) {
		print_version("mksquashfs");
		exit(0);
	}

	block_log = slog(block_size);
	calculate_queue_sizes(total_mem, &readq, &fragq, &bwriteq, &fwriteq);

	/* Find the first option */
        for(i = 1; i < argc && (argv[i][0] != '-' || strcmp(argv[i], "-") == 0);
									i++);

	/* Scan the command line for options that will immediately quit afterwards */
	for(j = i; j < argc; j++) {
		if(strcmp(argv[j], "-help") == 0 || strcmp(argv[j], "-h") == 0)
			mksquashfs_help(FALSE);
		else if(strcmp(argv[j], "-help-all") == 0 || strcmp(argv[j], "-ha") == 0)
			mksquashfs_help_all();
		else if(strcmp(argv[j], "-help-option") == 0 || strcmp(argv[j], "-ho") == 0) {
			if(++j == argc) {
				ERROR("mksquashfs: %s missing regex\n", argv[j - 1]);
				mksquashfs_option_help(argv[j - 1]);
			}

			mksquashfs_option(argv[j - 1], argv[j]);
		} else if(strcmp(argv[j], "-help-section") == 0 || strcmp(argv[j], "-hs") == 0) {
			if(++j == argc) {
				ERROR("mksquashfs: %s missing section\n", argv[j - 1]);
				mksquashfs_option_help(argv[j - 1]);
			}

			mksquashfs_section(argv[j - 1], argv[j]);
		} else if(strcmp(argv[j], "-help-comp") == 0) {
			if(++j == argc) {
				ERROR("mksquashfs: -help-comp missing compressor name\n");
				mksquashfs_option_help(argv[j - 1]);
			}

			print_compressor_options(argv[j], "mksquashfs");
			exit(0);
		} else if(strcmp(argv[j], "-mem-default") == 0) {
			printf("%d\n", total_mem);
			exit(0);
		} else if(strcmp(argv[j], "-e") == 0)
			break;
		else if(option_with_arg(argv[j], option_table))
			j++;
	}

	/*
	 * Scan the command line for -comp xxx option, this is to ensure
	 * any -X compressor specific options are passed to the
	 * correct compressor.
	 *
	 * Also scan for -Xhelp and -help-comp specified on command line,
	 */
	for(j = i; j < argc; j++) {
		struct compressor *prev_comp = comp;
		
		if(strcmp(argv[j], "-comp") == 0) {
			if(++j == argc) {
				ERROR("mksquashfs: -comp missing compression type\n");
				mksquashfs_option_help(argv[j - 1]);
			}
			comp = lookup_compressor(argv[j]);
			if(!comp->supported) {
				ERROR("mksquashfs: Compressor \"%s\" is not "
					"supported!\n", argv[j]);
				ERROR("mksquashfs: Compressors available:\n");
				display_compressors();
				exit(1);
			}
			if(prev_comp != NULL && prev_comp != comp) {
				ERROR("mksquashfs: -comp multiple conflicting "
					"-comp options specified on command "
					"line, previously %s, now %s\n",
					prev_comp->name, comp->name);
				exit(1);
			}
			compressor_opt_parsed = 1;

		} else if(strcmp(argv[j], "-Xhelp") == 0)
			Xhelp = TRUE;
		else if(strcmp(argv[j], "-e") == 0)
			break;
		else if(option_with_arg(argv[j], option_table))
			j++;
	}

	/*
	 * if no -comp option specified lookup default compressor.  Note the
	 * Makefile ensures the default compressor has been built, and so we
	 * don't need to to check for failure here
	 */
	if(comp == NULL)
		comp = lookup_compressor(COMP_DEFAULT);

	if(Xhelp) {
		print_selected_comp_options(stdout, comp, "mksquashfs");
		exit(0);
	}

	if(i < 3) {
		if(i == 1)
			ERROR("mksquashfs: fatal error: no source or output filesystem specified on command line\n\n");
		else
			ERROR("mksquashfs: fatal error: no output filesystem specified on command line\n\n");
		mksquashfs_help(TRUE);
	}

	option_offset = i;
	destination_file = argv[i - 1];

	if(argv[1][0] != '-') {
		source_path = argv + 1;
		source = i - 2;
	} else {
		source_path = NULL;
		source = 0;
	}

	/*
	 * Scan the command line for -cpiostyle, -tar and -pf xxx options, this
	 * is to ensure only one thing is trying to read from stdin
	 */
	for(i = option_offset; i < argc; i++) {
		if(strcmp(argv[i], "-cpiostyle") == 0)
			cpiostyle = TRUE;
		else if(strcmp(argv[i], "-cpiostyle0") == 0) {
			cpiostyle = TRUE;
			filename_terminator = '\0';
		} else if(strcmp(argv[i], "-tar") == 0) {
			tarfile = TRUE;
			always_use_fragments = TRUE;
			force_single_threaded = TRUE;
		} else if(strcmp(argv[i], "-pf") == 0) {
			if(++i == argc) {
				ERROR("mksquashfs: -pf missing filename\n");
				mksquashfs_option_help(argv[i - 1]);
			}
			if(strcmp(argv[i], "-") == 0)
				pseudo_stdin = TRUE;
		} else if(strcmp(argv[i], "-e") == 0)
			break;
		else if(option_with_arg(argv[i], option_table))
			i++;
	}

	/*
	 * Only one of cpiostyle, tar and pseudo file reading from stdin can
	 * be specified
	 */
	if((!cpiostyle || tarfile || pseudo_stdin) &&
				(!tarfile || cpiostyle || pseudo_stdin) &&
				(!pseudo_stdin || cpiostyle || tarfile) &&
				(cpiostyle || tarfile || pseudo_stdin))
		BAD_ERROR("Only one of cpiostyle, tar file or pseudo file "
				"reading from stdin can be specified\n");

	for(i = option_offset; i < argc; i++) {
		if(strcmp(argv[i], "-ignore-zeros") == 0)
			ignore_zeros = TRUE;
		else if(strcmp(argv[i], "-one-file-system") == 0)
			one_file_system = TRUE;
		else if(strcmp(argv[i], "-one-file-system-x") == 0)
			one_file_system = one_file_system_x = TRUE;
		else if(strcmp(argv[i], "-recovery-path") == 0) {
			if(++i == argc) {
				ERROR("mksquashfs: -recovery-path missing pathname\n");
				mksquashfs_option_help(argv[i - 1]);
			}
			recovery_pathname = argv[i];
		} else if(strcmp(argv[i], "-no-hardlinks") == 0)
			no_hardlinks = TRUE;
		else if(strcmp(argv[i], "-no-strip") == 0 ||
					strcmp(argv[i], "-tarstyle") == 0)
			tarstyle = TRUE;
		else if(strcmp(argv[i], "-max-depth") == 0) {
			if((++i == argc) || !parse_num_unsigned(argv[i], &max_depth)) {
				ERROR("mksquashfs: -max-depth missing or invalid value\n");
				mksquashfs_option_help(argv[i - 1]);
			}
		} else if(strcmp(argv[i], "-throttle") == 0) {
			if((++i == argc) || !parse_number(argv[i], &res, 2)) {
				ERROR("mksquashfs: -throttle missing or invalid value\n");
				mksquashfs_option_help(argv[i - 1]);
			}
			if(res > 99) {
				ERROR("mksquashfs: -throttle value should be between 0 and 99\n");
				mksquashfs_option_help(argv[i - 1]);
			}
			set_sleep_time(res);
			readq = 4;
			force_single_threaded = TRUE;
		} else if(strcmp(argv[i], "-limit") == 0) {
			if((++i == argc) || !parse_number(argv[i], &res, 2)) {
				ERROR("mksquashfs: -limit missing or invalid value\n");
				mksquashfs_option_help(argv[i - 1]);
			}
			if(res < 1 || res > 100) {
				ERROR("mksquashfs: -limit value should be between 1 and 100\n");
				mksquashfs_option_help(argv[i - 1]);
			}
			set_sleep_time(100 - res);;
			readq = 4;
			force_single_threaded = TRUE;
		} else if(strcmp(argv[i], "-mkfs-time") == 0 ||
				strcmp(argv[i], "-fstime") == 0) {
			if((++i == argc) ||
				(!parse_num_unsigned(argv[i], &mkfs_time) &&
				!exec_date(argv[i], &mkfs_time))) {
					ERROR("mksquashfs: %s missing or invalid time "
						"value\n", argv[i - 1]);
				mksquashfs_option_help(argv[i - 1]);
			}
			mkfs_time_opt = TRUE;
		} else if(strcmp(argv[i], "-all-time") == 0) {
			if((++i == argc) ||
				(!parse_num_unsigned(argv[i], &all_time) &&
				!exec_date(argv[i], &all_time))) {
					ERROR("mksquashfs: -all-time missing or invalid time "
						"value\n");
				mksquashfs_option_help(argv[i - 1]);
			}
			all_time_opt = TRUE;
			clamping = FALSE;
		} else if(strcmp(argv[i], "-reproducible") == 0)
			reproducible = TRUE;
		else if(strcmp(argv[i], "-not-reproducible") == 0)
			reproducible = FALSE;
		else if(strcmp(argv[i], "-root-mode") == 0) {
			if((++i == argc) || !parse_mode(argv[i], &root_mode)) {
				ERROR("mksquashfs: -root-mode missing or invalid mode,"
					" symbolic mode or octal number expected\n");
				mksquashfs_option_help(argv[i - 1]);
			}
			root_mode_opt = TRUE;
		} else if(strcmp(argv[i], "-root-uid") == 0) {
			if(++i == argc) {
				ERROR("mksquashfs: -root-uid missing uid or user name\n");
				mksquashfs_option_help(argv[i - 1]);
			}

			res = get_uid_from_arg(argv[i], &root_uid);
			if(res) {
				if(res == -2)
					ERROR("mksquashfs: -root-uid uid out of range\n");
				else
					ERROR("mksquashfs: -root-uid invalid uid or "
						"unknown user name\n");
				mksquashfs_option_help(argv[i - 1]);
			}
			root_uid_opt = TRUE;
		} else if(strcmp(argv[i], "-root-gid") == 0) {
			if(++i == argc) {
				ERROR("mksquashfs: -root-gid missing gid or group name\n");
				mksquashfs_option_help(argv[i - 1]);
			}

			res = get_gid_from_arg(argv[i], &root_gid);
			if(res) {
				if(res == -2)
					ERROR("mksquashfs: -root-gid gid out of range\n");
				else
					ERROR("mksquashfs: -root-gid invalid gid or "
						"unknown group name\n");
				mksquashfs_option_help(argv[i - 1]);
			}
			root_gid_opt = TRUE;
		} else if(strcmp(argv[i], "-uid-gid-offset") == 0) {
			if(++i == argc) {
				ERROR("%s: -uid-gid-offset missing offset\n",
					argv[0]);
				mksquashfs_option_help(argv[0], argv[i - 1]);
			}

			res = get_uid_gid_offset_from_arg(argv[i], &uid_gid_offset);
			if(res) {
				if(res == -2)
					ERROR("%s: -uid-gid-offset out of range\n",
						argv[0]);
				else
					ERROR("%s: -uid-gid-offset invalid number\n", argv[0]);
				mksquashfs_option_help(argv[0], argv[i - 1]);
			}
		} else if(strcmp(argv[i], "-root-time") == 0) {
			if((++i == argc) ||
					(!parse_num_unsigned(argv[i], &root_time) &&
					!exec_date(argv[i], &root_time))) {
				ERROR("mksquashfs: -root-time missing or invalid time\n");
				mksquashfs_option_help(argv[i - 1]);
			}
			root_time_opt = TRUE;
		} else if(strcmp(argv[i], "-default-mode") == 0) {
			if((++i == argc) || !parse_mode(argv[i], &default_mode)) {
				ERROR("mksquashfs: -default-mode missing or invalid mode,"
					" symbolic mode or octal number expected\n");
				mksquashfs_option_help(argv[i - 1]);
			}
			root_mode = default_mode;
			default_mode_opt = root_mode_opt = TRUE;
		} else if(strcmp(argv[i], "-default-uid") == 0) {
			if(++i == argc) {
				ERROR("mksquashfs: -default-uid missing uid or user name\n");
				mksquashfs_option_help(argv[i - 1]);
			}

			res = get_uid_from_arg(argv[i], &default_uid);
			if(res) {
				if(res == -2)
					ERROR("mksquashfs: -default-uid uid out of range\n");
				else
					ERROR("mksquashfs: -default-uid invalid uid or "
						"unknown user name\n");
				mksquashfs_option_help(argv[i - 1]);
			}
			root_uid = default_uid;
			default_uid_opt = root_uid_opt = TRUE;
		} else if(strcmp(argv[i], "-default-gid") == 0) {
			if(++i == argc) {
				ERROR("mksquashfs: -default-gid missing gid or group name\n");
				mksquashfs_option_help(argv[i - 1]);
			}

			res = get_gid_from_arg(argv[i], &default_gid);
			if(res) {
				if(res == -2)
					ERROR("mksquashfs: -default-gid gid out of range\n");
				else
					ERROR("mksquashfs: -default-gid invalid gid or "
						"unknown group name\n");
				mksquashfs_option_help(argv[i - 1]);
			}
			root_gid = default_gid;
			default_gid_opt = root_gid_opt = TRUE;
		} else if(strcmp(argv[i], "-log") == 0) {
			if(++i == argc) {
				ERROR("mksquashfs: -log missing log file\n");
				mksquashfs_option_help(argv[i - 1]);
			}
			open_log_file(argv[i]);

		} else if(strcmp(argv[i], "-action") == 0 ||
				strcmp(argv[i], "-a") ==0) {
			if(++i == argc) {
				ERROR("mksquashfs: %s missing action\n", argv[i - 1]);
				mksquashfs_option_help(argv[i - 1]);
			}
			res = parse_action(argv[i], ACTION_LOG_NONE);
			if(res == 0)
				exit(1);

		} else if(strcmp(argv[i], "-log-action") == 0 ||
				strcmp(argv[i], "-va") ==0) {
			if(++i == argc) {
				ERROR("mksquashfs: %s missing action\n", argv[i - 1]);
				mksquashfs_option_help(argv[i - 1]);
			}
			res = parse_action(argv[i], ACTION_LOG_VERBOSE);
			if(res == 0)
				exit(1);

		} else if(strcmp(argv[i], "-true-action") == 0 ||
				strcmp(argv[i], "-ta") ==0) {
			if(++i == argc) {
				ERROR("mksquashfs: %s missing action\n", argv[i - 1]);
				mksquashfs_option_help(argv[i - 1]);
			}
			res = parse_action(argv[i], ACTION_LOG_TRUE);
			if(res == 0)
				exit(1);

		} else if(strcmp(argv[i], "-false-action") == 0 ||
				strcmp(argv[i], "-fa") ==0) {
			if(++i == argc) {
				ERROR("mksquashfs: %s missing action\n", argv[i - 1]);
				mksquashfs_option_help(argv[i - 1]);
			}
			res = parse_action(argv[i], ACTION_LOG_FALSE);
			if(res == 0)
				exit(1);

		} else if(strcmp(argv[i], "-action-file") == 0 ||
				strcmp(argv[i], "-af") ==0) {
			if(++i == argc) {
				ERROR("mksquashfs: %s missing filename\n", argv[i - 1]);
				mksquashfs_option_help(argv[i - 1]);
			}
			if(read_action_file(argv[i], ACTION_LOG_NONE) == FALSE)
				exit(1);

		} else if(strcmp(argv[i], "-log-action-file") == 0 ||
				strcmp(argv[i], "-vaf") ==0) {
			if(++i == argc) {
				ERROR("mksquashfs: %s missing filename\n", argv[i - 1]);
				mksquashfs_option_help(argv[i - 1]);
			}
			if(read_action_file(argv[i], ACTION_LOG_VERBOSE) == FALSE)
				exit(1);

		} else if(strcmp(argv[i], "-true-action-file") == 0 ||
				strcmp(argv[i], "-taf") ==0) {
			if(++i == argc) {
				ERROR("mksquashfs: %s missing filename\n", argv[i - 1]);
				mksquashfs_option_help(argv[i - 1]);
			}
			if(read_action_file(argv[i], ACTION_LOG_TRUE) == FALSE)
				exit(1);

		} else if(strcmp(argv[i], "-false-action-file") == 0 ||
				strcmp(argv[i], "-faf") ==0) {
			if(++i == argc) {
				ERROR("mksquashfs: %s missing filename\n", argv[i - 1]);
				mksquashfs_option_help(argv[i - 1]);
			}
			if(read_action_file(argv[i], ACTION_LOG_FALSE) == FALSE)
				exit(1);

		} else if(strncmp(argv[i], "-X", 2) == 0) {
			int args = compressor_options(comp, argv + i, argc - i);

			if(args < 0) {
				if(args == -1) {
					ERROR("mksquashfs: Unrecognised compressor"
						" option %s\n", argv[i]);
					if(!compressor_opt_parsed)
						ERROR("mksquashfs: Did you forget to"
							" specify -comp?\n");
					print_selected_comp_options(stderr, comp, "mksquashfs");
				}
				exit(1);
			}
			i += args;

		} else if(strcmp(argv[i], "-pf") == 0) {
			if(read_pseudo_file(argv[++i], destination_file) == FALSE)
				exit(1);
		} else if(strcmp(argv[i], "-p") == 0) {
			if(++i == argc) {
				ERROR("mksquashfs: -p missing pseudo file definition\n");
				mksquashfs_option_help(argv[i - 1]);
			}
			if(read_pseudo_definition(argv[i], destination_file) == FALSE)
				exit(1);
		} else if(strcmp(argv[i], "-pd") == 0 || strcmp(argv[i], "-pseudo-dir") == 0) {
			if(++i == argc) {
				ERROR("mksquashfs: %s missing pseudo file definition\n",
					argv[i - 1]);
				mksquashfs_option_help(argv[i - 1]);
			}

			pseudo_dir = read_pseudo_dir(argv[i]);
			if(pseudo_dir == NULL)
				exit(1);
		} else if(strcmp(argv[i], "-recover") == 0) {
			if(++i == argc) {
				ERROR("mksquashfs: -recover missing recovery file\n");
				mksquashfs_option_help(argv[i - 1]);
			}
			read_recovery_data(argv[i], destination_file);
		} else if(strcmp(argv[i], "-no-recovery") == 0)
			recover = FALSE;
		else if(strcmp(argv[i], "-wildcards") == 0) {
			old_exclude = FALSE;
			use_regex = FALSE;
		} else if(strcmp(argv[i], "-regex") == 0) {
			old_exclude = FALSE;
			use_regex = TRUE;
		} else if(strcmp(argv[i], "-no-sparse") == 0)
			sparse_files = FALSE;
		else if(strcmp(argv[i], "-no-progress") == 0)
			progress = FALSE;
		else if(strcmp(argv[i], "-progress") == 0)
			force_progress = TRUE;
		else if(strcmp(argv[i], "-exports") == 0)
			exportable = TRUE;
		else if(strcmp(argv[i], "-no-exports") == 0)
			exportable = FALSE;
		else if(strcmp(argv[i], "-offset") == 0 ||
						strcmp(argv[i], "-o") == 0) {
			if((++i == argc) ||
				!parse_numberll(argv[i], &start_offset, 1)) {
					ERROR("mksquashfs: %s missing or invalid offset "
						"size\n", argv[i - 1]);
				mksquashfs_option_help(argv[i - 1]);
			}
		} else if(strcmp(argv[i], "-processors") == 0) {
			if((++i == argc) || !parse_num(argv[i], &processors)) {
				ERROR("mksquashfs: -processors missing or invalid "
					"processor number\n");
				mksquashfs_option_help(argv[i - 1]);
			}
			if(processors < 1) {
				ERROR("mksquashfs: -processors should be 1 or larger\n");
				mksquashfs_option_help(argv[i - 1]);
			}
		} else if(strcmp(argv[i], "-read-queue") == 0) {
			if((++i == argc) || !parse_num(argv[i], &readq)) {
				ERROR("mksquashfs: -read-queue missing or invalid "
					"queue size\n");
				exit(1);
			}
			if(readq < 1) {
				ERROR("mksquashfs: -read-queue should be 1 megabyte or "
					"larger\n");
				exit(1);
			}
		} else if(strcmp(argv[i], "-write-queue") == 0) {
			if((++i == argc) || !parse_num(argv[i], &bwriteq)) {
				ERROR("mksquashfs: -write-queue missing or invalid "
					"queue size\n");
				exit(1);
			}
			if(bwriteq < 2) {
				ERROR("mksquashfs: -write-queue should be 2 megabytes "
					"or larger\n");
				exit(1);
			}
			fwriteq = bwriteq >> 1;
			bwriteq -= fwriteq;
		} else if(strcmp(argv[i], "-fragment-queue") == 0) {
			if((++i == argc) || !parse_num(argv[i], &fragq)) {
				ERROR("mksquashfs: -fragment-queue missing or invalid "
					"queue size\n");
				exit(1);
			}
			if(fragq < 1) {
				ERROR("mksquashfs: -fragment-queue should be 1 "
					"megabyte or larger\n");
				exit(1);
			}
		} else if(strcmp(argv[i], "-mem") == 0) {
			long long number = 0;

			if(mem_options_disabled) {
				ERROR("Ignoring -mem option because amount of "
					"system memory unknown!\n)");
				continue;
			}

			if((++i == argc) ||
					!parse_numberll(argv[i], &number, 1)) {
				ERROR("mksquashfs: -mem missing or invalid mem size\n");
				mksquashfs_option_help(argv[i - 1]);
			}

			/*
			 * convert from bytes to Mbytes, ensuring the value
			 * does not overflow a signed int
			 */
			if(number >= (1LL << 51)) {
				ERROR("mksquashfs: -mem invalid mem size\n");
				mksquashfs_option_help(argv[i - 1]);
			}

			total_mem = number / 1048576;
			calculate_queue_sizes(total_mem, &readq, &fragq,
				&bwriteq, &fwriteq);
		} else if(strcmp(argv[i], "-mem-percent") == 0) {
			int percent, phys_mem;

			if(mem_options_disabled) {
				ERROR("Ignoring -mem-percent option because amount of "
					"system memory unknown!\n)");
				continue;
			}
			/*
			 * Percentage of 75% and larger is dealt with later.
			 * In the same way a fixed mem size if more than 75%
			 * of memory is dealt with later.
			 */
			if((++i == argc) ||
					!parse_number(argv[i], &percent, 2) ||
					(percent < 1)) {
				ERROR("mksquashfs: -mem-percent missing or invalid "
					"percentage: it should be 1 - 75%%\n");
				mksquashfs_option_help(argv[i - 1]);
			}

			phys_mem = get_physical_memory();

			if(phys_mem == 0) {
				ERROR("mksquashfs: -mem-percent unable to get physical "
					"memory\n");
				exit(1);
			}

			if(multiply_overflow(phys_mem, percent)) {
				ERROR("mksquashfs: -mem-percent requested phys mem too "
					"large\n");
				mksquashfs_option_help(argv[i - 1]);
			}

			total_mem = phys_mem * percent / 100;

			calculate_queue_sizes(total_mem, &readq, &fragq,
				&bwriteq, &fwriteq);
		} else if(strcmp(argv[i], "-b") == 0) {
			if(++i == argc) {
				ERROR("mksquashfs: -b missing block size\n");
				mksquashfs_option_help(argv[i - 1]);
			}
			if(!parse_number(argv[i], &block_size, 1)) {
				ERROR("mksquashfs: -b invalid block size\n");
				mksquashfs_option_help(argv[i - 1]);
			}
			if((block_log = slog(block_size)) == 0) {
				ERROR("mksquashfs: -b block size not power of two or "
					"not between 4096 and 1Mbyte\n");
				mksquashfs_option_help(argv[i - 1]);
			}
		} else if(strcmp(argv[i], "-ef") == 0) {
			if(++i == argc) {
				ERROR("mksquashfs: -ef missing filename\n");
				mksquashfs_option_help(argv[i - 1]);
			}
			exclude_option = TRUE;
		} else if(strcmp(argv[i], "-no-duplicates") == 0)
			duplicate_checking = FALSE;

		else if(strcmp(argv[i], "-no-fragments") == 0)
			no_fragments = TRUE;

		 else if(strcmp(argv[i], "-tailends") == 0 ||
				 strcmp(argv[i], "-always-use-fragments") == 0)
			always_use_fragments = TRUE;

		else if(strcmp(argv[i], "-no-tailends") == 0)
			always_use_fragments = FALSE;

		else if(strcmp(argv[i], "-sort") == 0) {
			if(++i == argc) {
				ERROR("mksquashfs: -sort missing filename\n");
				mksquashfs_option_help(argv[i - 1]);
			}
		} else if(strcmp(argv[i], "-all-root") == 0 ||
				strcmp(argv[i], "-root-owned") == 0) {
			global_uid = global_gid = 0;
			global_uid_opt = global_gid_opt = TRUE;
		} else if(strcmp(argv[i], "-force-file-mode") == 0) {
			if((++i == argc) || !parse_mode(argv[i], &global_file_mode)) {
				ERROR("mksquashfs: -force-file-mode missing or invalid mode,"
					" symbolic mode or octal number expected\n");
				mksquashfs_option_help(argv[i - 1]);
			}
			global_file_mode_opt = TRUE;
		} else if(strcmp(argv[i], "-force-dir-mode") == 0) {
			if((++i == argc) || !parse_mode(argv[i], &global_dir_mode)) {
				ERROR("mksquashfs: -force-dir-mode missing or invalid mode,"
					" symbolic mode or octal number expected\n");
				mksquashfs_option_help(argv[i - 1]);
			}
			global_dir_mode_opt = TRUE;
		} else if(strcmp(argv[i], "-force-uid") == 0) {
			if(++i == argc) {
				ERROR("mksquashfs: -force-uid missing uid or user name\n");
				mksquashfs_option_help(argv[i - 1]);
			}

			res = get_uid_from_arg(argv[i], &global_uid);
			if(res) {
				if(res == -2)
					ERROR("mksquashfs: -force-uid uid out of range\n");
				else
					ERROR("mksquashfs: -force-uid invalid uid or "
						"unknown user name\n");
				mksquashfs_option_help(argv[i - 1]);
			}
			global_uid_opt = TRUE;
		} else if(strcmp(argv[i], "-force-gid") == 0) {
			if(++i == argc) {
				ERROR("mksquashfs: -force-gid missing gid or group name\n");
				mksquashfs_option_help(argv[i - 1]);
			}

			res = get_gid_from_arg(argv[i], &global_gid);
			if(res) {
				if(res == -2)
					ERROR("mksquashfs: -force-gid gid out of range\n");
				else
					ERROR("mksquashfs: -force-gid invalid gid or "
						"unknown group name\n");
				mksquashfs_option_help(argv[i - 1]);
			}
			global_gid_opt = TRUE;
		} else if(strcmp(argv[i], "-pseudo-override") == 0)
			pseudo_override = TRUE;
		else if(strcmp(argv[i], "-noI") == 0 ||
				strcmp(argv[i], "-noInodeCompression") == 0)
			noI = TRUE;

		else if(strcmp(argv[i], "-noId") == 0 ||
				strcmp(argv[i], "-noIdTableCompression") == 0)
			noId = TRUE;

		else if(strcmp(argv[i], "-noD") == 0 ||
				strcmp(argv[i], "-noDataCompression") == 0)
			noD = TRUE;

		else if(strcmp(argv[i], "-noF") == 0 ||
				strcmp(argv[i], "-noFragmentCompression") == 0)
			noF = TRUE;

		else if(strcmp(argv[i], "-noX") == 0 ||
				strcmp(argv[i], "-noXattrCompression") == 0)
			noX = TRUE;

		else if(strcmp(argv[i], "-no-compression") == 0)
			noI = noD = noF = noX = TRUE;

		else if(strcmp(argv[i], "-no-xattrs") == 0) {
			if(xattr_exclude_preg || xattr_include_preg ||
							add_xattrs()) {
				ERROR("mksquashfs: -no-xattrs should not be used in "
					"combination with -xattrs-* options\n");
				mksquashfs_option_help(argv[i - 1]);
			}

			no_xattrs = TRUE;

		} else if(strcmp(argv[i], "-xattrs") == 0) {
			if(xattrs_supported())
				no_xattrs = FALSE;
			else {
				ERROR("mksquashfs: xattrs are unsupported in "
					"this build\n");
				exit(1);
			}

		} else if(strcmp(argv[i], "-xattrs-exclude") == 0) {
			if(!xattrs_supported()) {
				ERROR("mksquashfs: xattrs are unsupported in "
					"this build\n");
				exit(1);
			} else if(++i == argc) {
				ERROR("mksquashfs: -xattrs-exclude missing regex pattern\n");
				mksquashfs_option_help(argv[i - 1]);
			} else {
				xattr_exclude_preg = xattr_regex(argv[i], "exclude");
				no_xattrs = FALSE;
			}

		} else if(strcmp(argv[i], "-xattrs-include") == 0) {
			if(!xattrs_supported()) {
				ERROR("mksquashfs: xattrs are unsupported in "
					"this build\n");
				exit(1);
			} else if(++i == argc) {
				ERROR("mksquashfs: -xattrs-include missing regex pattern\n");
				mksquashfs_option_help(argv[i - 1]);
			} else {
				xattr_include_preg = xattr_regex(argv[i], "include");
				no_xattrs = FALSE;
			}
		} else if(strcmp(argv[i], "-xattrs-add") == 0) {
			if(!xattrs_supported()) {
				ERROR("mksquashfs: xattrs are unsupported in "
					"this build\n");
				exit(1);
			} else if(++i == argc) {
				ERROR("mksquashfs: -xattrs-add missing xattr argument\n");
				mksquashfs_option_help(argv[i - 1]);
			} else {
				xattrs_add(argv[i]);
				no_xattrs = FALSE;
			}
		} else if(strcmp(argv[i], "-nopad") == 0)
			nopad = TRUE;

		else if(strcmp(argv[i], "-info") == 0)
			display_info = TRUE;

		else if(strcmp(argv[i], "-info-file") == 0) {
			if(++i == argc) {
				ERROR("mksquashfs: -info-file missing filename\n");
				mksquashfs_option_help(argv[i - 1]);
			}

			display_info = TRUE;
			info_file = open_info_file(argv[i]);

		} else if(strcmp(argv[i], "-e") == 0) {
			exclude_option = TRUE;
			break;

		} else if(strcmp(argv[i], "-noappend") == 0)
			appending = FALSE;

		else if(strcmp(argv[i], "-quiet") == 0)
			quiet = TRUE;

		else if(strcmp(argv[i], "-keep-as-directory") == 0)
			keep_as_directory = TRUE;

		else if(strcmp(argv[i], "-exit-on-error") == 0)
			exit_on_error = TRUE;

		else if(strcmp(argv[i], "-root-becomes") == 0) {
			if(++i == argc) {
				ERROR("mksquashfs: -root-becomes: missing name\n");
				mksquashfs_option_help(argv[i - 1]);
			}	
			root_name = argv[i];
		} else if(strcmp(argv[i], "-percentage") == 0) {
			progressbar_percentage();
			percentage = TRUE;
		} else if(strcmp(argv[i], "-version") == 0) {
			print_version("mksquashfs");
		} else if(strcmp(argv[i], "-cpiostyle") == 0 ||
				strcmp(argv[i], "-cpiostyle0") == 0 ||
				strcmp(argv[i], "-tar") == 0) {
			/* parsed previously */
		} else if(strcmp(argv[i], "-comp") == 0) {
			/* parsed previously */
			i++;
		} else if(strcmp(argv[i], "-small-reader-threads") == 0) {
			if(++i == argc) {
				ERROR("mksquashfs: -small-reader-threads missing thread count\n");
				mksquashfs_option_help(argv[i - 1]);
			}
			if(force_single_threaded)
				ERROR("Warning: ignoring -small-reader-threads option because you're reading a tar file, using an Unsquashfs pseudo file or throttling I/O\n");
			else if(!parse_num(argv[i], &res) || !set_read_frag_threads(res)) {
				ERROR("mksquashfs: -small-reader-threads invalid thread count\n");
				mksquashfs_option_help(argv[i - 1]);
			}
		} else if(strcmp(argv[i], "-block-reader-threads") == 0) {
			if(++i == argc) {
				ERROR("mksquashfs: -block-reader-threads missing thread count\n");
				mksquashfs_option_help(argv[i - 1]);
			}
			if(force_single_threaded)
				ERROR("Warning: ignoring -block-reader-threads option because you're reading a tar file, using an Unsquashfs pseudo file or throttling I/O\n");
			else if(!parse_num(argv[i], &res) || !set_read_block_threads(res)) {
				ERROR("mksquashfs: -block-reader-threads invalid thread count\n");
				mksquashfs_option_help(argv[i - 1]);
			}
		} else if(strcmp(argv[i], "-single-reader-thread") == 0)
			set_single_threaded();
		else
			mksquashfs_invalid_option(argv[i]);
	}

	check_source_date_epoch();

	/* If cpiostyle is set, then file names  will be read-in
	 * from standard in.  We do not expect to have any sources
	 * specified on the command line */
	if(cpiostyle && source)
		BAD_ERROR("Sources on the command line should be - when using "
			"-cpiostyle[0] options, i.e. mksquashfs - image.sqfs "
			"-cpiostyle\n");

	/* If -tar option is set, then files will be read-in
	 * from standard in.  We do not expect to have any sources
	 * specified on the command line */
	if(tarfile && source)
		BAD_ERROR("Sources on the command line should be - when using "
			"-tar option, i.e. mksquashfs - image.sqfs -tar\n");

	/* If -tar option is set, then check that actions have not been
	 * specified, which are unsupported with tar file reading
	 */
	if(tarfile && any_actions())
		BAD_ERROR("Actions are unsupported when reading tar files\n");

	/* If -tar option is set and there are exclude files (either -ef or -e),
	 * then -wildcards must be set too.  The older legacy exclude code
	 * cannot be used with tar files */
	if(tarfile && exclude_option && old_exclude)
		BAD_ERROR("-wildcards must be specified with tar files and -ef/-e\n");

	/*
	 * The -noI option implies -noId for backwards compatibility, so reset
	 * noId if both have been specified
	 */
	if(noI && noId)
		noId = FALSE;

	/*
	 * Some compressors may need the options to be checked for validity
	 * once all the options have been processed
	 */
	res = compressor_options_post(comp, block_size);
	if(res)
		EXIT_MKSQUASHFS();

	/*
	 * Selecting both -no-progress and -percentage produces a conflict,
	 * and so reject such command lines
	 */
	if(!progress && percentage)
			BAD_ERROR("Only one of -no-progress and -percentage can be "
				"specified.  Both causes a conflict.\n");

		/*
		 * Selecting both -no-progress and -progress produces a conflict,
		 * and so reject such command lines
		 */
		if(!progress && force_progress)
			BAD_ERROR("Only one of -no-progress and -progress can be "
				"specified.  Both causes a conflict.\n");

		/*
		 * If the -info option has been selected then disable the
		 * progress bar unless it has been explicitly enabled with
		 * the -progress option
		 */
		if(display_info && !info_file)
			progress = force_progress;
			
		/*
		 * Sort all the xattr-add options now they're all processed
		 */
		sort_xattr_add_list();

		/*
		 * If -pseudo-override option has been specified and there are
		 * no pseudo files then reset option.  -pseudo-override relies
		 * on dir_scan2() being run, which won't be if there's no
		 * actions or pseudo files
		 */
		if(pseudo_override && !get_pseudo())
			pseudo_override = FALSE;

#ifdef SQUASHFS_TRACE
		/*
		 * Disable progress bar if full debug tracing is enabled.
		 * The progress bar in this case just gets in the way of the
		 * debug trace output
		 */
		progress = FALSE;
#endif

		/*
		 * Some options only make sense with a single reader thread and
		 * so override the default
		 * */
		if(force_single_threaded)
			set_single_threaded();

		/*
		 * Ensure the specified (or default) number of reader threads doesn't
		 * exceed the maximum open file limit
		 */
		if(file_limit() != -1 && get_reader_num() > file_limit())
			BAD_ERROR("Reader threads exceed open file limit. Please "
				"increase open file limit with ulimit or decrease "
				"number of reader threads (ulimit -n must be %d "
				"more than number of reader threads)\n",
				OPEN_FILE_MARGIN);

		if(one_file_system && source > 1) {
			source_dev = malloc(source * sizeof(dev_t));
			if(source_dev == NULL)
				MEM_ERROR();
		}

		for(i = 0; i < source; i++) {
			if(lstat(source_path[i], &source_buf) == -1) {
				fprintf(stderr, "Cannot stat source directory \"%s\" "
					"because %s\n", source_path[i],
					strerror(errno));
				EXIT_MKSQUASHFS();
			}

			if(one_file_system) {
				if(source > 1)
					source_dev[i] = source_buf.st_dev;
				else
					cur_dev = source_buf.st_dev;
			}
		}

		if(stat(destination_file, &buf) == -1) {
			if(errno == ENOENT) { /* Does not exist */
				appending = FALSE;
				fd = open(destination_file, O_CREAT | O_TRUNC | O_RDWR,
					S_IRUSR | S_IWUSR | S_IRGRP | S_IROTH);
				if(fd == -1) {
					perror("Could not create destination file");
					exit(1);
				}

				/* ensure Mksquashfs doesn't try to read
				 * the destination file as input, which
				 * will result in an I/O loop */
				if(stat(destination_file, &buf) == -1) {
					/* disappered after creating? */
					perror("Could not stat destination file");
					exit(1);
				}
				ADD_ENTRY(buf);
			} else {
				perror("Could not stat destination file");
				exit(1);
			}

		} else {
			if(!S_ISBLK(buf.st_mode) && !S_ISREG(buf.st_mode)) {
				ERROR("Destination not block device or regular file\n");
				exit(1);
			}

			if(tarfile && appending) {
				ERROR("Appending is not supported reading tar files\n");
				ERROR("To force Mksquashfs to write to this %s "
					"use -noappend\n", S_ISBLK(buf.st_mode) ?
					"block device" : "file");
				EXIT_MKSQUASHFS();
			}

			if(S_ISBLK(buf.st_mode)) {
				if((fd = open(destination_file, O_RDWR)) == -1) {
					perror("Could not open block device as "
						"destination");
					exit(1);
				}
				block_device = 1;

			} else {
				fd = open(destination_file, (!appending ? O_TRUNC : 0) |
					O_RDWR);
				if(fd == -1) {
					perror("Could not open regular file for "
						"writing as destination");
					exit(1);
				}
				/* ensure Mksquashfs doesn't try to read
				 * the destination file as input, which
				 * will result in an I/O loop */
				ADD_ENTRY(buf);
			}
		}

		/*
		 * process the exclude files - must be done afer destination file has
		 * been possibly created
		 */
		for(i = option_offset; i < argc; i++)
			if(strcmp(argv[i], "-ef") == 0)
				/*
				 * Note presence of filename arg has already
				 * been checked
				 */
				process_exclude_file(argv[++i]);
			else if(strcmp(argv[i], "-e") == 0)
				break;
			else if(option_with_arg(argv[i], option_table))
				i++;

		if(i != argc) {
			if(++i == argc) {
				ERROR("mksquashfs: -e missing arguments\n");
				EXIT_MKSQUASHFS();
			}
			while(i < argc)
				if(old_exclude)
					old_add_exclude(argv[i++]);
				else
					add_exclude(argv[i++]);
		}

		/* process the sort files - must be done afer the exclude files  */
		for(i = option_offset; i < argc; i++)
			if(strcmp(argv[i], "-sort") == 0) {
				if(tarfile)
					BAD_ERROR("Sorting files is unsupported when "
						"reading tar files\n");

				res = read_sort_file(argv[++i], source, source_path);
				if(res == FALSE)
					BAD_ERROR("Failed to read sort file\n");
				sorted ++;
			} else if(strcmp(argv[i], "-e") == 0)
				break;
			else if(option_with_arg(argv[i], option_table))
				i++;

		if(appending) {
			comp = read_super(fd, &sBlk, destination_file);
			if(comp == NULL) {
				ERROR("Failed to read existing filesystem - will not "
					"overwrite - ABORTING!\n");
				ERROR("To force Mksquashfs to write to this %s "
					"use -noappend\n", block_device ?
					"block device" : "file");
				EXIT_MKSQUASHFS();
			}

			block_log = slog(block_size = sBlk.block_size);
			noI = SQUASHFS_UNCOMPRESSED_INODES(sBlk.flags);
			noD = SQUASHFS_UNCOMPRESSED_DATA(sBlk.flags);
			noF = SQUASHFS_UNCOMPRESSED_FRAGMENTS(sBlk.flags);
			noX = SQUASHFS_UNCOMPRESSED_XATTRS(sBlk.flags);
			noId = SQUASHFS_UNCOMPRESSED_IDS(sBlk.flags);
			no_fragments = SQUASHFS_NO_FRAGMENTS(sBlk.flags);
			always_use_fragments = SQUASHFS_ALWAYS_FRAGMENTS(sBlk.flags);
			duplicate_checking = SQUASHFS_DUPLICATES(sBlk.flags);
			exportable = SQUASHFS_EXPORTABLE(sBlk.flags);
			no_xattrs = SQUASHFS_NO_XATTRS(sBlk.flags);
			comp_opts = SQUASHFS_COMP_OPTS(sBlk.flags);
		}

		initialise_threads(readq, fragq, bwriteq, fwriteq, !appending,
			destination_file, "Mksquashfs");

		res = compressor_init(comp, &stream, SQUASHFS_METADATA_SIZE, 0);
		if(res)
			BAD_ERROR("compressor_init failed\n");

		dupl_block = malloc(1048576 * sizeof(struct file_info *));
		if(dupl_block == NULL)
			MEM_ERROR();

		dupl_frag = malloc(block_size * sizeof(struct file_info *));
		if(dupl_frag == NULL)
			MEM_ERROR();

		memset(dupl_block, 0, 1048576 * sizeof(struct file_info *));
		memset(dupl_frag, 0, block_size * sizeof(struct file_info *));

		if(!appending) {
			int size;
			void *comp_data = compressor_dump_options(comp, block_size,
				&size);

			if(!quiet)
				printf("Creating %d.%d filesystem on %s, block size %d.\n",
					SQUASHFS_MAJOR, SQUASHFS_MINOR,
					destination_file, block_size);

			/*
			 * store any compressor specific options after the superblock,
			 * and set the COMP_OPT flag to show that the filesystem has
			 * compressor specfic options
			 */
			if(comp_data) {
				unsigned short c_byte = size | SQUASHFS_COMPRESSED_BIT;
		
				SQUASHFS_INSWAP_SHORTS(&c_byte, 1);
				write_destination(fd, sizeof(struct squashfs_super_block),
					sizeof(c_byte), &c_byte);
				write_destination(fd, sizeof(struct squashfs_super_block) +
					sizeof(c_byte), size, comp_data);
				set_pos(sizeof(struct squashfs_super_block) + sizeof(c_byte) + size);
				comp_opts = TRUE;
			} else			
				set_pos(sizeof(struct squashfs_super_block));
		} else {
			unsigned int last_directory_block, inode_dir_file_size,
				root_inode_size, inode_dir_start_block,
				compressed_data, inode_dir_inode_number,
				inode_dir_parent_inode;
			unsigned int root_inode_start =
				SQUASHFS_INODE_BLK(sBlk.root_inode),
				root_inode_offset =
				SQUASHFS_INODE_OFFSET(sBlk.root_inode);
			int inode_dir_offset, uncompressed_data;
			long long bytes = read_filesystem(root_name, fd, &sBlk, &inode_table,
					&data_cache, &directory_table,
					&directory_data_cache, &last_directory_block,
					&inode_dir_offset, &inode_dir_file_size,
					&root_inode_size, &inode_dir_start_block,
					&file_count, &sym_count, &dev_count, &dir_count,
					&fifo_count, &sock_count, &total_bytes,
					&total_inode_bytes, &total_directory_bytes,
					&inode_dir_inode_number,
					&inode_dir_parent_inode, add_old_root_entry,
					&fragment_table, &inode_lookup_table);

			if(bytes == 0) {
				ERROR("Failed to read existing filesystem - will not "
					"overwrite - ABORTING!\n");
				ERROR("To force Mksquashfs to write to this block "
					"device or file use -noappend\n");
				EXIT_MKSQUASHFS();
			}

			set_pos(bytes);

			if((fragments = sBlk.fragments)) {
				fragment_table = realloc((char *) fragment_table,
					((fragments + FRAG_SIZE - 1) & ~(FRAG_SIZE - 1))
					 * sizeof(struct squashfs_fragment_entry)); 
				if(fragment_table == NULL)
					BAD_ERROR("Out of memory in save filesystem state\n");
			}

			if(!quiet) {
				printf("Appending to existing %d.%d filesystem on "
					"%s, block size %d\n", SQUASHFS_MAJOR,
					SQUASHFS_MINOR, destination_file, block_size);
				printf("All -b, -noI, -noD, -noF, -noX, -noId, "
					"-no-duplicates, -no-fragments,\n"
					"-always-use-fragments, -exportable and "
					"-comp options ignored\n");
				printf("\nIf appending is not wanted, please re-run "
					"with -noappend specified!\n\n");
			}

			compressed_data = ((long long) inode_dir_offset +
				inode_dir_file_size) & ~(SQUASHFS_METADATA_SIZE - 1);
			uncompressed_data = ((long long) inode_dir_offset +
				inode_dir_file_size) & (SQUASHFS_METADATA_SIZE - 1);
			
			/* save original filesystem state for restoring ... */
			sfragments = fragments;
			sbytes = bytes;
			sinode_count = sBlk.inodes;
			scache_bytes = root_inode_offset + root_inode_size;
			sdirectory_cache_bytes = uncompressed_data;
			sdata_cache = malloc(scache_bytes);
			if(sdata_cache == NULL)
				BAD_ERROR("Out of memory in save filesystem state\n");
			sdirectory_data_cache = malloc(sdirectory_cache_bytes);
			if(sdirectory_data_cache == NULL)
				BAD_ERROR("Out of memory in save filesystem state\n");
			memcpy(sdata_cache, data_cache, scache_bytes);
			memcpy(sdirectory_data_cache, directory_data_cache +
				compressed_data, sdirectory_cache_bytes);
			sinode_bytes = root_inode_start;
			stotal_bytes = total_bytes;
			stotal_inode_bytes = total_inode_bytes;
			stotal_directory_bytes = total_directory_bytes +
				compressed_data;
			sfile_count = file_count;
			ssym_count = sym_count;
			sdev_count = dev_count;
			sdir_count = dir_count + 1;
			sfifo_count = fifo_count;
			ssock_count = sock_count;
			sdup_files = dup_files;
			sid_count = id_count;
			write_recovery_data(&sBlk);
			save_xattrs();

			/*
			 * set the filesystem state up to be able to append to the
			 * original filesystem.  The filesystem state differs depending
			 * on whether we're appending to the original root directory, or
			 * if the original root directory becomes a sub-directory
			 * (root-becomes specified on command line, here root_name !=
			 * NULL)
			 */
			inode_bytes = inode_size = root_inode_start;
			directory_size = last_directory_block;
			cache_size = root_inode_offset + root_inode_size;
			directory_cache_size = inode_dir_offset + inode_dir_file_size;
			if(root_name) {
				sdirectory_bytes = last_directory_block;
				sdirectory_compressed_bytes = 0;
				root_inode_number = inode_dir_parent_inode;
				inode_no = sBlk.inodes + 2;
				directory_bytes = last_directory_block;
				directory_cache_bytes = uncompressed_data;
				memmove(directory_data_cache, directory_data_cache +
					compressed_data, uncompressed_data);
				cache_bytes = root_inode_offset + root_inode_size;
				add_old_root_entry(root_name, sBlk.root_inode,
					inode_dir_inode_number, SQUASHFS_DIR_TYPE);
				total_directory_bytes += compressed_data;
				dir_count ++;
			} else {
				sdirectory_compressed_bytes = last_directory_block -
					inode_dir_start_block;
				sdirectory_compressed =
					malloc(sdirectory_compressed_bytes);
				if(sdirectory_compressed == NULL)
					BAD_ERROR("Out of memory in save filesystem "
						"state\n");
				memcpy(sdirectory_compressed, directory_table +
					inode_dir_start_block,
					sdirectory_compressed_bytes); 
				sdirectory_bytes = inode_dir_start_block;
				root_inode_number = inode_dir_inode_number;
				inode_no = sBlk.inodes + 1;
				directory_bytes = inode_dir_start_block;
				directory_cache_bytes = inode_dir_offset;
				cache_bytes = root_inode_offset;
			}

			inode_count = file_count + dir_count + sym_count + dev_count +
				fifo_count + sock_count;
		}

		if(path)
			paths = add_subdir(paths, path);

		dump_actions(); 
		dump_pseudos();

		set_progressbar_state(progress);

		if(tarfile)
			inode = process_tar_file(progress);
		else if(tarstyle || cpiostyle)
			inode = process_source(progress);
		else if(!source)
			inode = no_sources(progress);
		else
			inode = dir_scan(S_ISDIR(source_buf.st_mode), progress);

		sBlk.root_inode = inode;
		sBlk.inodes = inode_count;
		sBlk.s_magic = SQUASHFS_MAGIC;
		sBlk.s_major = SQUASHFS_MAJOR;
		sBlk.s_minor = SQUASHFS_MINOR;
		sBlk.block_size = block_size;
		sBlk.block_log = block_log;
		sBlk.flags = SQUASHFS_MKFLAGS(noI, noD, noF, noX, noId, no_fragments,
			always_use_fragments, duplicate_checking, exportable,
			no_xattrs, comp_opts);
		sBlk.mkfs_time = mkfs_time_opt ? mkfs_time : time(NULL);

		disable_info();

		while((fragment = get_frag_action(fragment)))
			write_fragment(*fragment);
		if(!reproducible)
			unlock_fragments();
		pthread_cleanup_push((void *) pthread_mutex_unlock, &fragment_mutex);
		pthread_mutex_lock(&fragment_mutex);
	while(fragments_outstanding) {
		pthread_mutex_unlock(&fragment_mutex);
		pthread_testcancel();
		sched_yield();
		pthread_mutex_lock(&fragment_mutex);
	}
	pthread_cleanup_pop(1);

	queue_put(to_writer, NULL);
	if(queue_get(from_writer) != 0)
		EXIT_MKSQUASHFS();

	pthread_cancel(writer_thread);

	set_progressbar_state(FALSE);
	write_filesystem_tables(&sBlk);

	if(!nopad && (i = get_pos() & (4096 - 1))) {
		char temp[4096] = {0};
		write_destination(fd, get_pos(), 4096 - i, temp);
	}

	res = close(fd);

	if(res == -1)
		BAD_ERROR("Failed to close output filesystem, close returned %s\n",
				strerror(errno));

	if(recovery_file)
		unlink(recovery_file);

	if(!quiet)
		print_summary();

	if(logging)
		fclose(log_fd);

	return 0;
}<|MERGE_RESOLUTION|>--- conflicted
+++ resolved
@@ -366,12 +366,8 @@
 	"root-time", "root-uid", "root-gid", "xattrs-exclude", "xattrs-include",
 	"xattrs-add", "default-mode", "default-uid", "default-gid",
 	"mem-percent", "-pd", "-pseudo-dir", "help-option", "ho", "help-section",
-<<<<<<< HEAD
-	"hs", "uid-gid-offset", NULL
-=======
 	"hs", "info-file", "force-file-mode", "force-dir-mode",
-	"small-reader-threads", "block-reader-threads", NULL
->>>>>>> 410c04ee
+	"small-reader-threads", "block-reader-threads", "uid-gid-offset", NULL
 };
 
 char *sqfstar_option_table[] = { "comp", "b", "mkfs-time", "fstime", "all-time",
@@ -379,12 +375,8 @@
 	"processors", "mem", "offset", "o", "root-time", "root-uid",
 	"root-gid", "xattrs-exclude", "xattrs-include", "xattrs-add", "p", "pf",
 	"default-mode", "default-uid", "default-gid", "mem-percent", "pd",
-<<<<<<< HEAD
-	"pseudo-dir", "help-option", "ho", "help-section", "hs", "uid-gid-offset", NULL
-=======
 	"pseudo-dir", "help-option", "ho", "help-section", "hs", "info-file",
-	"force-file-mode", "force-dir-mode", NULL
->>>>>>> 410c04ee
+	"force-file-mode", "force-dir-mode", "uid-gid-offset", NULL
 };
 
 static char *read_from_disk(long long start, unsigned int avail_bytes, int buff);
@@ -6530,7 +6522,6 @@
 }
 
 
-<<<<<<< HEAD
 static int get_uid_gid_offset_from_arg(char *arg, unsigned int *offset)
 {
 	char *last;
@@ -6546,7 +6537,9 @@
     }
 
     return -1;
-=======
+}
+
+
 FILE *open_info_file(char *filename)
 {
 	FILE *file;
@@ -6565,7 +6558,6 @@
 		BAD_ERROR("Info_file filename \"%s\" already exists!\n", filename);
 
 	return file;
->>>>>>> 410c04ee
 }
 
 
