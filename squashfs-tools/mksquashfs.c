/*
 * Create a squashfs filesystem.  This is a highly compressed read only
 * filesystem.
 *
 * Copyright (c) 2002, 2003, 2004, 2005, 2006, 2007, 2008, 2009, 2010, 2011,
 * 2012, 2013, 2014, 2017, 2019, 2021, 2022, 2023, 2024
 * Phillip Lougher <phillip@squashfs.org.uk>
 *
 * This program is free software; you can redistribute it and/or
 * modify it under the terms of the GNU General Public License
 * as published by the Free Software Foundation; either version 2,
 * or (at your option) any later version.
 *
 * This program is distributed in the hope that it will be useful,
 * but WITHOUT ANY WARRANTY; without even the implied warranty of
 * MERCHANTABILITY or FITNESS FOR A PARTICULAR PURPOSE.  See the
 * GNU General Public License for more details.
 *
 * You should have received a copy of the GNU General Public License
 * along with this program; if not, write to the Free Software
 * Foundation, 59 Temple Place - Suite 330, Boston, MA 02111-1307, USA.
 *
 * mksquashfs.c
 */

#define FALSE 0
#define TRUE 1
#define MAX_LINE 16384

#include <pwd.h>
#include <grp.h>
#include <time.h>
#include <unistd.h>
#include <stdio.h>
#include <stddef.h>
#include <sys/types.h>
#include <sys/stat.h>
#include <fcntl.h>
#include <errno.h>
#include <dirent.h>
#include <string.h>
#include <stdlib.h>
#include <signal.h>
#include <sys/types.h>
#include <sys/mman.h>
#include <pthread.h>
#include <regex.h>
#include <sys/wait.h>
#include <limits.h>
#include <ctype.h>

#ifdef __linux__
#include <sys/sysmacros.h>
#endif

#include "squashfs_fs.h"
#include "squashfs_swap.h"
#include "mksquashfs.h"
#include "sort.h"
#include "pseudo.h"
#include "compressor.h"
#include "xattr.h"
#include "action.h"
#include "mksquashfs_error.h"
#include "progressbar.h"
#include "info.h"
#include "caches-queues-lists.h"
#include "read_fs.h"
#include "restore.h"
#include "process_fragments.h"
#include "fnmatch_compat.h"
#include "tar.h"
#include "merge_sort.h"
#include "nprocessors_compat.h"
#include "memory_compat.h"
#include "memory.h"
#include "mksquashfs_help.h"
#include "print_pager.h"
<<<<<<< HEAD
#include "symbolic_mode.h"
=======
#include "thread.h"
#include "reader.h"
#include "limit.h"
>>>>>>> e449f34c

/* Compression options */
int noF = FALSE;
int noI = FALSE;
int noId = FALSE;
int noD = FALSE;
int noX = FALSE;

/* block size used to build filesystem */
int block_size = SQUASHFS_FILE_SIZE;
int block_log;

/* Fragment options, are fragments in filesystem and are they used for tailends? */
int no_fragments = FALSE;
int always_use_fragments = FALSE;

/* Are duplicates detected in fileystem ? */
int duplicate_checking = TRUE;

/* Are filesystems exportable via NFS? */
int exportable = TRUE;

/* Are sparse files detected and stored? */
int sparse_files = TRUE;

/* Options which override root inode settings */
int root_mode_opt = FALSE;
struct mode_data *root_mode;
int root_uid_opt = FALSE;
unsigned int root_uid;
int root_gid_opt = FALSE;
unsigned int root_gid;
unsigned int root_time;
int root_time_opt = FALSE;

/* Options which override inode settings for all files and directories */
int global_file_mode_opt = FALSE;
struct mode_data *global_file_mode;
int global_dir_mode_opt = FALSE;
struct mode_data *global_dir_mode;
int global_uid_opt = FALSE;
unsigned int global_uid;
int global_gid_opt = FALSE;
unsigned int global_gid;

/* Do pseudo uids and guids override -all-root, -force-uid and -force-gid? */
int pseudo_override = FALSE;

/* Time value over-ride options */
unsigned int mkfs_time;
int mkfs_time_opt = FALSE;
unsigned int all_time;
int all_time_opt = FALSE;
int clamping = TRUE;

/* Is max depth option in effect, and max depth to descend into directories */
int max_depth_opt = FALSE;
unsigned int max_depth;

/* how should Mksquashfs treat the source files? */
int tarstyle = FALSE;
int keep_as_directory = FALSE;

/* should Mksquashfs read files from stdin, like cpio? */
int cpiostyle = FALSE;
char filename_terminator = '\n';

/* Should Mksquashfs detect hardlinked files? */
int no_hardlinks = FALSE;

/* Should Mksquashfs cross filesystem boundaries? */
int one_file_system = FALSE;
int one_file_system_x = FALSE;
dev_t *source_dev;
dev_t cur_dev;

/* Is Mksquashfs processing a tarfile? */
int tarfile = FALSE;

/* Is Mksquashfs reading a pseudo file from stdin? */
int pseudo_stdin = FALSE;

/* has a default Pseudo file directory been defined for cases where
 * a directory in the pathname is missing? */
struct pseudo_dev *pseudo_dir = NULL;

/* Is Mksquashfs storing Xattrs, or excluding/including xattrs using regexs? */
int no_xattrs = XATTR_DEF;
unsigned int xattr_bytes = 0, total_xattr_bytes = 0;
regex_t *xattr_exclude_preg = NULL;
regex_t *xattr_include_preg = NULL;

/* Does Mksquashfs print a summary and other information when running? */
int quiet = FALSE;

/* Does Mksquashfs display information as files and directories are archived? */
int display_info = FALSE;
FILE *info_file = NULL;

/* Is Mksquashfs using the older non-wildcard exclude code? */
int old_exclude = TRUE;

/* Is Mksquashfs using regexs in exclude file matching (default wildcards)? */
int use_regex = FALSE;

/* Will Mksquashfs pad the filesystem to a multiple of 4 Kbytes? */
int nopad = FALSE;

/* Should Mksquashfs treat normally ignored errors as fatal? */
int exit_on_error = FALSE;

/* Should Mksquashfs ignore the -mem and -mem-options because the
 * amount of system memory cannot be obtained? */
int mem_options_disabled = FALSE;

/* Is filesystem stored at an offset from the start of the block device/file? */
long long start_offset = 0;

/* File count statistics used to print summary and fill in superblock */
unsigned int file_count = 0, sym_count = 0, dev_count = 0, dir_count = 0,
fifo_count = 0, sock_count = 0, id_count = 0;
long long hardlnk_count = 0;

/* superblock attributes */
struct squashfs_super_block sBlk;

/* write position within data section */
long long pos = 0, total_bytes = 0;
long long marked_pos = 0;

/* in memory directory table - possibly compressed */
char *directory_table = NULL;
long long directory_bytes = 0, directory_size = 0, total_directory_bytes = 0;

/* cached directory table */
char *directory_data_cache = NULL;
unsigned int directory_cache_bytes = 0, directory_cache_size = 0;

/* in memory inode table - possibly compressed */
char *inode_table = NULL;
long long inode_bytes = 0, inode_size = 0, total_inode_bytes = 0;

/* cached inode table */
char *data_cache = NULL;
unsigned int cache_bytes = 0, cache_size = 0, inode_count = 0;

/* inode lookup table */
squashfs_inode *inode_lookup_table = NULL;
struct inode_info *inode_info[INODE_HASH_SIZE];

/* hash tables used to do fast duplicate searches in duplicate check */
struct file_info **dupl_frag;
struct file_info **dupl_block;
unsigned int dup_files = 0;

int exclude = 0;
struct exclude_info *exclude_paths = NULL;

struct path_entry {
	char *name;
	regex_t *preg;
	struct pathname *paths;
};

struct pathnames *paths = NULL;
struct pathname *path = NULL;
struct pathname *stickypath = NULL;

unsigned int fragments = 0;

struct squashfs_fragment_entry *fragment_table = NULL;
int fragments_outstanding = 0;

int fragments_locked = FALSE;

/* current inode number for directories and non directories */
unsigned int inode_no = 1;
unsigned int root_inode_number = 0;

/* list of source dirs/files */
int source = 0;
char **source_path;
int option_offset;

/* flag whether destination file is a block device */
int block_device = FALSE;

/* flag indicating whether files are sorted using sort list(s) */
int sorted = FALSE;

/* save destination file name for deleting on error */
char *destination_file = NULL;

struct id *id_hash_table[ID_ENTRIES];
struct id *id_table[SQUASHFS_IDS], *sid_table[SQUASHFS_IDS];
unsigned int uid_count = 0, guid_count = 0;
unsigned int sid_count = 0, suid_count = 0, sguid_count = 0;

/* caches used to store buffers being worked on, and queues
 * used to send buffers between threads */
struct cache *fragment_buffer, *reserve_cache;
struct cache *fwriter_buffer;
struct queue_cache *bwriter_buffer;
struct queue *to_reader, *to_writer, *from_writer, *to_frag, *locked_fragment;
struct queue_cache *to_deflate;
struct read_queue *to_process_frag;
struct seq_queue *to_main;

/* pthread threads and mutexes */
pthread_t reader_thread1, writer_thread, main_thread;
pthread_t *deflator_thread, *frag_deflator_thread, *frag_thread;
pthread_t *restore_thread = NULL;
pthread_mutex_t	fragment_mutex = PTHREAD_MUTEX_INITIALIZER;
pthread_mutex_t	pos_mutex = PTHREAD_MUTEX_INITIALIZER;
pthread_mutex_t	dup_mutex = PTHREAD_MUTEX_INITIALIZER;

/* reproducible image queues and threads */
struct seq_queue *to_order;
pthread_t order_thread;
pthread_cond_t fragment_waiting = PTHREAD_COND_INITIALIZER;
int reproducible = REP_DEF;

/* user options that control parallelisation */
int processors = -1;

/* Compressor options (-X) and initialised compressor (-comp XXX) */
int comp_opts = FALSE;
int X_opt_parsed = FALSE;
struct compressor *comp = NULL;
int compressor_opt_parsed = FALSE;
void *stream = NULL;

/* root of the in-core directory structure */
struct dir_info *root_dir;

/* log file */
FILE *log_fd;
int logging=FALSE;

/* file descriptor of the output filesystem */
int fd;

/* Variables used for appending */
int appending = TRUE;

/* restore orignal filesystem state if appending to existing filesystem is
 * cancelled */
char *sdata_cache, *sdirectory_data_cache, *sdirectory_compressed;
long long sbytes, stotal_bytes;
long long sinode_bytes, stotal_inode_bytes;
long long sdirectory_bytes, stotal_directory_bytes;
unsigned int scache_bytes, sdirectory_cache_bytes,
	sdirectory_compressed_bytes, sinode_count = 0,
	sfile_count, ssym_count, sdev_count, sdir_count,
	sfifo_count, ssock_count, sdup_files;
unsigned int sfragments;

/* list of root directory entries read from original filesystem */
int old_root_entries = 0;
struct old_root_entry_info *old_root_entry;

/* fragment to file mapping used when appending */
struct append_file **file_mapping;

/* recovery file for abnormal exit on appending */
char *recovery_file = NULL;
char *recovery_pathname = NULL;
int recover = TRUE;

/* variable to force single threaded reader mode */
int force_single_threaded = FALSE;

/* list of options that have an argument */
char *option_table[] = { "comp", "b", "mkfs-time", "fstime", "all-time",
	"root-mode", "force-uid", "force-gid", "action", "log-action",
	"true-action", "false-action", "action-file", "log-action-file",
	"true-action-file", "false-action-file", "p", "pf", "sort",
	"root-becomes", "recover", "recovery-path", "throttle", "limit",
	"processors", "mem", "offset", "o", "log", "a", "va", "ta", "fa", "af",
	"vaf", "taf", "faf", "read-queue", "write-queue", "fragment-queue",
	"root-time", "root-uid", "root-gid", "xattrs-exclude", "xattrs-include",
	"xattrs-add", "default-mode", "default-uid", "default-gid",
	"mem-percent", "-pd", "-pseudo-dir", "help-option", "ho", "help-section",
<<<<<<< HEAD
	"hs", "info-file", "force-file-mode", "force-dir-mode", NULL
=======
	"hs", "small-reader-threads", "block-reader-threads", NULL
>>>>>>> e449f34c
};

char *sqfstar_option_table[] = { "comp", "b", "mkfs-time", "fstime", "all-time",
	"root-mode", "force-uid", "force-gid", "throttle", "limit",
	"processors", "mem", "offset", "o", "root-time", "root-uid",
	"root-gid", "xattrs-exclude", "xattrs-include", "xattrs-add", "p", "pf",
	"default-mode", "default-uid", "default-gid", "mem-percent", "pd",
	"pseudo-dir", "help-option", "ho", "help-section", "hs", "info-file",
	"force-file-mode", "force-dir-mode", NULL
};

static char *read_from_disk(long long start, unsigned int avail_bytes, int buff);
static void add_old_root_entry(char *name, squashfs_inode inode,
	unsigned int inode_number, int type);
static struct file_info *duplicate(int *dup, int *block_dup,
	long long file_size, long long bytes, unsigned int *block_list,
	struct file_buffer **buffer_list, long long start,
	struct dir_ent *dir_ent, struct file_buffer *file_buffer, int blocks,
	long long sparse, int bl_hash);
static struct dir_info *dir_scan1(char *, char *, struct pathnames *,
	struct dir_ent *(_readdir)(struct dir_info *), unsigned int);
static void dir_scan2(struct dir_info *dir, struct pseudo *pseudo);
static void dir_scan3(struct dir_info *dir);
static void dir_scan4(struct dir_info *dir, int symlink);
static void dir_scan5(struct dir_info *dir);
static void dir_scan6(struct dir_info *dir);
static void dir_scan7(squashfs_inode *inode, struct dir_info *dir_info);
static struct dir_ent *scan1_readdir(struct dir_info *dir);
static struct dir_ent *scan1_single_readdir(struct dir_info *dir);
static struct dir_ent *scan1_encomp_readdir(struct dir_info *dir);
static struct file_info *add_non_dup(long long file_size, long long bytes,
	unsigned int blocks, long long sparse, unsigned int *block_list,
	long long start, struct fragment *fragment, unsigned short checksum,
	unsigned short fragment_checksum, int checksum_flag,
	int checksum_frag_flag, int blocks_dup, int frag_dup, int bl_hash);
long long generic_write_table(long long, void *, int, void *, int);
void restorefs();
struct dir_info *scan1_opendir(char *pathname, char *subpath,
							unsigned int depth);
static void write_filesystem_tables(struct squashfs_super_block *sBlk);
unsigned short get_checksum_mem(char *buff, int bytes);
static void print_summary();
void write_destination(int fd, long long byte, long long bytes, void *buff);
static int old_excluded(char *filename, struct stat *buf);


void prep_exit()
{
	if(restore_thread) {
		if(pthread_self() == *restore_thread) {
			/*
			 * Recursive failure when trying to restore filesystem!
			 * Nothing to do except to exit, otherwise we'll just
			 * appear to hang.  The user should be able to restore
			 * from the recovery file (which is why it was added, in
			 * case of catastrophic failure in Mksquashfs)
			 */
			exit(1);
		} else {
			/* signal the restore thread to restore */
			pthread_kill(*restore_thread, SIGUSR1);
			pthread_exit(NULL);
		}
	} else if(!appending) {
		if(destination_file && !block_device)
			unlink(destination_file);
	} else if(recovery_file)
		unlink(recovery_file);
}


int add_overflow(int a, int b)
{
	return (INT_MAX - a) < b;
}


int shift_overflow(int a, int shift)
{
	return (INT_MAX >> shift) < a;
}

 
int multiply_overflow(int a, int multiplier)
{
	return (INT_MAX / multiplier) < a;
}


int multiply_overflowll(long long a, int multiplier)
{
	return (LLONG_MAX / multiplier) < a;
}


#define MKINODE(A)	((squashfs_inode)(((squashfs_inode) inode_bytes << 16) \
			+ (((char *)A) - data_cache)))


inline void set_pos(long long value)
{
	pos = value;
}


inline long long get_pos(void)
{
	return pos;
}


long long get_and_inc_pos(long long value)
{
	long long tmp = pos;

	pos += value;
	return tmp;
}


inline int reset_pos(void)
{
	if(marked_pos == 0)
		BAD_ERROR("BUG: Saved write position is empty!\n");
	else if(marked_pos == 1)
		return FALSE;
	else {
		set_pos(marked_pos);
		return TRUE;
	}
}


inline void unmark_pos()
{
	if(marked_pos == 0)
		BAD_ERROR("BUG: Saved write position should not be empty!\n");

	marked_pos = 0;
}


inline void mark_pos()
{
	if(marked_pos != 0)
		BAD_ERROR("BUG: Saved write position should be empty!\n");

	marked_pos = 1;
}


inline long long get_marked_pos(void)
{
	if(marked_pos == 0)
		BAD_ERROR("BUG: Saved write position is empty!\n");
	else if(marked_pos == 1)
		return get_pos();
	else
		return marked_pos;
}


inline long long set_write_buffer(struct file_buffer *buffer, int size)
{
	buffer->block = get_and_inc_pos(size);
	return buffer->block;
}


inline void put_write_buffer_hash(struct file_buffer *buffer)
{
	if(marked_pos == 0)
		BAD_ERROR("BUG: Saved write position should not be empty!\n");
	else if(marked_pos == 1)
		marked_pos = get_pos();

	buffer->block = get_and_inc_pos(buffer->size);
	queue_cache_hash(buffer, buffer->block);
	queue_put(to_writer, buffer);
}


inline void put_write_buffer(struct file_buffer *buffer, int put)
{
	if(marked_pos == 0)
		BAD_ERROR("BUG: Saved write position should not be empty!\n");
	else if(marked_pos == 1)
		marked_pos = get_pos();

	buffer->block = get_and_inc_pos(buffer->size);

	if(put)
		queue_put(to_writer, buffer);
}


void restorefs()
{
	int i, res;

	ERROR("Exiting - restoring original filesystem!\n\n");

	set_pos(sbytes);
	memcpy(data_cache, sdata_cache, cache_bytes = scache_bytes);
	memcpy(directory_data_cache, sdirectory_data_cache,
		sdirectory_cache_bytes);
	directory_cache_bytes = sdirectory_cache_bytes;
	inode_bytes = sinode_bytes;
	directory_bytes = sdirectory_bytes;
 	memcpy(directory_table + directory_bytes, sdirectory_compressed,
		sdirectory_compressed_bytes);
 	directory_bytes += sdirectory_compressed_bytes;
	total_bytes = stotal_bytes;
	total_inode_bytes = stotal_inode_bytes;
	total_directory_bytes = stotal_directory_bytes;
	inode_count = sinode_count;
	file_count = sfile_count;
	sym_count = ssym_count;
	dev_count = sdev_count;
	dir_count = sdir_count;
	fifo_count = sfifo_count;
	sock_count = ssock_count;
	dup_files = sdup_files;
	fragments = sfragments;
	id_count = sid_count;
	restore_xattrs();
	write_filesystem_tables(&sBlk);

	if(!block_device) {
		int res = ftruncate(fd, get_pos());
		if(res != 0)
			BAD_ERROR("Failed to truncate dest file because %s\n",
				strerror(errno));
	}

	if(!nopad && (i = get_pos() & (4096 - 1))) {
		char temp[4096] = {0};
		write_destination(fd, get_pos(), 4096 - i, temp);
	}

	res = close(fd);

	if(res == -1)
		BAD_ERROR("Failed to close output filesystem, close returned %s\n",
				strerror(errno));

	if(recovery_file)
		unlink(recovery_file);

	if(!quiet)
		print_summary();

	exit(1);
}


static void sighandler(int arg)
{
	EXIT_MKSQUASHFS();
}


static int mangle2(void *strm, char *d, char *s, int size,
	int block_size, int uncompressed, int data_block)
{
	int error, c_byte = 0;

	if(!uncompressed) {
		c_byte = compressor_compress(comp, strm, d, s, size, block_size,
			 &error);
		if(c_byte == -1)
			BAD_ERROR("mangle2:: %s compress failed with error "
				"code %d\n", comp->name, error);
	}

	if(c_byte == 0 || c_byte >= size) {
		memcpy(d, s, size);
		return size | (data_block ? SQUASHFS_COMPRESSED_BIT_BLOCK :
			SQUASHFS_COMPRESSED_BIT);
	}

	return c_byte;
}


int mangle(char *d, char *s, int size, int block_size,
	int uncompressed, int data_block)
{
	return mangle2(stream, d, s, size, block_size, uncompressed,
		data_block);
}


static void *get_inode(int req_size)
{
	int data_space;
	unsigned short c_byte;

	while(cache_bytes >= SQUASHFS_METADATA_SIZE) {
		if((inode_size - inode_bytes) <
				((SQUASHFS_METADATA_SIZE << 1)) + 2) {
			void *it = realloc(inode_table, inode_size +
				(SQUASHFS_METADATA_SIZE << 1) + 2);
			if(it == NULL)
				MEM_ERROR();
			inode_table = it;
			inode_size += (SQUASHFS_METADATA_SIZE << 1) + 2;
		}

		c_byte = mangle(inode_table + inode_bytes + BLOCK_OFFSET,
			data_cache, SQUASHFS_METADATA_SIZE,
			SQUASHFS_METADATA_SIZE, noI, 0);
		TRACE("Inode block @ 0x%x, size %d\n", inode_bytes, c_byte);
		SQUASHFS_SWAP_SHORTS(&c_byte, inode_table + inode_bytes, 1);
		inode_bytes += SQUASHFS_COMPRESSED_SIZE(c_byte) + BLOCK_OFFSET;
		total_inode_bytes += SQUASHFS_METADATA_SIZE + BLOCK_OFFSET;
		memmove(data_cache, data_cache + SQUASHFS_METADATA_SIZE,
			cache_bytes - SQUASHFS_METADATA_SIZE);
		cache_bytes -= SQUASHFS_METADATA_SIZE;
	}

	data_space = (cache_size - cache_bytes);
	if(data_space < req_size) {
			int realloc_size = cache_size == 0 ?
				((req_size + SQUASHFS_METADATA_SIZE) &
				~(SQUASHFS_METADATA_SIZE - 1)) : req_size -
				data_space;

			void *dc = realloc(data_cache, cache_size +
				realloc_size);
			if(dc == NULL)
				MEM_ERROR();
			cache_size += realloc_size;
			data_cache = dc;
	}

	cache_bytes += req_size;

	return data_cache + cache_bytes - req_size;
}


long long read_bytes(int fd, void *buff, long long bytes)
{
	long long res, count;

	for(count = 0; count < bytes; count += res) {
		int len = (bytes - count) > MAXIMUM_READ_SIZE ?
					MAXIMUM_READ_SIZE : bytes - count;

		res = read(fd, buff + count, len);
		if(res < 1) {
			if(res == 0)
				goto bytes_read;
			else if(errno != EINTR) {
				ERROR("Read failed because %s\n",
						strerror(errno));
				return -1;
			} else
				res = 0;
		}
	}

bytes_read:
	return count;
}


int read_fs_bytes(int fd, long long byte, long long bytes, void *buff)
{
	off_t off = byte;
	int res = 1;

	TRACE("read_fs_bytes: reading from position 0x%llx, bytes %lld\n",
		byte, bytes);

	if(lseek(fd, start_offset + off, SEEK_SET) == -1) {
		ERROR("read_fs_bytes: Lseek on destination failed because %s, "
			"offset=0x%llx\n", strerror(errno), start_offset + off);
		res = 0;
	} else if(read_bytes(fd, buff, bytes) < bytes) {
		ERROR("Read on destination failed\n");
		res = 0;
	}

	return res;
}


static int write_bytes(int fd, void *buff, long long bytes)
{
	long long res, count;

	for(count = 0; count < bytes; count += res) {
		int len = (bytes - count) > MAXIMUM_READ_SIZE ?
					MAXIMUM_READ_SIZE : bytes - count;

		res = write(fd, buff + count, len);
		if(res == -1) {
			if(errno != EINTR) {
				ERROR("Write failed because %s\n",
						strerror(errno));
				return -1;
			}
			res = 0;
		}
	}

	return 0;
}


void write_destination(int fd, long long byte, long long bytes, void *buff)
{
	off_t off = byte;

	if(lseek(fd, start_offset + off, SEEK_SET) == -1) {
		ERROR("write_destination: Lseek on destination "
			"failed because %s, offset=0x%llx\n", strerror(errno),
			start_offset + off);
		BAD_ERROR("Probably out of space on output %s\n",
			block_device ? "block device" : "filesystem");
	}

	if(write_bytes(fd, buff, bytes) == -1)
		BAD_ERROR("Failed to write to output %s\n",
			block_device ? "block device" : "filesystem");
}


static long long write_inodes()
{
	unsigned short c_byte;
	int avail_bytes;
	char *datap = data_cache;
	long long start_bytes;

	while(cache_bytes) {
		if(inode_size - inode_bytes <
				((SQUASHFS_METADATA_SIZE << 1) + 2)) {
			void *it = realloc(inode_table, inode_size +
				((SQUASHFS_METADATA_SIZE << 1) + 2));
			if(it == NULL)
				MEM_ERROR();
			inode_size += (SQUASHFS_METADATA_SIZE << 1) + 2;
			inode_table = it;
		}
		avail_bytes = cache_bytes > SQUASHFS_METADATA_SIZE ?
			SQUASHFS_METADATA_SIZE : cache_bytes;
		c_byte = mangle(inode_table + inode_bytes + BLOCK_OFFSET, datap,
			avail_bytes, SQUASHFS_METADATA_SIZE, noI, 0);
		TRACE("Inode block @ 0x%x, size %d\n", inode_bytes, c_byte);
		SQUASHFS_SWAP_SHORTS(&c_byte, inode_table + inode_bytes, 1); 
		inode_bytes += SQUASHFS_COMPRESSED_SIZE(c_byte) + BLOCK_OFFSET;
		total_inode_bytes += avail_bytes + BLOCK_OFFSET;
		datap += avail_bytes;
		cache_bytes -= avail_bytes;
	}

	start_bytes = get_and_inc_pos(inode_bytes);
	write_destination(fd, start_bytes, inode_bytes,  inode_table);

	return start_bytes;
}


static long long write_directories()
{
	unsigned short c_byte;
	int avail_bytes;
	char *directoryp = directory_data_cache;
	long long start_bytes;

	while(directory_cache_bytes) {
		if(directory_size - directory_bytes <
				((SQUASHFS_METADATA_SIZE << 1) + 2)) {
			void *dt = realloc(directory_table,
				directory_size + ((SQUASHFS_METADATA_SIZE << 1)
				+ 2));
			if(dt == NULL)
				MEM_ERROR();
			directory_size += (SQUASHFS_METADATA_SIZE << 1) + 2;
			directory_table = dt;
		}
		avail_bytes = directory_cache_bytes > SQUASHFS_METADATA_SIZE ?
			SQUASHFS_METADATA_SIZE : directory_cache_bytes;
		c_byte = mangle(directory_table + directory_bytes +
			BLOCK_OFFSET, directoryp, avail_bytes,
			SQUASHFS_METADATA_SIZE, noI, 0);
		TRACE("Directory block @ 0x%x, size %d\n", directory_bytes,
			c_byte);
		SQUASHFS_SWAP_SHORTS(&c_byte,
			directory_table + directory_bytes, 1);
		directory_bytes += SQUASHFS_COMPRESSED_SIZE(c_byte) +
			BLOCK_OFFSET;
		total_directory_bytes += avail_bytes + BLOCK_OFFSET;
		directoryp += avail_bytes;
		directory_cache_bytes -= avail_bytes;
	}

	start_bytes = get_and_inc_pos(directory_bytes);
	write_destination(fd, start_bytes, directory_bytes, directory_table);

	return start_bytes;
}


static long long write_id_table()
{
	unsigned int id_bytes = SQUASHFS_ID_BYTES(id_count);
	unsigned int p[id_count];
	int i;

	TRACE("write_id_table: ids %d, id_bytes %d\n", id_count, id_bytes);
	for(i = 0; i < id_count; i++) {
		TRACE("write_id_table: id index %d, id %d", i, id_table[i]->id);
		SQUASHFS_SWAP_INTS(&id_table[i]->id, p + i, 1);
	}

	return generic_write_table(id_bytes, p, 0, NULL, noI || noId);
}


static struct id *get_id(unsigned int id)
{
	int hash = ID_HASH(id);
	struct id *entry = id_hash_table[hash];

	for(; entry; entry = entry->next)
		if(entry->id == id)
			break;

	return entry;
}


struct id *create_id(unsigned int id)
{
	int hash = ID_HASH(id);
	struct id *entry = malloc(sizeof(struct id));
	if(entry == NULL)
		MEM_ERROR();
	entry->id = id;
	entry->index = id_count ++;
	entry->flags = 0;
	entry->next = id_hash_table[hash];
	id_hash_table[hash] = entry;
	id_table[entry->index] = entry;
	return entry;
}


unsigned int get_uid(unsigned int uid)
{
	struct id *entry = get_id(uid);

	if(entry == NULL) {
		if(id_count == SQUASHFS_IDS)
			BAD_ERROR("Out of uids!\n");
		entry = create_id(uid);
	}

	if((entry->flags & ISA_UID) == 0) {
		entry->flags |= ISA_UID;
		uid_count ++;
	}

	return entry->index;
}


unsigned int get_guid(unsigned int guid)
{
	struct id *entry = get_id(guid);

	if(entry == NULL) {
		if(id_count == SQUASHFS_IDS)
			BAD_ERROR("Out of gids!\n");
		entry = create_id(guid);
	}

	if((entry->flags & ISA_GID) == 0) {
		entry->flags |= ISA_GID;
		guid_count ++;
	}

	return entry->index;
}


char *pathname(struct dir_ent *dir_ent)
{
	static char *pathname = NULL;
	static int size = ALLOC_SIZE;

	if (dir_ent->nonstandard_pathname)
		return dir_ent->nonstandard_pathname;

	if(pathname == NULL) {
		pathname = malloc(ALLOC_SIZE);
		if(pathname == NULL)
			MEM_ERROR();
	}

	for(;;) {
		int res = snprintf(pathname, size, "%s/%s",
			dir_ent->our_dir->pathname,
			dir_ent->source_name ? : dir_ent->name);

		if(res < 0)
			BAD_ERROR("snprintf failed in pathname\n");
		else if(res >= size) {
			/*
			 * pathname is too small to contain the result, so
			 * increase it and try again
			 */
			size = (res + ALLOC_SIZE) & ~(ALLOC_SIZE - 1);
			pathname = realloc(pathname, size);
			if(pathname == NULL)
				MEM_ERROR();
		} else
			break;
	}

	return pathname;
}



char *subpathname(struct dir_ent *dir_ent)
{
	static char *subpath = NULL;
	static int size = ALLOC_SIZE;
	int res;

	if(subpath == NULL) {
		subpath = malloc(ALLOC_SIZE);
		if(subpath == NULL)
			MEM_ERROR();
	}

	for(;;) {
		if(dir_ent->our_dir->subpath[0] != '\0')
			res = snprintf(subpath, size, "%s/%s",
				dir_ent->our_dir->subpath, dir_ent->name);
		else
			res = snprintf(subpath, size, "/%s", dir_ent->name);

		if(res < 0)
			BAD_ERROR("snprintf failed in subpathname\n");
		else if(res >= size) {
			/*
			 * subpath is too small to contain the result, so
			 * increase it and try again
			 */
			size = (res + ALLOC_SIZE) & ~(ALLOC_SIZE - 1);
			subpath = realloc(subpath, size);
			if(subpath == NULL)
				MEM_ERROR();
		} else
			break;
	}

	return subpath;
}


static inline unsigned int get_inode_no(struct inode_info *inode)
{
	return inode->inode_number;
}


static inline unsigned int get_parent_no(struct dir_info *dir)
{
	return dir->depth ? get_inode_no(dir->dir_ent->inode) : inode_no;
}

	
static inline time_t get_time(time_t time)
{
	if(all_time_opt) {
		if(clamping)
			return time > all_time ? all_time : time;
		else
			return all_time;
	}

	return time;
}


squashfs_inode create_inode(struct dir_info *dir_info,
	struct dir_ent *dir_ent, int type, long long byte_size,
	long long start_block, unsigned int offset, unsigned int *block_list,
	struct fragment *fragment, struct directory *dir_in, long long sparse)
{
	struct stat *buf = &dir_ent->inode->buf;
	union squashfs_inode_header inode_header;
	struct squashfs_base_inode_header *base = &inode_header.base;
	void *inode;
	char *filename = pathname(dir_ent);
	int nlink = dir_ent->inode->nlink;
	int xattr = read_xattrs(dir_ent, type);
	unsigned int uid, gid;
	mode_t mode;

	switch(type) {
	case SQUASHFS_FILE_TYPE:
		if(dir_ent->inode->nlink > 1 ||
				byte_size >= (1LL << 32) ||
				start_block >= (1LL << 32) ||
				sparse || IS_XATTR(xattr))
			type = SQUASHFS_LREG_TYPE;
		break;
	case SQUASHFS_DIR_TYPE:
		if(dir_info->dir_is_ldir || IS_XATTR(xattr))
			type = SQUASHFS_LDIR_TYPE;
		break;
	case SQUASHFS_SYMLINK_TYPE:
		if(IS_XATTR(xattr))
			type = SQUASHFS_LSYMLINK_TYPE;
		break;
	case SQUASHFS_BLKDEV_TYPE:
		if(IS_XATTR(xattr))
			type = SQUASHFS_LBLKDEV_TYPE;
		break;
	case SQUASHFS_CHRDEV_TYPE:
		if(IS_XATTR(xattr))
			type = SQUASHFS_LCHRDEV_TYPE;
		break;
	case SQUASHFS_FIFO_TYPE:
		if(IS_XATTR(xattr))
			type = SQUASHFS_LFIFO_TYPE;
		break;
	case SQUASHFS_SOCKET_TYPE:
		if(IS_XATTR(xattr))
			type = SQUASHFS_LSOCKET_TYPE;
		break;
	}

	if(type != SQUASHFS_DIR_TYPE  && type != SQUASHFS_LDIR_TYPE) {
		if(!pseudo_override && global_file_mode_opt)
			mode = mode_execute(global_file_mode, buf->st_mode);
		else
			mode = buf->st_mode;
	} else {
		if(!pseudo_override && global_dir_mode_opt)
			mode = mode_execute(global_dir_mode, buf->st_mode);
		else
			mode = buf->st_mode;
	}

	if(!pseudo_override && global_uid_opt)
		uid = global_uid;
	else
		uid = buf->st_uid;

	if(!pseudo_override && global_gid_opt)
		gid = global_gid;
	else
		gid = buf->st_gid;

	base->mode = SQUASHFS_MODE(mode);
	base->inode_type = type;
	base->uid = get_uid(uid);
	base->guid = get_guid(gid);
	base->mtime = get_time(buf->st_mtime);
	base->inode_number = get_inode_no(dir_ent->inode);

	if(type == SQUASHFS_FILE_TYPE) {
		int i;
		struct squashfs_reg_inode_header *reg = &inode_header.reg;
		size_t off = offsetof(struct squashfs_reg_inode_header, block_list);

		inode = get_inode(sizeof(*reg) + offset * sizeof(unsigned int));
		reg->file_size = byte_size;
		reg->start_block = start_block;
		reg->fragment = fragment->index;
		reg->offset = fragment->offset;
		SQUASHFS_SWAP_REG_INODE_HEADER(reg, inode);
		SQUASHFS_SWAP_INTS(block_list, inode + off, offset);
		TRACE("File inode, file_size %lld, start_block 0x%llx, blocks "
			"%d, fragment %d, offset %d, size %d\n", byte_size,
			start_block, offset, fragment->index, fragment->offset,
			fragment->size);
		for(i = 0; i < offset; i++)
			TRACE("Block %d, size %d\n", i, block_list[i]);
	}
	else if(type == SQUASHFS_LREG_TYPE) {
		int i;
		struct squashfs_lreg_inode_header *reg = &inode_header.lreg;
		size_t off = offsetof(struct squashfs_lreg_inode_header, block_list);

		inode = get_inode(sizeof(*reg) + offset * sizeof(unsigned int));
		reg->nlink = nlink;
		reg->file_size = byte_size;
		reg->start_block = start_block;
		reg->fragment = fragment->index;
		reg->offset = fragment->offset;
		if(sparse && sparse >= byte_size)
			sparse = byte_size - 1;
		reg->sparse = sparse;
		reg->xattr = xattr;
		SQUASHFS_SWAP_LREG_INODE_HEADER(reg, inode);
		SQUASHFS_SWAP_INTS(block_list, inode + off, offset);
		TRACE("Long file inode, file_size %lld, start_block 0x%llx, "
			"blocks %d, fragment %d, offset %d, size %d, nlink %d"
			"\n", byte_size, start_block, offset, fragment->index,
			fragment->offset, fragment->size, nlink);
		for(i = 0; i < offset; i++)
			TRACE("Block %d, size %d\n", i, block_list[i]);
	}
	else if(type == SQUASHFS_LDIR_TYPE) {
		int i;
		unsigned char *p;
		struct squashfs_ldir_inode_header *dir = &inode_header.ldir;
		struct cached_dir_index *index = dir_in->index;
		unsigned int i_count = dir_in->i_count;
		unsigned int i_size = dir_in->i_size;

		if(byte_size >= 1LL << 32)
			BAD_ERROR("directory greater than 2^32-1 bytes!\n");

		inode = get_inode(sizeof(*dir) + i_size);
		dir->inode_type = SQUASHFS_LDIR_TYPE;
		dir->nlink = dir_ent->dir->directory_count + 2;
		dir->file_size = byte_size;
		dir->offset = offset;
		dir->start_block = start_block;
		dir->i_count = i_count;
		dir->parent_inode = get_parent_no(dir_ent->our_dir);
		dir->xattr = xattr;

		SQUASHFS_SWAP_LDIR_INODE_HEADER(dir, inode);
		p = inode + offsetof(struct squashfs_ldir_inode_header, index);
		for(i = 0; i < i_count; i++) {
			SQUASHFS_SWAP_DIR_INDEX(&index[i].index, p);
			p += offsetof(struct squashfs_dir_index, name);
			memcpy(p, index[i].name, index[i].index.size + 1);
			p += index[i].index.size + 1;
		}
		TRACE("Long directory inode, file_size %lld, start_block "
			"0x%llx, offset 0x%x, nlink %d\n", byte_size,
			start_block, offset, dir_ent->dir->directory_count + 2);
	}
	else if(type == SQUASHFS_DIR_TYPE) {
		struct squashfs_dir_inode_header *dir = &inode_header.dir;

		inode = get_inode(sizeof(*dir));
		dir->nlink = dir_ent->dir->directory_count + 2;
		dir->file_size = byte_size;
		dir->offset = offset;
		dir->start_block = start_block;
		dir->parent_inode = get_parent_no(dir_ent->our_dir);
		SQUASHFS_SWAP_DIR_INODE_HEADER(dir, inode);
		TRACE("Directory inode, file_size %lld, start_block 0x%llx, "
			"offset 0x%x, nlink %d\n", byte_size, start_block,
			offset, dir_ent->dir->directory_count + 2);
	}
	else if(type == SQUASHFS_CHRDEV_TYPE || type == SQUASHFS_BLKDEV_TYPE) {
		struct squashfs_dev_inode_header *dev = &inode_header.dev;
		unsigned int major = major(buf->st_rdev);
		unsigned int minor = minor(buf->st_rdev);

		if(major > 0xfff) {
			ERROR("Major %d out of range in device node %s, "
				"truncating to %d\n", major, filename,
				major & 0xfff);
			major &= 0xfff;
		}
		if(minor > 0xfffff) {
			ERROR("Minor %d out of range in device node %s, "
				"truncating to %d\n", minor, filename,
				minor & 0xfffff);
			minor &= 0xfffff;
		}
		inode = get_inode(sizeof(*dev));
		dev->nlink = nlink;
		dev->rdev = (major << 8) | (minor & 0xff) |
				((minor & ~0xff) << 12);
		SQUASHFS_SWAP_DEV_INODE_HEADER(dev, inode);
		TRACE("Device inode, rdev 0x%x, nlink %d\n", dev->rdev, nlink);
	}
	else if(type == SQUASHFS_LCHRDEV_TYPE || type == SQUASHFS_LBLKDEV_TYPE) {
		struct squashfs_ldev_inode_header *dev = &inode_header.ldev;
		unsigned int major = major(buf->st_rdev);
		unsigned int minor = minor(buf->st_rdev);

		if(major > 0xfff) {
			ERROR("Major %d out of range in device node %s, "
				"truncating to %d\n", major, filename,
				major & 0xfff);
			major &= 0xfff;
		}
		if(minor > 0xfffff) {
			ERROR("Minor %d out of range in device node %s, "
				"truncating to %d\n", minor, filename,
				minor & 0xfffff);
			minor &= 0xfffff;
		}
		inode = get_inode(sizeof(*dev));
		dev->nlink = nlink;
		dev->rdev = (major << 8) | (minor & 0xff) |
				((minor & ~0xff) << 12);
		dev->xattr = xattr;
		SQUASHFS_SWAP_LDEV_INODE_HEADER(dev, inode);
		TRACE("Device inode, rdev 0x%x, nlink %d\n", dev->rdev, nlink);
	}
	else if(type == SQUASHFS_SYMLINK_TYPE) {
		struct squashfs_symlink_inode_header *symlink = &inode_header.symlink;
		int byte = strlen(dir_ent->inode->symlink);
		size_t off = offsetof(struct squashfs_symlink_inode_header, symlink);

		inode = get_inode(sizeof(*symlink) + byte);
		symlink->nlink = nlink;
		symlink->symlink_size = byte;
		SQUASHFS_SWAP_SYMLINK_INODE_HEADER(symlink, inode);
		strncpy(inode + off, dir_ent->inode->symlink, byte);
		TRACE("Symbolic link inode, symlink_size %d, nlink %d\n", byte,
			nlink);
	}
	else if(type == SQUASHFS_LSYMLINK_TYPE) {
		struct squashfs_symlink_inode_header *symlink = &inode_header.symlink;
		int byte = strlen(dir_ent->inode->symlink);
		size_t off = offsetof(struct squashfs_symlink_inode_header, symlink);

		inode = get_inode(sizeof(*symlink) + byte +
						sizeof(unsigned int));
		symlink->nlink = nlink;
		symlink->symlink_size = byte;
		SQUASHFS_SWAP_SYMLINK_INODE_HEADER(symlink, inode);
		strncpy(inode + off, dir_ent->inode->symlink, byte);
		SQUASHFS_SWAP_INTS(&xattr, inode + off + byte, 1);
		TRACE("Symbolic link inode, symlink_size %d, nlink %d\n", byte,
			nlink);
	}
	else if(type == SQUASHFS_FIFO_TYPE || type == SQUASHFS_SOCKET_TYPE) {
		struct squashfs_ipc_inode_header *ipc = &inode_header.ipc;

		inode = get_inode(sizeof(*ipc));
		ipc->nlink = nlink;
		SQUASHFS_SWAP_IPC_INODE_HEADER(ipc, inode);
		TRACE("ipc inode, type %s, nlink %d\n", type ==
			SQUASHFS_FIFO_TYPE ? "fifo" : "socket", nlink);
	}
	else if(type == SQUASHFS_LFIFO_TYPE || type == SQUASHFS_LSOCKET_TYPE) {
		struct squashfs_lipc_inode_header *ipc = &inode_header.lipc;

		inode = get_inode(sizeof(*ipc));
		ipc->nlink = nlink;
		ipc->xattr = xattr;
		SQUASHFS_SWAP_LIPC_INODE_HEADER(ipc, inode);
		TRACE("ipc inode, type %s, nlink %d\n", type ==
			SQUASHFS_FIFO_TYPE ? "fifo" : "socket", nlink);
	} else
		BAD_ERROR("Unrecognised inode %d in create_inode\n", type);

	inode_count ++;

	TRACE("Created inode 0x%llx, type %d, uid %d, guid %d\n",
				MKINODE(inode), type, base->uid, base->guid);

	return MKINODE(inode);
}


static void add_dir(squashfs_inode inode, unsigned int inode_number, char *name,
	int type, struct directory *dir)
{
	unsigned char *buff;
	struct squashfs_dir_entry idir;
	unsigned int start_block = inode >> 16;
	unsigned int offset = inode & 0xffff;
	unsigned int size = strlen(name);
	size_t name_off = offsetof(struct squashfs_dir_entry, name);

	if(size > SQUASHFS_NAME_LEN) {
		size = SQUASHFS_NAME_LEN;
		ERROR("Filename is greater than %d characters, truncating! ..."
			"\n", SQUASHFS_NAME_LEN);
	}

	if(dir->offset + sizeof(struct squashfs_dir_entry) + size +
			sizeof(struct squashfs_dir_header) >= dir->size) {
		buff = realloc(dir->buff, dir->size += SQUASHFS_METADATA_SIZE);
		if(buff == NULL)
			MEM_ERROR();

		dir->buff = buff;
	}

	if(dir->entry_count == 256 || start_block != dir->start_block ||
			(dir->have_dir_header &&
			((dir->offset + sizeof(struct squashfs_dir_entry) + size -
			dir->index_count_offset) > SQUASHFS_METADATA_SIZE)) ||
			((long long) inode_number - dir->inode_number) > 32767
			|| ((long long) inode_number - dir->inode_number)
			< -32768) {
		if(dir->have_dir_header) {
			struct squashfs_dir_header dir_header;

			if((dir->offset + sizeof(struct squashfs_dir_entry) + size -
					dir->index_count_offset) >
					SQUASHFS_METADATA_SIZE) {
				if(dir->i_count % I_COUNT_SIZE == 0) {
					dir->index = realloc(dir->index,
						(dir->i_count + I_COUNT_SIZE) *
						sizeof(struct cached_dir_index));
					if(dir->index == NULL)
						MEM_ERROR();
				}
				dir->index[dir->i_count].index.index = dir->offset;
				dir->index[dir->i_count].index.size = size - 1;
				dir->index[dir->i_count++].name = name;
				dir->i_size += sizeof(struct squashfs_dir_index)
					+ size;
				dir->index_count_offset = dir->offset;
			}

			dir_header.count = dir->entry_count - 1;
			dir_header.start_block = dir->start_block;
			dir_header.inode_number = dir->inode_number;
			SQUASHFS_SWAP_DIR_HEADER(&dir_header,
				(dir->buff + dir->entry_count_offset));

		}


		dir->entry_count_offset = dir->offset;
		dir->have_dir_header = TRUE;
		dir->start_block = start_block;
		dir->entry_count = 0;
		dir->inode_number = inode_number;
		dir->offset += sizeof(struct squashfs_dir_header);
	}

	idir.offset = offset;
	idir.type = type;
	idir.size = size - 1;
	idir.inode_number = ((long long) inode_number - dir->inode_number);
	SQUASHFS_SWAP_DIR_ENTRY(&idir, (dir->buff + dir->offset));
	strncpy((char *) dir->buff + dir->offset + name_off, name, size);
	dir->offset += sizeof(struct squashfs_dir_entry) + size;
	dir->entry_count ++;
}


static squashfs_inode write_dir(struct dir_info *dir_info,
	struct directory *dir)
{
	long long dir_size = dir->offset;
	int data_space = directory_cache_size - directory_cache_bytes;
	unsigned int directory_block, directory_offset, i_count, index;
	unsigned short c_byte;
	void *cache;

	if(data_space < dir_size) {
		int realloc_size = directory_cache_size == 0 ?
			((dir_size + SQUASHFS_METADATA_SIZE) &
			~(SQUASHFS_METADATA_SIZE - 1)) : dir_size - data_space;

		void *dc = realloc(directory_data_cache,
			directory_cache_size + realloc_size);
		if(dc == NULL)
			MEM_ERROR();
		directory_cache_size += realloc_size;
		directory_data_cache = dc;
	}

	if(dir_size) {
		struct squashfs_dir_header dir_header;

		dir_header.count = dir->entry_count - 1;
		dir_header.start_block = dir->start_block;
		dir_header.inode_number = dir->inode_number;
		SQUASHFS_SWAP_DIR_HEADER(&dir_header, (dir->buff + dir->entry_count_offset));
		memcpy(directory_data_cache + directory_cache_bytes, dir->buff,
			dir_size);
	}
	directory_offset = directory_cache_bytes;
	directory_block = directory_bytes;
	directory_cache_bytes += dir_size;
	i_count = 0;
	index = SQUASHFS_METADATA_SIZE - directory_offset;
	cache = directory_data_cache;

	while(1) {
		while(i_count < dir->i_count &&
				dir->index[i_count].index.index < index)
			dir->index[i_count++].index.start_block =
				directory_bytes;
		index += SQUASHFS_METADATA_SIZE;

		if(directory_cache_bytes < SQUASHFS_METADATA_SIZE)
			break;

		if((directory_size - directory_bytes) <
					((SQUASHFS_METADATA_SIZE << 1) + 2)) {
			void *dt = realloc(directory_table,
				directory_size + (SQUASHFS_METADATA_SIZE << 1)
				+ 2);
			if(dt == NULL)
				MEM_ERROR();
			directory_size += SQUASHFS_METADATA_SIZE << 1;
			directory_table = dt;
		}

		c_byte = mangle(directory_table + directory_bytes +
				BLOCK_OFFSET, cache, SQUASHFS_METADATA_SIZE,
				SQUASHFS_METADATA_SIZE, noI, 0);
		TRACE("Directory block @ 0x%x, size %d\n", directory_bytes,
			c_byte);
		SQUASHFS_SWAP_SHORTS(&c_byte,
			directory_table + directory_bytes, 1);
		directory_bytes += SQUASHFS_COMPRESSED_SIZE(c_byte) +
			BLOCK_OFFSET;
		total_directory_bytes += SQUASHFS_METADATA_SIZE + BLOCK_OFFSET;
		directory_cache_bytes -= SQUASHFS_METADATA_SIZE;
		cache += SQUASHFS_METADATA_SIZE;
	}

	if(directory_cache_bytes)
		memmove(directory_data_cache, cache, directory_cache_bytes);

	dir_count ++;

#ifndef SQUASHFS_TRACE
	return create_inode(dir_info, dir_info->dir_ent, SQUASHFS_DIR_TYPE,
		dir_size + 3, directory_block, directory_offset, NULL, NULL,
		dir, 0);
#else
	{
		unsigned char *dirp;
		int count;
		squashfs_inode inode;

		inode = create_inode(dir_info, dir_info->dir_ent, SQUASHFS_DIR_TYPE,
			dir_size + 3, directory_block, directory_offset, NULL, NULL,
			dir, 0);

		TRACE("Directory contents of inode 0x%llx\n", inode);
		dirp = dir->buff;
		while(dirp < (dir->buff + dir->offset)) {
			char buffer[SQUASHFS_NAME_LEN + 1];
			struct squashfs_dir_entry idir, *idirp;
			struct squashfs_dir_header dirh;
			SQUASHFS_SWAP_DIR_HEADER((struct squashfs_dir_header *) dirp,
				&dirh);
			count = dirh.count + 1;
			dirp += sizeof(struct squashfs_dir_header);

			TRACE("\tStart block 0x%x, count %d\n",
				dirh.start_block, count);

			while(count--) {
				idirp = (struct squashfs_dir_entry *) dirp;
				SQUASHFS_SWAP_DIR_ENTRY(idirp, &idir);
				strncpy(buffer, idirp->name, idir.size + 1);
				buffer[idir.size + 1] = '\0';
				TRACE("\t\tname %s, inode offset 0x%x, type "
					"%d\n", buffer, idir.offset, idir.type);
				dirp += sizeof(struct squashfs_dir_entry) + idir.size +
					1;
			}
		}

		return inode;
	}
#endif
}


static struct file_buffer *get_fragment(struct fragment *fragment)
{
	struct squashfs_fragment_entry *disk_fragment;
	struct file_buffer *buffer, *compressed_buffer;
	long long start_block;
	int res, size, index = fragment->index, compressed;
	char locked;

	/*
	 * Lookup fragment block in cache.
	 * If the fragment block doesn't exist, then get the compressed version
	 * from the writer cache or off disk, and decompress it.
	 *
	 * This routine has two things which complicate the code:
	 *
	 *	1. Multiple threads can simultaneously lookup/create the
	 *	   same buffer.  This means a buffer needs to be "locked"
	 *	   when it is being filled in, to prevent other threads from
	 *	   using it when it is not ready.  This is because we now do
	 *	   fragment duplicate checking in parallel.
	 *	2. We have two caches which need to be checked for the
	 *	   presence of fragment blocks: the normal fragment cache
	 *	   and a "reserve" cache.  The reserve cache is used to
	 *	   prevent an unnecessary pipeline stall when the fragment cache
	 *	   is full of fragments waiting to be compressed.
	 */

	if(fragment->index == SQUASHFS_INVALID_FRAG)
		return NULL;

	pthread_cleanup_push((void *) pthread_mutex_unlock, &dup_mutex);
	pthread_mutex_lock(&dup_mutex);

again:
	buffer = cache_lookup_nowait(fragment_buffer, index, &locked);
	if(buffer) {
		pthread_mutex_unlock(&dup_mutex);
		if(locked)
			/* got a buffer being filled in.  Wait for it */
			cache_wait_unlock(buffer);
		goto finished;
	}

	/* not in fragment cache, is it in the reserve cache? */
	buffer = cache_lookup_nowait(reserve_cache, index, &locked);
	if(buffer) {
		pthread_mutex_unlock(&dup_mutex);
		if(locked)
			/* got a buffer being filled in.  Wait for it */
			cache_wait_unlock(buffer);
		goto finished;
	}

	/* in neither cache, try to get it from the fragment cache */
	buffer = cache_get_nowait(fragment_buffer, index);
	if(!buffer) {
		/*
		 * no room, get it from the reserve cache, this is
		 * dimensioned so it will always have space (no more than
		 * processors + 1 can have an outstanding reserve buffer)
		 */
		buffer = cache_get_nowait(reserve_cache, index);
		if(!buffer) {
			/* failsafe */
			ERROR("no space in reserve cache\n");
			goto again;
		}
	}

	pthread_mutex_unlock(&dup_mutex);

	compressed_buffer = cache_lookup(fwriter_buffer, index);

	pthread_cleanup_push((void *) pthread_mutex_unlock, &fragment_mutex);
	pthread_mutex_lock(&fragment_mutex);
	disk_fragment = &fragment_table[index];
	size = SQUASHFS_COMPRESSED_SIZE_BLOCK(disk_fragment->size);
	compressed = SQUASHFS_COMPRESSED_BLOCK(disk_fragment->size);
	start_block = disk_fragment->start_block;
	pthread_cleanup_pop(1);

	if(compressed) {
		int error;
		char *data;

		if(compressed_buffer)
			data = compressed_buffer->data;
		else {
			data = read_from_disk(start_block, size, 0);
			if(data == NULL) {
				ERROR("Failed to read fragment from output"
					" filesystem\n");
				BAD_ERROR("Output filesystem corrupted?\n");
			}
		}

		res = compressor_uncompress(comp, buffer->data, data, size,
			block_size, &error);
		if(res == -1)
			BAD_ERROR("%s uncompress failed with error code %d\n",
				comp->name, error);
	} else if(compressed_buffer)
		memcpy(buffer->data, compressed_buffer->data, size);
	else {
		res = read_fs_bytes(fd, start_block, size, buffer->data);
		if(res == 0) {
			ERROR("Failed to read fragment from output "
				"filesystem\n");
			BAD_ERROR("Output filesystem corrupted?\n");
		}
	}

	cache_unlock(buffer);
	gen_cache_block_put(compressed_buffer);

finished:
	pthread_cleanup_pop(0);

	return buffer;
}


static unsigned short get_fragment_checksum(struct file_info *file)
{
	struct file_buffer *frag_buffer;
	struct append_file *append;
	int res, index = file->fragment->index;
	unsigned short checksum;

	if(index == SQUASHFS_INVALID_FRAG)
		return 0;

	pthread_cleanup_push((void *) pthread_mutex_unlock, &dup_mutex);
	pthread_mutex_lock(&dup_mutex);
	res = file->have_frag_checksum;
	checksum = file->fragment_checksum;
	pthread_cleanup_pop(1);

	if(res)
		return checksum;

	frag_buffer = get_fragment(file->fragment);

	pthread_cleanup_push((void *) pthread_mutex_unlock, &dup_mutex);

	for(append = file_mapping[index]; append; append = append->next) {
		int offset = append->file->fragment->offset;
		int size = append->file->fragment->size;
		unsigned short cksum =
			get_checksum_mem(frag_buffer->data + offset, size);

		if(file == append->file)
			checksum = cksum;

		pthread_mutex_lock(&dup_mutex);
		append->file->fragment_checksum = cksum;
		append->file->have_frag_checksum = TRUE;
		pthread_mutex_unlock(&dup_mutex);
	}

	gen_cache_block_put(frag_buffer);
	pthread_cleanup_pop(0);

	return checksum;
}


static void ensure_fragments_flushed()
{
	pthread_cleanup_push((void *) pthread_mutex_unlock, &fragment_mutex);
	pthread_mutex_lock(&fragment_mutex);

	while(fragments_outstanding)
		pthread_cond_wait(&fragment_waiting, &fragment_mutex);

	pthread_cleanup_pop(1);
}


static void lock_fragments()
{
	pthread_cleanup_push((void *) pthread_mutex_unlock, &fragment_mutex);
	pthread_mutex_lock(&fragment_mutex);
	fragments_locked = TRUE;
	pthread_cleanup_pop(1);
}


static void log_fragment(unsigned int fragment, long long start)
{
	if(logging)
		fprintf(log_fd, "Fragment %u, %lld\n", fragment, start);
}


static void unlock_fragments()
{
	int frg, size;
	struct file_buffer *write_buffer;

	pthread_cleanup_push((void *) pthread_mutex_unlock, &fragment_mutex);
	pthread_mutex_lock(&fragment_mutex);

	/*
	 * Note queue_empty() is inherently racy with respect to concurrent
	 * queue get and pushes.  We avoid this because we're holding the
	 * fragment_mutex which ensures no other threads can be using the
	 * queue at this time.
	 */
	while(!queue_empty(locked_fragment)) {
		write_buffer = queue_get(locked_fragment);
		frg = write_buffer->block;	
		size = SQUASHFS_COMPRESSED_SIZE_BLOCK(fragment_table[frg].size);
		fragment_table[frg].start_block = set_write_buffer(write_buffer, size);
		fragments_outstanding --;
		queue_put(to_writer, write_buffer);
		log_fragment(frg, fragment_table[frg].start_block);
		TRACE("fragment_locked writing fragment %d, compressed size %d"
			"\n", frg, size);
	}
	fragments_locked = FALSE;
	pthread_cleanup_pop(1);
}

/* Called with the fragment_mutex locked */
static void add_pending_fragment(struct file_buffer *write_buffer, int c_byte,
	int fragment)
{
	fragment_table[fragment].size = c_byte;
	write_buffer->block = fragment;

	queue_put(locked_fragment, write_buffer);
}


static void write_fragment(struct file_buffer *fragment)
{
	static long long sequence = 0;

	if(fragment == NULL)
		return;

	pthread_cleanup_push((void *) pthread_mutex_unlock, &fragment_mutex);
	pthread_mutex_lock(&fragment_mutex);
	fragment_table[fragment->block].unused = 0;
	fragment->sequence = sequence ++;
	fragments_outstanding ++;
	queue_put(to_frag, fragment);
	pthread_cleanup_pop(1);
}


static struct file_buffer *allocate_fragment()
{
	struct file_buffer *fragment = cache_get(fragment_buffer, fragments);

	pthread_cleanup_push((void *) pthread_mutex_unlock, &fragment_mutex);
	pthread_mutex_lock(&fragment_mutex);

	if(fragments % FRAG_SIZE == 0) {
		void *ft = realloc(fragment_table, (fragments +
			FRAG_SIZE) * sizeof(struct squashfs_fragment_entry));
		if(ft == NULL)
			MEM_ERROR();
		fragment_table = ft;
	}

	fragment->size = 0;
	fragment->block = fragments ++;

	pthread_cleanup_pop(1);

	return fragment;
}


static struct fragment empty_fragment = {SQUASHFS_INVALID_FRAG, 0, 0};


void free_fragment(struct fragment *fragment)
{
	if(fragment != &empty_fragment)
		free(fragment);
}


static struct fragment *get_and_fill_fragment(struct file_buffer *file_buffer,
	struct dir_ent *dir_ent, int tail)
{
	struct fragment *ffrg;
	struct file_buffer **fragment;

	if(file_buffer == NULL || file_buffer->size == 0)
		return &empty_fragment;

	fragment = eval_frag_actions(root_dir, dir_ent, tail);

	if((*fragment) && (*fragment)->size + file_buffer->size > block_size) {
		write_fragment(*fragment);
		*fragment = NULL;
	}

	ffrg = malloc(sizeof(struct fragment));
	if(ffrg == NULL)
		MEM_ERROR();

	if(*fragment == NULL)
		*fragment = allocate_fragment();

	ffrg->index = (*fragment)->block;
	ffrg->offset = (*fragment)->size;
	ffrg->size = file_buffer->size;
	memcpy((*fragment)->data + (*fragment)->size, file_buffer->data,
		file_buffer->size);
	(*fragment)->size += file_buffer->size;

	return ffrg;
}


long long generic_write_table(long long length, void *buffer, int length2,
	void *buffer2, int uncompressed)
{
	int meta_blocks = (length + SQUASHFS_METADATA_SIZE - 1) /
		SQUASHFS_METADATA_SIZE;
	long long *list, start_bytes, bytes;
	int compressed_size, i, list_size = meta_blocks * sizeof(long long);
	unsigned short c_byte;
	char cbuffer[(SQUASHFS_METADATA_SIZE << 2) + 2];
	
#ifdef SQUASHFS_TRACE
	long long obytes = get_pos();
	long long olength = length;
#endif

	list = malloc(list_size);
	if(list == NULL)
		MEM_ERROR();

	for(i = 0; i < meta_blocks; i++) {
		int avail_bytes = length > SQUASHFS_METADATA_SIZE ?
			SQUASHFS_METADATA_SIZE : length;
		c_byte = mangle(cbuffer + BLOCK_OFFSET, buffer + i *
			SQUASHFS_METADATA_SIZE , avail_bytes,
			SQUASHFS_METADATA_SIZE, uncompressed, 0);
		SQUASHFS_SWAP_SHORTS(&c_byte, cbuffer, 1);
		compressed_size = SQUASHFS_COMPRESSED_SIZE(c_byte) +
			BLOCK_OFFSET;
		bytes = get_and_inc_pos(compressed_size);
		write_destination(fd, bytes, compressed_size, cbuffer);
		list[i] = bytes;
		total_bytes += avail_bytes;
		length -= avail_bytes;
		TRACE("block %d @ 0x%llx, compressed size %d\n", i, bytes,
			compressed_size);
	}

	start_bytes = get_and_inc_pos(length2);
	if(length2) {
		write_destination(fd, start_bytes, length2, buffer2);
		total_bytes += length2;
	}
		
	SQUASHFS_INSWAP_LONG_LONGS(list, meta_blocks);
	bytes = get_and_inc_pos(list_size);
	write_destination(fd, bytes, list_size, list);
	total_bytes += list_size;

	TRACE("generic_write_table: total uncompressed %lld compressed %lld\n",
		olength, get_pos() - obytes);

	free(list);

	return start_bytes;
}


static long long write_fragment_table()
{
	long long frag_bytes = SQUASHFS_FRAGMENT_BYTES(fragments);
	unsigned int i;

	TRACE("write_fragment_table: fragments %u, frag_bytes %d\n", fragments,
		frag_bytes);
	for(i = 0; i < fragments; i++) {
		TRACE("write_fragment_table: fragment %u, start_block 0x%llx, "
			"size %d\n", i, fragment_table[i].start_block,
			fragment_table[i].size);
		SQUASHFS_INSWAP_FRAGMENT_ENTRY(&fragment_table[i]);
	}

	return generic_write_table(frag_bytes, fragment_table, 0, NULL, noF);
}


static char *read_from_disk(long long start, unsigned int avail_bytes, int buff)
{
	int res;
	static char *buffer1 = NULL, *buffer2 = NULL;
	char **buffer = buff == 0 ? &buffer1 : &buffer2;

	if(*buffer == NULL) {
		*buffer = malloc(block_size);
		if(*buffer == NULL)
			MEM_ERROR();
	}

	res = read_fs_bytes(fd, start, avail_bytes, *buffer);
	if(res == 0)
		return NULL;

	return *buffer;
}


/*
 * Compute 16 bit BSD checksum over the data
 */
unsigned short get_checksum(char *buff, int bytes, unsigned short chksum)
{
	unsigned char *b = (unsigned char *) buff;

	while(bytes --) {
		chksum = (chksum & 1) ? (chksum >> 1) | 0x8000 : chksum >> 1;
		chksum += *b++;
	}

	return chksum;
}


static unsigned short get_checksum_disk(long long start, long long l,
	unsigned int *blocks)
{
	unsigned short chksum = 0;
	unsigned int bytes;
	struct file_buffer *write_buffer;
	int i;

	for(i = 0; l; i++)  {
		bytes = SQUASHFS_COMPRESSED_SIZE_BLOCK(blocks[i]);
		if(bytes == 0) /* sparse block */
			continue;
		write_buffer = queue_cache_lookup(bwriter_buffer, start);
		if(write_buffer) {
			chksum = get_checksum(write_buffer->data, bytes,
				chksum);
			gen_cache_block_put(write_buffer);
		} else {
			void *data = read_from_disk(start, bytes, 0);
			if(data == NULL) {	
				ERROR("Failed to checksum data from output"
					" filesystem\n");
				BAD_ERROR("Output filesystem corrupted?\n");
			}

			chksum = get_checksum(data, bytes, chksum);
		}

		l -= bytes;
		start += bytes;
	}

	return chksum;
}


static unsigned short get_checksum_buffers(long long start, long long l,
	unsigned int *blocks, struct file_buffer **buffers)
{
	unsigned short chksum = 0;
	unsigned int bytes;
	int i;

	for(i = 0; l; i++)  {
		bytes = SQUASHFS_COMPRESSED_SIZE_BLOCK(blocks[i]);
		if(bytes == 0) /* sparse block */
			continue;
		if(buffers[i])
			chksum = get_checksum(buffers[i]->data, bytes, chksum);
		else {
			void *data = read_from_disk(start, bytes, 0);
			if(data == NULL) {
				ERROR("Failed to checksum data from output"
					" filesystem\n");
				BAD_ERROR("Output filesystem corrupted?\n");
			}

			chksum = get_checksum(data, bytes, chksum);
		}

		l -= bytes;
		start += bytes;
	}

	return chksum;
}


unsigned short get_checksum_mem(char *buff, int bytes)
{
	return get_checksum(buff, bytes, 0);
}


static int block_hash(int size, int blocks)
{
	return ((size << 10) & 0xffc00) | (blocks & 0x3ff);
}


void add_file(long long start, long long file_size, long long file_bytes,
	unsigned int *block_listp, int blocks, unsigned int fragment,
	int offset, int bytes)
{
	struct fragment *frg;
	unsigned int *block_list = block_listp;
	struct file_info *dupl_ptr;
	struct append_file *append_file;
	struct file_info *file;
	int blocks_dup = FALSE, frag_dup = FALSE;
	int bl_hash = 0;

	if(!duplicate_checking || file_size == 0)
		return;

	if(blocks) {
		bl_hash = block_hash(block_list[0], blocks);
		dupl_ptr = dupl_block[bl_hash];

		for(; dupl_ptr; dupl_ptr = dupl_ptr->block_next) {
			if(start == dupl_ptr->start)
				break;
		}

		if(dupl_ptr) {
			/*
			 * Our blocks have already been added. If we don't
			 * have a fragment, then we've finished checking
			 */
			if(fragment == SQUASHFS_INVALID_FRAG)
				return;

			/*
			 * This entry probably created both the blocks and
			 * the tail-end fragment, and so check for that
			 */
			if((fragment == dupl_ptr->fragment->index) &&
					(offset == dupl_ptr->fragment->offset)
					&& (bytes == dupl_ptr->fragment->size))
				return;

			/*
			 * Remember our blocks are duplicate, and continue
			 * looking for the tail-end fragment
			 */
			blocks_dup = TRUE;
		}
	}

	if(fragment != SQUASHFS_INVALID_FRAG) {
		dupl_ptr = dupl_frag[bytes];

		for(; dupl_ptr; dupl_ptr = dupl_ptr->frag_next)
			if((fragment == dupl_ptr->fragment->index) &&
					(offset == dupl_ptr->fragment->offset)
					&& (bytes == dupl_ptr->fragment->size))
				break;

		if(dupl_ptr) {
			/*
			 * Our tail-end fragment entry has already been added.
			 * If there's no blocks or they're dup, then we're done
			 * here
			 */
			if(blocks == 0 || blocks_dup)
				return;

			/* Remember our tail-end fragment entry is duplicate */
			frag_dup = TRUE;
		}
	}

	frg = malloc(sizeof(struct fragment));
	if(frg == NULL)
		MEM_ERROR();

	frg->index = fragment;
	frg->offset = offset;
	frg->size = bytes;

	file = add_non_dup(file_size, file_bytes, blocks, 0, block_list, start,
			frg, 0, 0, FALSE, FALSE, blocks_dup, frag_dup, bl_hash);

	if(fragment == SQUASHFS_INVALID_FRAG)
		return;

	append_file = malloc(sizeof(struct append_file));
	if(append_file == NULL)
		MEM_ERROR();

	append_file->file = file;
	append_file->next = file_mapping[fragment];
	file_mapping[fragment] = append_file;
}


static int pre_duplicate(long long file_size, struct inode_info *inode,
				struct file_buffer *buffer, int *bl_hash)
{
	struct file_info *dupl_ptr;
	long long fragment_size;
	int blocks;

	if(inode->no_fragments || (!inode->always_use_fragments && file_size >=
								block_size)) {
		blocks = (file_size + block_size - 1) >> block_log;
		fragment_size = 0;
	} else {
		blocks = file_size >> block_log;
		fragment_size = file_size & (block_size - 1);
	}

	/* Look for a possible duplicate set of blocks */
	if(blocks) {
		*bl_hash = block_hash(buffer->size, blocks);
		for(dupl_ptr = dupl_block[*bl_hash]; dupl_ptr;dupl_ptr = dupl_ptr->block_next)
			if(dupl_ptr->blocks == blocks && dupl_ptr->block_list[0] == buffer->c_byte)
				return TRUE;
	}

	/* Look for a possible duplicate fragment */
	if(fragment_size) {
		for(dupl_ptr = dupl_frag[fragment_size]; dupl_ptr; dupl_ptr = dupl_ptr->frag_next)
			if(dupl_ptr->fragment->size == fragment_size)
				return TRUE;
	}

	return FALSE;
}


static struct file_info *create_non_dup(long long file_size, long long bytes,
	unsigned int blocks, long long sparse, unsigned int *block_list,
	long long start,struct fragment *fragment,unsigned short checksum,
	unsigned short fragment_checksum, int checksum_flag,
	int checksum_frag_flag)
{
	struct file_info *dupl_ptr = malloc(sizeof(struct file_info));

	if(dupl_ptr == NULL)
		MEM_ERROR();

	dupl_ptr->file_size = file_size;
	dupl_ptr->bytes = bytes;
	dupl_ptr->blocks = blocks;
	dupl_ptr->sparse = sparse;
	dupl_ptr->block_list = block_list;
	dupl_ptr->start = start;
	dupl_ptr->fragment = fragment;
	dupl_ptr->checksum = checksum;
	dupl_ptr->fragment_checksum = fragment_checksum;
	dupl_ptr->have_frag_checksum = checksum_frag_flag;
	dupl_ptr->have_checksum = checksum_flag;
	dupl_ptr->block_next = NULL;
	dupl_ptr->frag_next = NULL;
	dupl_ptr->dup = NULL;

	return dupl_ptr;
}


static struct file_info *add_non_dup(long long file_size, long long bytes,
	unsigned int blocks, long long sparse, unsigned int *block_list,
	long long start,struct fragment *fragment,unsigned short checksum,
	unsigned short fragment_checksum, int checksum_flag,
	int checksum_frag_flag, int blocks_dup, int frag_dup, int bl_hash)
{
	struct file_info *dupl_ptr = malloc(sizeof(struct file_info));
	int fragment_size = fragment->size;

	if(dupl_ptr == NULL)
		MEM_ERROR();

	dupl_ptr->file_size = file_size;
	dupl_ptr->bytes = bytes;
	dupl_ptr->blocks = blocks;
	dupl_ptr->sparse = sparse;
	dupl_ptr->block_list = block_list;
	dupl_ptr->start = start;
	dupl_ptr->fragment = fragment;
	dupl_ptr->checksum = checksum;
	dupl_ptr->fragment_checksum = fragment_checksum;
	dupl_ptr->have_frag_checksum = checksum_frag_flag;
	dupl_ptr->have_checksum = checksum_flag;
	dupl_ptr->block_next = NULL;
	dupl_ptr->frag_next = NULL;
	dupl_ptr->dup = NULL;

	pthread_cleanup_push((void *) pthread_mutex_unlock, &dup_mutex);
        pthread_mutex_lock(&dup_mutex);

	if(blocks && !blocks_dup) {
		dupl_ptr->block_next = dupl_block[bl_hash];
		dupl_block[bl_hash] = dupl_ptr;
	}

	if(fragment_size && !frag_dup) {
		dupl_ptr->frag_next = dupl_frag[fragment_size];
		dupl_frag[fragment_size] = dupl_ptr;
	}

	dup_files ++;

	pthread_cleanup_pop(1);

	return dupl_ptr;
}


static struct file_info *frag_duplicate(struct file_buffer *file_buffer, int *duplicate)
{
	struct file_info *dupl_ptr;
	struct file_buffer *buffer;
	struct file_info *dupl_start = file_buffer->dupl_start;
	long long file_size = file_buffer->file_size;
	unsigned short checksum = file_buffer->checksum;
	int res;

	if(file_buffer->duplicate)
		dupl_ptr = dupl_start;
	else {
		for(dupl_ptr = dupl_frag[file_size];
				dupl_ptr && dupl_ptr != dupl_start;
				dupl_ptr = dupl_ptr->frag_next) {
			if(file_size == dupl_ptr->fragment->size) {
				if(get_fragment_checksum(dupl_ptr) == checksum) {
					buffer = get_fragment(dupl_ptr->fragment);
					res = memcmp(file_buffer->data,
						buffer->data +
						dupl_ptr->fragment->offset,
						file_size);
					gen_cache_block_put(buffer);
					if(res == 0)
						break;
				}
			}
		}

		if(!dupl_ptr || dupl_ptr == dupl_start) {
			*duplicate = FALSE;
			return NULL;
		}
	}

	if(dupl_ptr->file_size == file_size) {
		/* File only has a fragment, and so this is an exact match */
		TRACE("Found duplicate file, fragment %u, size %d, offset %d, "
			"checksum 0x%x\n", dupl_ptr->fragment->index, file_size,
			dupl_ptr->fragment->offset, checksum);
		*duplicate = TRUE;
		return dupl_ptr;
	} else {
		struct dup_info *dup;

		/*
		 * File also has a block list.  Create a new file without
		 * a block_list, and link it to this file.  First check whether
		 * it is already there.
		 */
		if(dupl_ptr->dup) {
			*duplicate = TRUE;
			return dupl_ptr->dup->file;
		}

		dup = malloc(sizeof(struct dup_info));
		if(dup == NULL)
			MEM_ERROR();

		dup->file = create_non_dup(file_size, 0, 0, 0, NULL, 0,
				dupl_ptr->fragment, 0, checksum, TRUE, TRUE);
		dup->next = NULL;
		dupl_ptr->dup = dup;
		*duplicate = FALSE;
		return dup->file;
	}
}


static void reset_and_truncate(void)
{
	int res = reset_pos();

	if(res && !block_device) {
		int res;

		queue_put(to_writer, NULL);
		if(queue_get(from_writer) != 0)
			EXIT_MKSQUASHFS();
		res = ftruncate(fd, get_pos());
		if(res != 0)
			BAD_ERROR("Failed to truncate dest file because"
				"  %s\n", strerror(errno));
	}
}


static struct file_info *duplicate(int *dupf, int *block_dup,
	long long file_size, long long bytes, unsigned int *block_list,
	struct file_buffer **buffer_list, long long start,
	struct dir_ent *dir_ent, struct file_buffer *file_buffer, int blocks,
	long long sparse, int bl_hash)
{
	struct file_info *dupl_ptr, *file;
	struct file_info *block_dupl = NULL, *frag_dupl = NULL;
	struct dup_info *dup;
	int frag_bytes = file_buffer ? file_buffer->size : 0;
	unsigned short fragment_checksum = file_buffer ?
		file_buffer->checksum : 0;
	unsigned short checksum = 0;
	char checksum_flag = FALSE;
	struct fragment *fragment;
	long long dupl_start;

	/* Look for a possible duplicate set of blocks */
	for(dupl_ptr = dupl_block[bl_hash]; dupl_ptr;
					dupl_ptr = dupl_ptr->block_next) {
		if(bytes == dupl_ptr->bytes && blocks == dupl_ptr->blocks) {
			long long target_start, dup_start = dupl_ptr->start;
			int block;

			/*
			 * Block list has same uncompressed size and same
			 * compressed size.  Now check if each block compressed
			 * to the same size
			 */
			if(memcmp(block_list, dupl_ptr->block_list, blocks *
					sizeof(unsigned int)) != 0)
				continue;

			/* Now get the checksums and compare */
			if(checksum_flag == FALSE) {
				checksum = get_checksum_buffers(start, bytes, block_list, buffer_list);
				checksum_flag = TRUE;
			}

			if(!dupl_ptr->have_checksum) {
				dupl_ptr->checksum =
					get_checksum_disk(dupl_ptr->start,
						dupl_ptr->bytes, dupl_ptr->block_list);
				dupl_ptr->have_checksum = TRUE;
			}

			if(checksum != dupl_ptr->checksum)
				continue;

			/*
			 * Checksums match, so now we need to do a byte by byte
			 * comparison
			 */
			target_start = start;
			for(block = 0; block < blocks; block ++) {
				int size = SQUASHFS_COMPRESSED_SIZE_BLOCK(block_list[block]);
				struct file_buffer *dup_buffer = NULL;
				char *target_data, *dup_data;
				int res;

				/* Sparse blocks obviously match */
				if(size == 0)
					continue;

				/*
				 * Get the block for our file.  This will be in
				 * the cache unless the cache wasn't large
				 * enough to hold the entire file, in which case
				 * the block will have been written to disk.
				 */
				if(buffer_list[block])
					target_data = buffer_list[block]->data;
				else {
					target_data = read_from_disk(target_start, size, 0);
					if(target_data == NULL) {
						ERROR("Failed to read data from"
							" output filesystem\n");
						BAD_ERROR("Output filesystem"
							" corrupted?\n");
					}
				}

				/*
				 * Get the block for the other file.  This may
				 * still be in the cache (if it was written
				 * recently), otherwise it will have to be read
				 * back from disk
				 */
				dup_buffer = queue_cache_lookup(bwriter_buffer, dup_start);
				if(dup_buffer)
					dup_data = dup_buffer->data;
				else {
					dup_data = read_from_disk(dup_start, size, 1);
					if(dup_data == NULL) {
						ERROR("Failed to read data from"
							" output filesystem\n");
						BAD_ERROR("Output filesystem"
							" corrupted?\n");
					}
				}

				res = memcmp(target_data, dup_data, size);
				gen_cache_block_put(dup_buffer);
				if(res != 0)
					break;
				target_start += size;
				dup_start += size;
			}

			if(block != blocks)
				continue;

			/*
			 * Yes, the block list matches.  We can use this, rather
			 * than writing an identical block list.
			 * If both it and us doesn't have a tail-end fragment
			 * then we're finished.  Return the duplicate.
			 *
			 * We have to deal with the special case where the
			 * last block is a sparse block.  This means the
			 * file will have matched, but, it may be a different
			 * file length (because a tail-end sparse block may be
			 * anything from 1 byte to block_size - 1 in size, but
			 * stored as zero).  We can still use the block list in
			 * this case, but, we must return a new entry with the
			 * correct file size
			 */
			if(!frag_bytes && !dupl_ptr->fragment->size) {
				*dupf = *block_dup = TRUE;
				reset_and_truncate();
				if(file_size == dupl_ptr->file_size)
					return dupl_ptr;
				else
					return create_non_dup(file_size, bytes,
						blocks, sparse,
						dupl_ptr->block_list,
						dupl_ptr->start,
						dupl_ptr->fragment, checksum, 0,
						checksum_flag, FALSE);
			}

			/*
			 * We've got a tail-end fragment, and this file most
			 * likely has a matching tail-end fragment (i.e. it is
			 * a completely duplicate file).  So save time and have
			 * a look now.
			 */
			if(frag_bytes == dupl_ptr->fragment->size &&
					fragment_checksum ==
					get_fragment_checksum(dupl_ptr)) {
				/*
				 * Checksums match, so now we need to do a byte
				 * by byte comparison
				 * */
				struct file_buffer *frag_buffer = get_fragment(dupl_ptr->fragment);
				int res = memcmp(file_buffer->data,
					frag_buffer->data +
					dupl_ptr->fragment->offset, frag_bytes);

				gen_cache_block_put(frag_buffer);

				if(res == 0) {
					/*
					 * Yes, the fragment matches.  We're now
					 * finished.  Return the duplicate
					 */
					*dupf = *block_dup = TRUE;
					reset_and_truncate();
					return dupl_ptr;
				}
			}

			/*
			 * No, the fragment didn't match.  Remember the file
			 * with the matching blocks, and look for a matching
			 * fragment in the fragment list
			 */
			block_dupl = dupl_ptr;
			break;
		}
	}

	/* Look for a possible duplicate fragment */
	if(frag_bytes) {
		for(dupl_ptr = dupl_frag[frag_bytes]; dupl_ptr;
					dupl_ptr = dupl_ptr->frag_next) {
			if(frag_bytes == dupl_ptr->fragment->size &&
					fragment_checksum ==
					get_fragment_checksum(dupl_ptr)) {
				/*
				 * Checksums match, so now we need to do a byte
				 * by byte comparison
				 */
				struct file_buffer *frag_buffer = get_fragment(dupl_ptr->fragment);
				int res = memcmp(file_buffer->data,
					frag_buffer->data +
					dupl_ptr->fragment->offset, frag_bytes);

				gen_cache_block_put(frag_buffer);

				if(res == 0) {
					/*
					 * Yes, the fragment matches.  This file
					 * may have a matching block list and
					 * fragment, in which case we're
					 * finished.
					 */
					if(block_dupl && block_dupl->start == dupl_ptr->start) {
						*dupf = *block_dup = TRUE;
						reset_and_truncate();
						return dupl_ptr;
					}

					/*
					 * Block list doesn't match.  We can
					 * construct a hybrid from these two
					 * partially matching files
					 */
					frag_dupl = dupl_ptr;
					break;
				}
			}
		}
	}

	/*
	 * If we've got here, then we've either matched on nothing, or got a
	 * partial match.  Matched on nothing is straightforward
	 */
	if(!block_dupl && !frag_dupl) {
		*dupf = *block_dup = FALSE;
		fragment = get_and_fill_fragment(file_buffer, dir_ent, TRUE);

		return add_non_dup(file_size, bytes, blocks, sparse, block_list,
				start, fragment, checksum, fragment_checksum,
				checksum_flag, file_buffer != NULL, FALSE,
				FALSE, bl_hash);
	}

	/*
	 * At this point, we may have
	 * 1. A partially matching single file.  For example the file may
	 *    contain the block list we want, but, it has the wrong tail-end,
	 *    or vice-versa,
	 * 2. A partially matching single file for another reason.  For example
	 *    it has the block list we want, and a tail-end, whereas we don't
	 *    have a tail-end.  Note the vice-versa situation doesn't appear
	 *    here (it is handled in frag_duplicate).
	 * 3. We have two partially matching files.  One has the block list we
	 *    want, and the other has the tail-end we want.
	 *
	 * Strictly speaking, a file which is constructed from one or two
	 * partial matches isn't a duplicate (of any single file), and it will
	 * be confusing to list it as such (using the -info option).  But a
	 * second and thereafter appearance of this combination *is* a
	 * duplicate of another file.  Some of this second and thereafter
	 * appearance is already handled above
	 */

	if(block_dupl && (!frag_bytes || frag_dupl)) {
		/*
		 * This file won't be added to any hash list, because it is a
		 * complete duplicate, and it doesn't need extra data to be
		 * stored, e.g. part 2 & 3 above.  So keep track of it by adding
		 * it to a linked list.  Obviously check if it's already there
		 * first.
		 */
		for(dup = block_dupl->dup; dup; dup = dup->next)
			if((!frag_bytes && dup->frag == NULL) ||
					(frag_bytes && dup->frag == frag_dupl))
				break;

		if(dup) {
			/* Found a matching file.  Return the duplicate */
			*dupf = *block_dup = TRUE;
			reset_and_truncate();
			return dup->file;
		}
	}

	if(block_dupl && !frag_dupl) {
		/*
		 * We have a matching block list but no matching fragment.
		 * We have to reset the bytes counter to the start of the
		 * block list before getting and filling the fragment because
		 * if the current fragment is too full, this will force a
		 * write out of the fragment.
		 */
		reset_and_truncate();
	}

	if(frag_dupl)
		fragment = frag_dupl->fragment;
	else
		fragment = get_and_fill_fragment(file_buffer, dir_ent, TRUE);

	if(block_dupl) {
		dupl_start = block_dupl->start;
		block_list = block_dupl->block_list;
	} else
		dupl_start = start;

	*dupf = FALSE;
	*block_dup = block_dupl != NULL;

	file = create_non_dup(file_size, bytes, blocks, sparse, block_list,
		dupl_start, fragment, checksum, fragment_checksum, checksum_flag,
		file_buffer != NULL);

	if(!block_dupl || (frag_bytes && !frag_dupl)) {
		/*
		 * Partial duplicate, had to store some extra data for this
		 * file, either a block list, or a fragment
		 */
		pthread_cleanup_push((void *) pthread_mutex_unlock, &dup_mutex);
		pthread_mutex_lock(&dup_mutex);

		if(!block_dupl) {
			file->block_next = dupl_block[bl_hash];
			dupl_block[bl_hash] = file;
		}

		if(frag_bytes && !frag_dupl) {
			file->frag_next = dupl_frag[frag_bytes];
			dupl_frag[frag_bytes] = file;
		}

		dup_files ++;

		pthread_cleanup_pop(1);
	} else {
		dup = malloc(sizeof(struct dup_info));
		if(dup == NULL)
			MEM_ERROR();

		dup->frag = frag_dupl;
		dup->file = file;
		dup->next = block_dupl->dup;
		block_dupl->dup = dup;
		reset_and_truncate();
	}

	return file;
}


void cleanup(void *arg)
{
	int fd = *((int *) arg);

	close(fd);
}


static void *writer(void *arg)
{
	off_t wpos = 0;
	int fd = open(destination_file, O_WRONLY);
	if(fd == -1)
		BAD_ERROR("Writer failed to open destination file\n");

	pthread_cleanup_push(cleanup, &fd);

	while(1) {
		struct file_buffer *file_buffer = queue_get(to_writer);
		off_t off;

		if(file_buffer == NULL) {
			queue_put(from_writer, NULL);
			continue;
		}

		off = start_offset + file_buffer->block;

		if(wpos != off) {
			if(lseek(fd, off, SEEK_SET) == -1) {
				ERROR("writer: Lseek on destination failed because "
					"%s, offset=0x%llx\n", strerror(errno), off);
				BAD_ERROR("Probably out of space on output "
					"%s\n", block_device ? "block device" :
					"filesystem");
			}

			wpos = off;
		}

		if(write_bytes(fd, file_buffer->data, file_buffer->size) == -1)
			BAD_ERROR("Failed to write to output %s\n",
				block_device ? "block device" : "filesystem");

		wpos += file_buffer->size;
		gen_cache_block_put(file_buffer);
	}

	pthread_cleanup_pop(1);
}


static int all_zero(struct file_buffer *file_buffer)
{
	int i;
	long entries = file_buffer->size / sizeof(long);
	long *p = (long *) file_buffer->data;

	for(i = 0; i < entries && p[i] == 0; i++);

	if(i == entries) {
		for(i = file_buffer->size & ~(sizeof(long) - 1);
			i < file_buffer->size && file_buffer->data[i] == 0;
			i++);

		return i == file_buffer->size;
	}

	return 0;
}


static void *deflator(void *arg)
{
	void *stream = NULL;
	int res, tid = get_thread_id(THREAD_BLOCK);

	res = compressor_init(comp, &stream, block_size, 1);
	if(res)
		BAD_ERROR("deflator:: compressor_init failed\n");

	while(1) {
		struct file_buffer *write_buffer;
		struct file_buffer *file_buffer = queue_cache_get_tid(tid, to_deflate, &write_buffer);

		if(sparse_files && all_zero(file_buffer)) { 
			file_buffer->c_byte = 0;
			gen_cache_block_put(write_buffer);
			main_queue_put(to_main, file_buffer);
		} else {
			write_buffer->c_byte = mangle2(stream,
				write_buffer->data, file_buffer->data,
				file_buffer->size, block_size,
				file_buffer->noD, 1);
			write_buffer->file_size = file_buffer->file_size;
			write_buffer->file_count = file_buffer->file_count;
			write_buffer->block = file_buffer->block;
			write_buffer->version = file_buffer->version;
			write_buffer->next_state = file_buffer->next_state;
			write_buffer->size = SQUASHFS_COMPRESSED_SIZE_BLOCK
				(write_buffer->c_byte);
			write_buffer->fragment = FALSE;
			write_buffer->error = FALSE;
			gen_cache_block_put(file_buffer);
			main_queue_put(to_main, write_buffer);
		}
	}
}


static void *frag_deflator(void *arg)
{
	void *stream = NULL;
	int res, tid = get_thread_id(THREAD_FRAGMENT);

	res = compressor_init(comp, &stream, block_size, 1);
	if(res)
		BAD_ERROR("frag_deflator:: compressor_init failed\n");

	pthread_cleanup_push((void *) pthread_mutex_unlock, &fragment_mutex);

	while(1) {
		int c_byte, compressed_size;
		struct file_buffer *file_buffer = queue_get_tid(tid, to_frag);
		struct file_buffer *write_buffer =
			cache_get(fwriter_buffer, file_buffer->block);

		c_byte = mangle2(stream, write_buffer->data, file_buffer->data,
			file_buffer->size, block_size, noF, 1);
		compressed_size = SQUASHFS_COMPRESSED_SIZE_BLOCK(c_byte);
		write_buffer->size = compressed_size;
		pthread_mutex_lock(&fragment_mutex);
		if(fragments_locked == FALSE) {
			fragment_table[file_buffer->block].size = c_byte;
			fragment_table[file_buffer->block].start_block = set_write_buffer(write_buffer, compressed_size);
			fragments_outstanding --;
			queue_put(to_writer, write_buffer);
			log_fragment(file_buffer->block, fragment_table[file_buffer->block].start_block);
			pthread_mutex_unlock(&fragment_mutex);
			TRACE("Writing fragment %lld, uncompressed size %d, "
				"compressed size %d\n", file_buffer->block,
				file_buffer->size, compressed_size);
		} else {
				add_pending_fragment(write_buffer, c_byte,
					file_buffer->block);
				pthread_mutex_unlock(&fragment_mutex);
		}
		gen_cache_block_put(file_buffer);
	}

	pthread_cleanup_pop(0);
	return NULL;

}


static void *frag_order_deflator(void *arg)
{
	void *stream = NULL;
	int res, tid = get_thread_id(THREAD_FRAGMENT);

	res = compressor_init(comp, &stream, block_size, 1);
	if(res)
		BAD_ERROR("frag_deflator:: compressor_init failed\n");

	while(1) {
		int c_byte;
		struct file_buffer *file_buffer = queue_get_tid(tid, to_frag);
		struct file_buffer *write_buffer =
			cache_get(fwriter_buffer, file_buffer->block);

		c_byte = mangle2(stream, write_buffer->data, file_buffer->data,
			file_buffer->size, block_size, noF, 1);
		write_buffer->block = file_buffer->block;
		write_buffer->sequence = file_buffer->sequence;
		write_buffer->size = SQUASHFS_COMPRESSED_SIZE_BLOCK(c_byte);
		write_buffer->fragment = FALSE;
		pthread_cleanup_push((void *) pthread_mutex_unlock, &fragment_mutex);
		pthread_mutex_lock(&fragment_mutex);
		fragment_table[file_buffer->block].size = c_byte;
		pthread_cleanup_pop(1);
		fragment_queue_put(to_order, write_buffer);
		TRACE("Writing fragment %lld, uncompressed size %d, "
			"compressed size %d\n", file_buffer->block,
			file_buffer->size, SQUASHFS_COMPRESSED_SIZE_BLOCK(c_byte));
		gen_cache_block_put(file_buffer);
	}
}


static void *frag_orderer(void *arg)
{
	pthread_cleanup_push((void *) pthread_mutex_unlock, &fragment_mutex);

	while(1) {
		struct file_buffer *write_buffer = fragment_queue_get(to_order);
		int block = write_buffer->block;

		pthread_mutex_lock(&fragment_mutex);
		fragment_table[block].start_block = set_write_buffer(write_buffer, SQUASHFS_COMPRESSED_SIZE_BLOCK(write_buffer->size));
		fragments_outstanding --;
		log_fragment(block, write_buffer->block);
		queue_put(to_writer, write_buffer);
		pthread_cond_signal(&fragment_waiting);
		pthread_mutex_unlock(&fragment_mutex);
	}

	pthread_cleanup_pop(0);
	return NULL;
}


static struct file_buffer *get_file_buffer()
{
	struct file_buffer *file_buffer = main_queue_get(to_main);

	return file_buffer;
}


static struct file_info *write_file_empty(struct dir_ent *dir_ent,
	struct file_buffer *file_buffer, int *duplicate_file)
{
	file_count ++;
	*duplicate_file = FALSE;
	gen_cache_block_put(file_buffer);
	return create_non_dup(0, 0, 0, 0, NULL, 0, &empty_fragment, 0, 0,
								FALSE, FALSE);
}


static struct file_info *write_file_frag(struct dir_ent *dir_ent,
	struct file_buffer *file_buffer, int *duplicate_file)
{
	int size = file_buffer->file_size;
	struct fragment *fragment;
	unsigned short checksum = file_buffer->checksum;
	struct file_info *file;

	file = frag_duplicate(file_buffer, duplicate_file);
	if(!file) {
		fragment = get_and_fill_fragment(file_buffer, dir_ent, FALSE);

		if(duplicate_checking)
			file = add_non_dup(size, 0, 0, 0, NULL, 0, fragment, 0,
				checksum, TRUE, TRUE, FALSE, FALSE, 0);
		else
			file = create_non_dup(size, 0, 0, 0, NULL, 0, fragment,
				0, checksum, TRUE, TRUE);
	}

	gen_cache_block_put(file_buffer);

	total_bytes += size;
	file_count ++;

	inc_progress_bar();

	return file;
}


static void log_file(struct dir_ent *dir_ent, long long start)
{
	if(logging && start)
		fprintf(log_fd, "%s, %lld\n", pathname(dir_ent), start);
}


static struct file_info *write_file_process(int *status, struct dir_ent *dir_ent,
	struct file_buffer *read_buffer, int *duplicate_file)
{
	long long read_size, file_bytes;
	struct fragment *fragment;
	unsigned int *block_list = NULL;
	int block = 0, res;
	long long sparse = 0;
	struct file_buffer *fragment_buffer = NULL;
	struct file_info *file;

	*duplicate_file = FALSE;

	if(reproducible)
		ensure_fragments_flushed();
	else
		lock_fragments();

	file_bytes = 0;
	mark_pos();
	while (1) {
		read_size = read_buffer->file_size;
		if(read_buffer->fragment) {
			fragment_buffer = read_buffer;
		} else {
			block_list = realloc(block_list, (block + 1) *
				sizeof(unsigned int));
			if(block_list == NULL)
				MEM_ERROR();
			block_list[block ++] = read_buffer->c_byte;
			if(read_buffer->c_byte) {
				file_bytes += read_buffer->size;
				put_write_buffer_hash(read_buffer);
			} else {
				sparse += read_buffer->size;
				gen_cache_block_put(read_buffer);
			}
		}
		inc_progress_bar();

		if(read_size != -1)
			break;

		read_buffer = get_file_buffer();
		if(read_buffer->error)
			goto read_err;
	}

	if(!reproducible)
		unlock_fragments();

	fragment = get_and_fill_fragment(fragment_buffer, dir_ent, block != 0);

	if(duplicate_checking) {
		int bl_hash = block ? block_hash(block_list[0], block) : 0;

		file = add_non_dup(read_size, file_bytes, block, sparse,
			block_list, get_marked_pos(), fragment, 0,
			fragment_buffer ?  fragment_buffer->checksum : 0, FALSE,
			TRUE, FALSE, FALSE, bl_hash);
	} else
		file = create_non_dup(read_size, file_bytes, block, sparse,
			block_list, get_marked_pos(), fragment, 0,
			fragment_buffer ?  fragment_buffer->checksum : 0, FALSE,
			TRUE);

	gen_cache_block_put(fragment_buffer);
	file_count ++;
	total_bytes += read_size;

	log_file(dir_ent, file->start);

	*status = 0;
	unmark_pos();
	return file;

read_err:
	dec_progress_bar(block);
	*status = read_buffer->error;
	res = reset_pos();
	if(res && !block_device) {
		int res;

		queue_put(to_writer, NULL);
		if(queue_get(from_writer) != 0)
			EXIT_MKSQUASHFS();
		res = ftruncate(fd, get_pos());
		if(res != 0)
			BAD_ERROR("Failed to truncate dest file because %s\n",
				strerror(errno));
	}
	if(!reproducible)
		unlock_fragments();
	free(block_list);
	gen_cache_block_put(read_buffer);
	unmark_pos();
	return NULL;
}


static struct file_info *write_file_blocks_dup(int *status, struct dir_ent *dir_ent,
	struct file_buffer *read_buffer, int *duplicate_file, int bl_hash)
{
	int block, thresh, res;
	long long read_size = read_buffer->file_size;
	long long file_bytes;
	int blocks = (read_size + block_size - 1) >> block_log;
	unsigned int *block_list;
	struct file_buffer **buffer_list;
	long long sparse = 0;
	struct file_buffer *fragment_buffer = NULL;
	struct file_info *file;
	int block_dup;
	int cache_size = cache_maxsize(read_buffer);

	block_list = malloc(blocks * sizeof(unsigned int));
	if(block_list == NULL)
		MEM_ERROR();

	buffer_list = malloc(blocks * sizeof(struct file_buffer *));
	if(buffer_list == NULL)
		MEM_ERROR();

	if(reproducible)
		ensure_fragments_flushed();
	else
		lock_fragments();

	file_bytes = 0;
	mark_pos();
	thresh = blocks > cache_size ? blocks - cache_size : 0;

	for(block = 0; block < blocks;) {
		if(read_buffer->fragment) {
			block_list[block] = 0;
			buffer_list[block] = NULL;
			fragment_buffer = read_buffer;
			blocks = read_size >> block_log;
		} else {
			block_list[block] = read_buffer->c_byte;

			if(read_buffer->c_byte) {
				file_bytes += read_buffer->size;
				buffer_list[block] = block >= thresh ? read_buffer : NULL;
				put_write_buffer(read_buffer, block < thresh);
			} else {
				buffer_list[block] = NULL;
				sparse += read_buffer->size;
				gen_cache_block_put(read_buffer);
			}
		}
		inc_progress_bar();

		if(++block < blocks) {
			read_buffer = get_file_buffer();
			if(read_buffer->error)
				goto read_err;
		}
	}

	/*
	 * sparse count is needed to ensure squashfs correctly reports a
 	 * a smaller block count on stat calls to sparse files.  This is
 	 * to ensure intelligent applications like cp correctly handle the
 	 * file as a sparse file.  If the file in the original filesystem isn't
 	 * stored as a sparse file then still store it sparsely in squashfs, but
 	 * report it as non-sparse on stat calls to preserve semantics
 	 */
	if(sparse && (dir_ent->inode->buf.st_blocks << 9) >= read_size)
		sparse = 0;

	file = duplicate(duplicate_file, &block_dup, read_size, file_bytes,
		block_list, buffer_list, get_marked_pos(), dir_ent,
		fragment_buffer, blocks, sparse, bl_hash);

	if(block_dup == FALSE) {
		for(block = thresh; block < blocks; block ++)
			if(buffer_list[block]) {
				queue_cache_hash(buffer_list[block], buffer_list[block]->block);
				queue_put(to_writer, buffer_list[block]);
			}
	} else {
		for(block = thresh; block < blocks; block ++)
			gen_cache_block_put(buffer_list[block]);
	}

	if(!reproducible)
		unlock_fragments();
	gen_cache_block_put(fragment_buffer);
	free(buffer_list);
	file_count ++;
	total_bytes += read_size;

	if(block_dup == TRUE)
		free(block_list);
	else
		log_file(dir_ent, file->start);

	*status = 0;
	unmark_pos();
	return file;

read_err:
	dec_progress_bar(block);
	*status = read_buffer->error;
	res = reset_pos();
	if(res && thresh && !block_device) {
		int res;

		queue_put(to_writer, NULL);
		if(queue_get(from_writer) != 0)
			EXIT_MKSQUASHFS();
		res = ftruncate(fd, get_pos());
		if(res != 0)
			BAD_ERROR("Failed to truncate dest file because %s\n",
				strerror(errno));
	}
	if(!reproducible)
		unlock_fragments();
	for(blocks = thresh; blocks < block; blocks ++)
		gen_cache_block_put(buffer_list[blocks]);
	free(buffer_list);
	free(block_list);
	gen_cache_block_put(read_buffer);
	unmark_pos();
	return NULL;
}


static struct file_info *write_file_blocks(int *status, struct dir_ent *dir_ent,
	struct file_buffer *read_buffer, int *dup)
{
	long long read_size = read_buffer->file_size;
	long long file_bytes;
	struct fragment *fragment;
	unsigned int *block_list;
	int block, res;
	int blocks = (read_size + block_size - 1) >> block_log;
	long long sparse = 0;
	struct file_buffer *fragment_buffer = NULL;
	struct file_info *file;
	int bl_hash = 0;

	if(pre_duplicate(read_size, dir_ent->inode, read_buffer, &bl_hash))
		return write_file_blocks_dup(status, dir_ent, read_buffer, dup, bl_hash);

	*dup = FALSE;

	block_list = malloc(blocks * sizeof(unsigned int));
	if(block_list == NULL)
		MEM_ERROR();

	if(reproducible)
		ensure_fragments_flushed();
	else
		lock_fragments();

	file_bytes = 0;
	mark_pos();
	for(block = 0; block < blocks;) {
		if(read_buffer->fragment) {
			block_list[block] = 0;
			fragment_buffer = read_buffer;
			blocks = read_size >> block_log;
		} else {
			block_list[block] = read_buffer->c_byte;
			if(read_buffer->c_byte) {
				file_bytes += read_buffer->size;
				put_write_buffer_hash(read_buffer);
			} else {
				sparse += read_buffer->size;
				gen_cache_block_put(read_buffer);
			}
		}
		inc_progress_bar();

		if(++block < blocks) {
			read_buffer = get_file_buffer();
			if(read_buffer->error)
				goto read_err;
		}
	}

	/*
	 * sparse count is needed to ensure squashfs correctly reports a
 	 * a smaller block count on stat calls to sparse files.  This is
 	 * to ensure intelligent applications like cp correctly handle the
 	 * file as a sparse file.  If the file in the original filesystem isn't
 	 * stored as a sparse file then still store it sparsely in squashfs, but
 	 * report it as non-sparse on stat calls to preserve semantics
 	 */
	if(sparse && (dir_ent->inode->buf.st_blocks << 9) >= read_size)
		sparse = 0;

	if(!reproducible)
		unlock_fragments();

	fragment = get_and_fill_fragment(fragment_buffer, dir_ent, TRUE);

	if(duplicate_checking)
		file = add_non_dup(read_size, file_bytes, blocks, sparse,
			block_list, get_marked_pos(), fragment, 0, fragment_buffer ?
			fragment_buffer->checksum : 0, FALSE, TRUE, FALSE,
			FALSE, bl_hash);
	else
		file = create_non_dup(read_size, file_bytes, blocks, sparse,
			block_list, get_marked_pos(), fragment, 0, fragment_buffer ?
			fragment_buffer->checksum : 0, FALSE, TRUE);

	gen_cache_block_put(fragment_buffer);
	file_count ++;
	total_bytes += read_size;

	log_file(dir_ent, file->start);

	*status = 0;
	unmark_pos();
	return file;

read_err:
	dec_progress_bar(block);
	*status = read_buffer->error;
	res = reset_pos();
	if(res && !block_device) {
		int res;

		queue_put(to_writer, NULL);
		if(queue_get(from_writer) != 0)
			EXIT_MKSQUASHFS();
		res = ftruncate(fd, get_pos());
		if(res != 0)
			BAD_ERROR("Failed to truncate dest file because %s\n",
				strerror(errno));
	}
	if(!reproducible)
		unlock_fragments();
	free(block_list);
	gen_cache_block_put(read_buffer);
	unmark_pos();
	return NULL;
}


struct file_info *write_file(struct dir_ent *dir, int *dup)
{
	int status;
	struct file_buffer *read_buffer;
	struct file_info *file;

again:
	read_buffer = get_file_buffer();
	status = read_buffer->error;

	if(status)
		gen_cache_block_put(read_buffer);
	else if(read_buffer->file_size == -1)
		file = write_file_process(&status, dir, read_buffer, dup);
	else if(read_buffer->file_size == 0)
		file = write_file_empty(dir, read_buffer, dup);
	else if(read_buffer->fragment && read_buffer->c_byte)
		file = write_file_frag(dir, read_buffer, dup);
	else
		file = write_file_blocks(&status, dir, read_buffer, dup);

	if(status == 2) {
		ERROR("File %s changed size while reading filesystem, "
			"attempting to re-read\n", pathname(dir));
		goto again;
	} else if(status == 1) {
		ERROR_START("Failed to read file %s", pathname(dir));
		ERROR_EXIT(", creating empty file\n");
		file = write_file_empty(dir, NULL, dup);
	} else if(status)
		BAD_ERROR("Unexpected status value in write_file()\n");

	return file;
}


#define BUFF_SIZE 512
char *name;
static char *basename_r();

static char *getbase(char *pathname)
{
	static char *b_buffer = NULL;
	static int b_size = BUFF_SIZE;
	char *result;

	if(b_buffer == NULL) {
		b_buffer = malloc(b_size);
		if(b_buffer == NULL)
			MEM_ERROR();
	}

	while(1) {
		if(*pathname != '/') {
			result = getcwd(b_buffer, b_size);
			if(result == NULL && errno != ERANGE)
				BAD_ERROR("Getcwd failed in getbase\n");

			/* enough room for pathname + "/" + '\0' terminator? */
			if(result && strlen(pathname) + 2 <=
						b_size - strlen(b_buffer)) {
				strcat(strcat(b_buffer, "/"), pathname);
				break;
			}
		} else if(strlen(pathname) < b_size) {
			strcpy(b_buffer, pathname);
			break;
		}

		/* Buffer not large enough, realloc and try again */
		b_buffer = realloc(b_buffer, b_size += BUFF_SIZE);
		if(b_buffer == NULL)
			MEM_ERROR();
	}

	name = b_buffer;
	if(((result = basename_r()) == NULL) || (strcmp(result, "..") == 0))
		return NULL;
	else
		return result;
}


static char *basename_r()
{
	char *s;
	char *p;
	int n = 1;

	for(;;) {
		s = name;
		if(*name == '\0')
			return NULL;
		if(*name != '/') {
			while(*name != '\0' && *name != '/') name++;
			n = name - s;
		}
		while(*name == '/') name++;
		if(strncmp(s, ".", n) == 0)
			continue;
		if((*name == '\0') || (strncmp(s, "..", n) == 0) ||
				((p = basename_r()) == NULL)) {
			s[n] = '\0';
			return s;
		}
		if(strcmp(p, "..") == 0)
			continue;
		return p;
	}
}


static inline void dec_nlink_inode(struct dir_ent *dir_ent)
{
	if(dir_ent->inode == NULL || dir_ent->inode->root_entry)
		return;

	if(dir_ent->inode->nlink == 1) {
		/* Delete this inode, as the last or only reference
		 * to it is going away */
		struct stat *buf = &dir_ent->inode->buf;
		int ino_hash = INODE_HASH(buf->st_dev, buf->st_ino);
		struct inode_info *inode = inode_info[ino_hash];
		struct inode_info *prev = NULL;

		while(inode && inode != dir_ent->inode) {
			prev = inode;
			inode = inode->next;
		}

		if(inode) {
			if(prev)
				prev->next = inode->next;
			else
				inode_info[ino_hash] = inode->next;
		}

		/* Decrement the progress bar */
		if((buf->st_mode & S_IFMT) == S_IFREG)
			progress_bar_size(-((buf->st_size + block_size - 1)
								 >> block_log));

		free(dir_ent->inode);
		dir_ent->inode = NULL;
	} else
		dir_ent->inode->nlink --;
}


static struct inode_info *lookup_inode3(struct stat *buf, struct pseudo_dev *pseudo,
	char *symlink, int bytes)
{
	int ino_hash = INODE_HASH(buf->st_dev, buf->st_ino);
	struct inode_info *inode;

	/*
	 * Look-up inode in hash table, if it already exists we have a
	 * hardlink, so increment the nlink count and return it.
	 * Don't do the look-up for directories because Unix/Linux doesn't
	 * allow hard-links to directories.
	 */
	if ((buf->st_mode & S_IFMT) != S_IFDIR && !no_hardlinks) {
		for(inode = inode_info[ino_hash]; inode; inode = inode->next) {
			if(memcmp(buf, &inode->buf, sizeof(struct stat)) == 0) {
				inode->nlink ++;
				return inode;
			}
		}
	}

	if((buf->st_mode & S_IFMT) == S_IFREG)
		progress_bar_size((buf->st_size + block_size - 1)
							 >> block_log);

	inode = malloc(sizeof(struct inode_info) + bytes);
	if(inode == NULL)
		MEM_ERROR();

	if(bytes)
		memcpy(&inode->symlink, symlink, bytes);
	memcpy(&inode->buf, buf, sizeof(struct stat));
	inode->scanned = FALSE;
	inode->root_entry = FALSE;
	inode->pseudo = pseudo;
	inode->inode = SQUASHFS_INVALID_BLK;
	inode->nlink = 1;
	inode->inode_number = 0;
	inode->dummy_root_dir = FALSE;
	inode->xattr = NULL;
	inode->tarfile = FALSE;

	/*
	 * Copy filesystem wide defaults into inode, these filesystem
	 * wide defaults may be altered on an individual inode basis by
	 * user specified actions
	 *
	*/
	inode->no_fragments = no_fragments;
	inode->always_use_fragments = always_use_fragments;
	inode->noD = noD;
	inode->noF = noF;

	inode->next = inode_info[ino_hash];
	inode_info[ino_hash] = inode;

	return inode;
}


static struct inode_info *lookup_inode2(struct stat *buf, struct pseudo_dev *pseudo)
{
	return lookup_inode3(buf, pseudo, NULL, 0);
}


struct inode_info *lookup_inode(struct stat *buf)
{
	return lookup_inode2(buf, NULL);
}


static inline void alloc_inode_no(struct inode_info *inode, unsigned int use_this)
{
	if (inode->inode_number == 0) {
		inode->inode_number = use_this ? : inode_no ++;
	}
}


struct dir_info *create_dir(char *pathname, char *subpath, unsigned int depth)
{
	struct dir_info *dir;

	dir = malloc(sizeof(struct dir_info));
	if(dir == NULL)
		MEM_ERROR();

	dir->pathname = strdup(pathname);
	dir->subpath = strdup(subpath);
	dir->count = 0;
	dir->directory_count = 0;
	dir->dir_is_ldir = TRUE;
	dir->list = NULL;
	dir->depth = depth;
	dir->excluded = 0;

	return dir;
}


struct dir_ent *lookup_name(struct dir_info *dir, char *name)
{
	struct dir_ent *dir_ent = dir->list;

	for(; dir_ent && strcmp(dir_ent->name, name) != 0;
					dir_ent = dir_ent->next);

	return dir_ent;
}


struct dir_ent *create_dir_entry(char *name, char *source_name,
	char *nonstandard_pathname, struct dir_info *dir)
{
	struct dir_ent *dir_ent = malloc(sizeof(struct dir_ent));
	if(dir_ent == NULL)
		MEM_ERROR();

	dir_ent->name = name;
	dir_ent->source_name = source_name;
	dir_ent->nonstandard_pathname = nonstandard_pathname;
	dir_ent->our_dir = dir;
	dir_ent->inode = NULL;
	dir_ent->next = NULL;

	return dir_ent;
}


void add_dir_entry(struct dir_ent *dir_ent, struct dir_info *sub_dir,
	struct inode_info *inode_info)
{
	struct dir_info *dir = dir_ent->our_dir;

	if(sub_dir)
		sub_dir->dir_ent = dir_ent;
	dir_ent->inode = inode_info;
	dir_ent->dir = sub_dir;

	dir_ent->next = dir->list;
	dir->list = dir_ent;
	dir->count++;
}


static inline void add_dir_entry2(char *name, char *source_name,
	char *nonstandard_pathname, struct dir_info *sub_dir,
	struct inode_info *inode_info, struct dir_info *dir)
{
	struct dir_ent *dir_ent = create_dir_entry(name, source_name,
		nonstandard_pathname, dir);


	add_dir_entry(dir_ent, sub_dir, inode_info);
}


void free_dir_entry(struct dir_ent *dir_ent)
{
	if(dir_ent->name)
		free(dir_ent->name);

	if(dir_ent->source_name)
		free(dir_ent->source_name);

	if(dir_ent->nonstandard_pathname)
		free(dir_ent->nonstandard_pathname);

	/* if this entry has been associated with an inode, then we need
	 * to update the inode nlink count */
	dec_nlink_inode(dir_ent);

	free(dir_ent);
}


static inline void add_excluded(struct dir_info *dir)
{
	dir->excluded ++;
}


squashfs_inode do_directory_scans(struct dir_ent *dir_ent, int progress)
{
	squashfs_inode inode;
	struct pseudo *pseudo = get_pseudo();

	/*
	 * Process most actions and any pseudo files
	 */

	/* if there's a root pseudo definition skip it, it will have already
	 * been handled if no sources specified on command line.
	 * If sources have been specified, then just ignore it, as sources
	 * on the command line take precedence.
	 */
	if(pseudo != NULL && pseudo->names == 1 && strcmp(pseudo->head->name, "/") == 0) {
		if(pseudo->head->xattr)
			root_dir->dir_ent->inode->xattr = pseudo->head->xattr;

		pseudo = pseudo->head->pseudo;
	}

	if(actions() || pseudo)
		dir_scan2(root_dir, pseudo);

	/*
	 * Process move actions
	 */
	if(move_actions()) {
		dir_scan3(root_dir);
		do_move_actions();
	}

	/*
	 * Process prune actions
	 */
	if(prune_actions()) {
		dir_scan4(root_dir, TRUE);
		dir_scan4(root_dir, FALSE);
	}

	/*
	 * Process empty actions
	 */
	if(empty_actions())
		dir_scan5(root_dir);

 	/*
	 * Sort directories and compute the inode numbers
	 */
	dir_scan6(root_dir);

	alloc_inode_no(dir_ent->inode, root_inode_number);

	eval_actions(root_dir, dir_ent);

	if(sorted)
		generate_file_priorities(root_dir, 0,
			&root_dir->dir_ent->inode->buf);

	if(appending) {
		sigset_t sigmask;

		restore_thread = init_restore_thread();
		sigemptyset(&sigmask);
		sigaddset(&sigmask, SIGINT);
		sigaddset(&sigmask, SIGTERM);
		sigaddset(&sigmask, SIGUSR1);
		if(pthread_sigmask(SIG_BLOCK, &sigmask, NULL) != 0)
			BAD_ERROR("Failed to set signal mask\n");
		write_destination(fd, SQUASHFS_START, 4, "\0\0\0\0");
	}

	queue_put(to_reader, root_dir);

	if(sorted)
		sort_files_and_write(root_dir);

	dir_scan7(&inode, root_dir);
	dir_ent->inode->inode = inode;
	dir_ent->inode->type = SQUASHFS_DIR_TYPE;

	return inode;
}


static squashfs_inode scan_single(char *pathname, int progress)
{
	struct stat buf;
	struct dir_ent *dir_ent;

	if(appending)
		root_dir = dir_scan1(pathname, "", paths, scan1_single_readdir, 1);
	else
		root_dir = dir_scan1(pathname, "", paths, scan1_readdir, 1);

	if(root_dir == NULL)
		BAD_ERROR("Failed to scan source directory\n");

	/* Create root directory dir_ent and associated inode, and connect
	 * it to the root directory dir_info structure */
	dir_ent = create_dir_entry("", NULL, pathname, scan1_opendir("", "", 0));

	if(lstat(pathname, &buf) == -1)
		/* source directory has disappeared? */
		BAD_ERROR("Cannot stat source directory %s because %s\n",
						pathname, strerror(errno));
	if(global_dir_mode_opt) {
		if(pseudo_override)
			buf.st_mode = mode_execute(global_dir_mode, buf.st_mode);
	} else if(root_mode_opt)
		buf.st_mode = mode_execute(root_mode, buf.st_mode);

	if(root_uid_opt)
		buf.st_uid = root_uid;

	if(root_gid_opt)
		buf.st_gid = root_gid;

	if(root_time_opt)
		buf.st_mtime = root_time;

	if(pseudo_override && global_uid_opt)
		buf.st_uid = global_uid;

	if(pseudo_override && global_gid_opt)
		buf.st_gid = global_gid;

	dir_ent->inode = lookup_inode(&buf);
	dir_ent->dir = root_dir;
	root_dir->dir_ent = dir_ent;

	return do_directory_scans(dir_ent, progress);
}


static squashfs_inode scan_encomp(int progress)
{
	struct stat buf;
	struct dir_ent *dir_ent;

	root_dir = dir_scan1("", "", paths, scan1_encomp_readdir, 1);
	if(root_dir == NULL)
		BAD_ERROR("Failed to scan source\n");

	/* Create root directory dir_ent and associated inode, and connect
	 * it to the root directory dir_info structure */
	dir_ent = create_dir_entry("", NULL, "", scan1_opendir("", "", 0));

	/*
	 * dummy top level directory, multiple sources specified on
	 * command line
	 */
	memset(&buf, 0, sizeof(buf));
	buf.st_mode = S_IRWXU | S_IRWXG | S_IRWXO | S_IFDIR;
	if(global_dir_mode_opt) {
		if(pseudo_override)
			buf.st_mode = mode_execute(global_dir_mode, buf.st_mode);
	} else if(root_mode_opt)
		buf.st_mode = mode_execute(root_mode, buf.st_mode);
	if(root_uid_opt)
		buf.st_uid = root_uid;
	else
		buf.st_uid = getuid();
	if(root_gid_opt)
		buf.st_gid = root_gid;
	else
		buf.st_gid = getgid();
	if(root_time_opt)
		buf.st_mtime = root_time;
	else
		buf.st_mtime = time(NULL);
	if(pseudo_override && global_uid_opt)
		buf.st_uid = global_uid;

	if(pseudo_override && global_gid_opt)
		buf.st_gid = global_gid;

	buf.st_dev = 0;
	buf.st_ino = 0;
	dir_ent->inode = lookup_inode(&buf);
	dir_ent->inode->dummy_root_dir = TRUE;
	dir_ent->dir = root_dir;
	root_dir->dir_ent = dir_ent;

	return do_directory_scans(dir_ent, progress);
}


static squashfs_inode dir_scan(int directory, int progress)
{
	int single = !keep_as_directory && source == 1;

	if(single && directory)
		return scan_single(source_path[0], progress);
	else
		return scan_encomp(progress);
}


/*
 * dir_scan1 routines...
 * These scan the source directories into memory for processing.
 * Exclude actions are processed here (in contrast to the other actions)
 * because they affect what is scanned.
 */
struct dir_info *scan1_opendir(char *pathname, char *subpath, unsigned int depth)
{
	struct dir_info *dir;

	dir = malloc(sizeof(struct dir_info));
	if(dir == NULL)
		MEM_ERROR();

	if(pathname[0] != '\0') {
		dir->linuxdir = opendir(pathname);
		if(dir->linuxdir == NULL) {
			free(dir);
			return NULL;
		}
	}

	dir->pathname = strdup(pathname);
	dir->subpath = strdup(subpath);
	dir->count = 0;
	dir->directory_count = 0;
	dir->dir_is_ldir = TRUE;
	dir->list = NULL;
	dir->depth = depth;
	dir->excluded = 0;

	return dir;
}


static struct dir_ent *scan1_encomp_readdir(struct dir_info *dir)
{
	static int index = 0;

	if(dir->count < old_root_entries) {
		int i;

		for(i = 0; i < old_root_entries; i++) {
			if(old_root_entry[i].inode.type == SQUASHFS_DIR_TYPE)
				dir->directory_count ++;
			add_dir_entry2(old_root_entry[i].name, NULL, NULL, NULL,
				&old_root_entry[i].inode, dir);
		}
	}

	while(index < source) {
		char *basename = NULL;
		char *dir_name = getbase(source_path[index]);
		int pass = 1, res;

		if(dir_name == NULL) {
			ERROR_START("Bad source directory %s",
				source_path[index]);
			ERROR_EXIT(" - skipping ...\n");
			index ++;
			continue;
		}
		dir_name = strdup(dir_name);
		for(;;) {
			struct dir_ent *dir_ent = dir->list;

			for(; dir_ent && strcmp(dir_ent->name, dir_name) != 0;
				dir_ent = dir_ent->next);
			if(dir_ent == NULL)
				break;
			ERROR("Source directory entry %s already used! - trying"
				" ", dir_name);
			if(pass == 1)
				basename = dir_name;
			else
				free(dir_name);
			res = asprintf(&dir_name, "%s_%d", basename, pass++);
			if(res == -1)
				BAD_ERROR("asprintf failed in "
					"scan1_encomp_readdir\n");
			ERROR("%s\n", dir_name);
		}

		if(one_file_system && source > 1)
			cur_dev = source_dev[index];

		return create_dir_entry(dir_name, basename,
			strdup(source_path[index ++]), dir);
	}
	return NULL;
}


static struct dir_ent *scan1_single_readdir(struct dir_info *dir)
{
	struct dirent *d_name;
	int i;

	if(dir->count < old_root_entries) {
		for(i = 0; i < old_root_entries; i++) {
			if(old_root_entry[i].inode.type == SQUASHFS_DIR_TYPE)
				dir->directory_count ++;
			add_dir_entry2(old_root_entry[i].name, NULL, NULL, NULL,
				&old_root_entry[i].inode, dir);
		}
	}

	if((d_name = readdir(dir->linuxdir)) != NULL) {
		char *basename = NULL;
		char *dir_name = strdup(d_name->d_name);
		int pass = 1, res;

		for(;;) {
			struct dir_ent *dir_ent = dir->list;

			for(; dir_ent && strcmp(dir_ent->name, dir_name) != 0;
				dir_ent = dir_ent->next);
			if(dir_ent == NULL)
				break;
			ERROR("Source directory entry %s already used! - trying"
				" ", dir_name);
			if (pass == 1)
				basename = dir_name;
			else
				free(dir_name);
			res = asprintf(&dir_name, "%s_%d", d_name->d_name, pass++);
			if(res == -1)
				BAD_ERROR("asprintf failed in "
					"scan1_single_readdir\n");
			ERROR("%s\n", dir_name);
		}
		return create_dir_entry(dir_name, basename, NULL, dir);
	}

	return NULL;
}


static struct dir_ent *scan1_readdir(struct dir_info *dir)
{
	struct dirent *d_name = readdir(dir->linuxdir);

	return d_name ?
		create_dir_entry(strdup(d_name->d_name), NULL, NULL, dir) :
		NULL;
}


static void scan1_freedir(struct dir_info *dir)
{
	if(dir->pathname[0] != '\0')
		closedir(dir->linuxdir);
}


static struct dir_info *dir_scan1(char *filename, char *subpath,
	struct pathnames *paths,
	struct dir_ent *(_readdir)(struct dir_info *), unsigned int depth)
{
	struct dir_info *dir = scan1_opendir(filename, subpath, depth);
	struct dir_ent *dir_ent;

	if(dir == NULL) {
		ERROR_START("Could not open %s", filename);
		ERROR_EXIT(", skipping...\n");
		return NULL;
	}

	if(max_depth_opt && depth > max_depth) {
		add_excluded(dir);
		scan1_freedir(dir);
		return dir;
	}

	while((dir_ent = _readdir(dir))) {
		struct dir_info *sub_dir;
		struct stat buf;
		struct pathnames *new = NULL;
		char *filename = pathname(dir_ent);
		char *subpath = NULL;
		char *dir_name = dir_ent->name;
		int create_empty_directory = FALSE;

		if(strcmp(dir_name, ".") == 0 || strcmp(dir_name, "..") == 0) {
			free_dir_entry(dir_ent);
			continue;
		}

		if(lstat(filename, &buf) == -1) {
			ERROR_START("Cannot stat dir/file %s because %s",
				filename, strerror(errno));
			ERROR_EXIT(", ignoring\n");
			free_dir_entry(dir_ent);
			continue;
		}

		if(one_file_system) {
			if(buf.st_dev != cur_dev) {
				if(!S_ISDIR(buf.st_mode) || one_file_system_x) {
					ERROR("%s is on a different filesystem, ignored\n", filename);
					free_dir_entry(dir_ent);
					continue;
				}

				create_empty_directory = TRUE;
			}
		}

		if((buf.st_mode & S_IFMT) != S_IFREG &&
					(buf.st_mode & S_IFMT) != S_IFDIR &&
					(buf.st_mode & S_IFMT) != S_IFLNK &&
					(buf.st_mode & S_IFMT) != S_IFCHR &&
					(buf.st_mode & S_IFMT) != S_IFBLK &&
					(buf.st_mode & S_IFMT) != S_IFIFO &&
					(buf.st_mode & S_IFMT) != S_IFSOCK) {
			ERROR_START("File %s has unrecognised filetype %d",
				filename, buf.st_mode & S_IFMT);
			ERROR_EXIT(", ignoring\n");
			free_dir_entry(dir_ent);
			continue;
		}

		if(old_exclude && old_excluded(filename, &buf)) {
			add_excluded(dir);
			free_dir_entry(dir_ent);
			continue;
		}

		if(!old_exclude && excluded(dir_name, paths, &new)) {
			add_excluded(dir);
			free_dir_entry(dir_ent);
			continue;
		}

		if(exclude_actions()) {
			subpath = subpathname(dir_ent);
			
			if(eval_exclude_actions(dir_name, filename, subpath,
							&buf, depth, dir_ent)) {
				add_excluded(dir);
				free_dir_entry(dir_ent);
				continue;
			}
		}

		switch(buf.st_mode & S_IFMT) {
		case S_IFDIR:
			if(subpath == NULL)
				subpath = subpathname(dir_ent);

			if(create_empty_directory) {
				ERROR("%s is on a different filesystem, creating empty directory\n", filename);
				sub_dir = create_dir(filename, subpath, depth + 1);
			} else
				sub_dir = dir_scan1(filename, subpath, new,
						scan1_readdir, depth + 1);
			if(sub_dir) {
				dir->directory_count ++;
				add_dir_entry(dir_ent, sub_dir,
							lookup_inode(&buf));
			} else
				free_dir_entry(dir_ent);
			break;
		case S_IFLNK: {
			int byte;
			static char buff[65536]; /* overflow safe */

			byte = readlink(filename, buff, 65536);
			if(byte == -1) {
				ERROR_START("Failed to read symlink %s",
								filename);
				ERROR_EXIT(", ignoring\n");
			} else if(byte == 65536) {
				ERROR_START("Symlink %s is greater than 65535 "
							"bytes!", filename);
				ERROR_EXIT(", ignoring\n");
			} else {
				/* readlink doesn't 0 terminate the returned
				 * path */
				buff[byte] = '\0';
				add_dir_entry(dir_ent, NULL, lookup_inode3(&buf,
							 NULL, buff, byte + 1));
			}
			break;
		}
		default:
			add_dir_entry(dir_ent, NULL, lookup_inode(&buf));
		}

		free(new);
	}

	scan1_freedir(dir);

	return dir;
}


/*
 * dir_scan2 routines...
 * This processes most actions and any pseudo files
 */
static struct dir_ent *scan2_readdir(struct dir_info *dir, struct dir_ent *dir_ent)
{
	if (dir_ent == NULL)
		dir_ent = dir->list;
	else
		dir_ent = dir_ent->next;

	for(; dir_ent && dir_ent->inode->root_entry; dir_ent = dir_ent->next);

	return dir_ent;	
}


static void dir_scan2(struct dir_info *dir, struct pseudo *pseudo)
{
	struct dir_ent *dirent = NULL;
	struct pseudo_entry *pseudo_ent;
	struct stat buf;
	int empty = dir->count == 0;
	
	while((dirent = scan2_readdir(dir, dirent)) != NULL) {
		struct inode_info *inode_info = dirent->inode;
		struct stat *buf = &inode_info->buf;
		char *name = dirent->name;

		eval_actions(root_dir, dirent);

		if(pseudo_override && global_uid_opt)
			buf->st_uid = global_uid;

		if(pseudo_override && global_gid_opt)
			buf->st_gid = global_gid;
			
		if((buf->st_mode & S_IFMT) == S_IFDIR) {
			if(pseudo_override && global_dir_mode_opt)
				buf->st_mode = mode_execute(global_dir_mode, buf->st_mode);
			dir_scan2(dirent->dir, pseudo_subdir(name, pseudo));
		} else if(pseudo_override && global_file_mode_opt)
			buf->st_mode = mode_execute(global_file_mode, buf->st_mode);
	}

	/*
	 * Process pseudo modify and add (file, directory etc) definitions
	 */
	while((pseudo_ent = pseudo_readdir(pseudo)) != NULL) {
		struct dir_ent *dir_ent = NULL;

		if(appending && dir->depth == 1) {
			dir_ent = lookup_name(dir, pseudo_ent->name);

			if(dir_ent && dir_ent->inode->root_entry) {
				BAD_ERROR("Pseudo files: File \"%s\" "
					"already exists in root directory of "
					"the\nfilesystem being appended to. "
					"Pseudo definitions can\'t modify it "
					"or (if directory) add files to it\n",
					pseudo_ent->name);
			}
		}

		if((!appending || dir->depth != 1) && !empty)
			dir_ent = lookup_name(dir, pseudo_ent->name);

		if(pseudo_ent->dev == NULL) {
			if(dir_ent == NULL && pseudo_dir) {
				struct dir_ent *dir_ent = create_dir_entry(pseudo_ent->name, NULL,
						pseudo_ent->pathname, dir);
				char *subpath = subpathname(dir_ent);
				struct dir_info *sub_dir = scan1_opendir("", subpath, dir->depth + 1);

				memset(&buf, 0, sizeof(buf));
				buf.st_mode = pseudo_dir->buf->mode;
				buf.st_uid = pseudo_dir->buf->uid;
				buf.st_gid = pseudo_dir->buf->gid;
				buf.st_mtime = pseudo_dir->buf->mtime;
				buf.st_ino = pseudo_dir->buf->ino;

				dir_scan2(sub_dir, pseudo_ent->pseudo);
				dir->directory_count ++;
				add_dir_entry(dir_ent, sub_dir, lookup_inode2(&buf, pseudo_dir));
				continue;
			} else if(dir_ent == NULL && pseudo_ent->pseudo)
				BAD_ERROR("Pathname \"%s\" does not exist in "
					"filesystem.  Some pseudo definitions "
					"will not be created.\n",
					pseudo_ent->pathname);
			else if(dir_ent && !S_ISDIR(dir_ent->inode->buf.st_mode) &&
								pseudo_ent->pseudo)
				BAD_ERROR("Pathname \"%s\" is not a directory.  Some "
					"pseudo definitions will not be created.\n",
					pseudo_ent->pathname);
			else
				continue;
		}

		if(pseudo_ent->dev->type == 'm' || pseudo_ent->dev->type == 'M') {
			struct stat *buf;
			if(dir_ent == NULL) {
				ERROR_START("Pseudo modify file \"%s\" does "
					"not exist in source filesystem.",
					pseudo_ent->pathname);
				ERROR_EXIT("  Ignoring.\n");
				continue;
			}
			buf = &dir_ent->inode->buf;
			buf->st_mode = (buf->st_mode & S_IFMT) |
				pseudo_ent->dev->buf->mode;
			buf->st_uid = pseudo_ent->dev->buf->uid;
			buf->st_gid = pseudo_ent->dev->buf->gid;
			if(pseudo_ent->dev->type == 'M')
				buf->st_mtime = pseudo_ent->dev->buf->mtime;
			continue;
		}

		if(dir_ent) {
			ERROR_START("Pseudo file \"%s\" exists in source "
				"filesystem \"%s\".", pseudo_ent->pathname,
				pathname(dir_ent));
			ERROR_EXIT("\nIgnoring, exclude it (-e/-ef) to override.\n");
			continue;
		}

		if(pseudo_ent->dev->type != 'l') {
			memset(&buf, 0, sizeof(buf));
			buf.st_mode = pseudo_ent->dev->buf->mode;
			buf.st_uid = pseudo_ent->dev->buf->uid;
			buf.st_gid = pseudo_ent->dev->buf->gid;
			buf.st_rdev = makedev(pseudo_ent->dev->buf->major,
				pseudo_ent->dev->buf->minor);
			buf.st_mtime = pseudo_ent->dev->buf->mtime;
			buf.st_ino = pseudo_ent->dev->buf->ino;

			if(pseudo_ent->dev->type == 'r') {
				buf.st_size = pseudo_ent->dev->data->length;
				if(pseudo_ent->dev->data->sparse == FALSE)
					buf.st_blocks = (buf.st_size + 511) >> 9;
			}
		}

		if(pseudo_ent->dev->type == 'd') {
			struct dir_ent *dir_ent =
				create_dir_entry(pseudo_ent->name, NULL,
						pseudo_ent->pathname, dir);
			char *subpath = subpathname(dir_ent);
			struct dir_info *sub_dir = scan1_opendir("", subpath,
						dir->depth + 1);
			dir_scan2(sub_dir, pseudo_ent->pseudo);
			dir->directory_count ++;
			add_dir_entry(dir_ent, sub_dir,
				lookup_inode2(&buf, pseudo_ent->dev));
		} else if(pseudo_ent->dev->type == 's') {
			add_dir_entry2(pseudo_ent->name, NULL,
				pseudo_ent->pathname, NULL,
				lookup_inode3(&buf, pseudo_ent->dev,
				pseudo_ent->dev->symlink,
				strlen(pseudo_ent->dev->symlink) + 1), dir);
		} else if(pseudo_ent->dev->type == 'l') {
			if(S_ISLNK(pseudo_ent->dev->linkbuf->st_mode)) {
				int byte;
				static char buff[65536]; /* overflow safe */

				byte = readlink(pseudo_ent->dev->linkname, buff, 65536);
				if(byte == -1) {
					ERROR_START("Failed to read symlink %s", pseudo_ent->dev->linkname);
					ERROR_EXIT(", ignoring\n");
				} else if(byte == 65536) {
					ERROR_START("Symlink %s is greater than 65535 bytes!", pseudo_ent->dev->linkname);
					ERROR_EXIT(", ignoring\n");
				} else {
					/* readlink doesn't 0 terminate the returned path */
					buff[byte] = '\0';
					add_dir_entry2(pseudo_ent->name, NULL, pseudo_ent->dev->linkname, NULL,
							lookup_inode3(pseudo_ent->dev->linkbuf, NULL, buff, byte + 1), dir);
				}
			} else
				add_dir_entry2(pseudo_ent->name, NULL,
					pseudo_ent->dev->linkname, NULL,
					lookup_inode(pseudo_ent->dev->linkbuf), dir);
		} else {
			add_dir_entry2(pseudo_ent->name, NULL,
				pseudo_ent->pathname, NULL,
				lookup_inode2(&buf, pseudo_ent->dev), dir);
		}
	}

	/*
	 * Process pseudo xattr definitions
	 */
	if(pseudo)
		pseudo->current = NULL;

	while((pseudo_ent = pseudo_readdir(pseudo)) != NULL) {
		struct dir_ent *dir_ent = NULL;

		if(pseudo_ent->xattr == NULL)
			continue;

		dir_ent = lookup_name(dir, pseudo_ent->name);
		if(dir_ent == NULL)
			BAD_ERROR("File \"%s\" does not exist, can not add Pseudo xattr to it.\n",
				pseudo_ent->pathname);

		dir_ent->inode->xattr = pseudo_ent->xattr;
	}
}


/*
 * dir_scan3 routines...
 * This processes the move action
 */
static void dir_scan3(struct dir_info *dir)
{
	struct dir_ent *dir_ent = NULL;

	while((dir_ent = scan2_readdir(dir, dir_ent)) != NULL) {

		eval_move_actions(root_dir, dir_ent);

		if((dir_ent->inode->buf.st_mode & S_IFMT) == S_IFDIR)
			dir_scan3(dir_ent->dir);
	}
}


/*
 * dir_scan4 routines...
 * This processes the prune action.  This action is designed to do fine
 * grained tuning of the in-core directory structure after the exclude,
 * move and pseudo actions have been performed.  This allows complex
 * tests to be performed which are impossible at exclude time (i.e.
 * tests which rely on the in-core directory structure)
 */
void free_dir(struct dir_info *dir)
{
	struct dir_ent *dir_ent = dir->list;

	while(dir_ent) {
		struct dir_ent *tmp = dir_ent;

		if((dir_ent->inode->buf.st_mode & S_IFMT) == S_IFDIR)
			if(dir_ent->dir)
				free_dir(dir_ent->dir);

		dir_ent = dir_ent->next;
		free_dir_entry(tmp);
	}

	free(dir->pathname);
	free(dir->subpath);
	free(dir);
}
	

static void dir_scan4(struct dir_info *dir, int symlink)
{
	struct dir_ent *dir_ent = dir->list, *prev = NULL;

	while(dir_ent) {
		if(dir_ent->inode->root_entry) {
			prev = dir_ent;
			dir_ent = dir_ent->next;
			continue;
		}

		if((dir_ent->inode->buf.st_mode & S_IFMT) == S_IFDIR)
			dir_scan4(dir_ent->dir, symlink);

		if(symlink != ((dir_ent->inode->buf.st_mode & S_IFMT) == S_IFLNK)) {
			prev = dir_ent;
			dir_ent = dir_ent->next;
			continue;
		}

		if(eval_prune_actions(root_dir, dir_ent)) {
			struct dir_ent *tmp = dir_ent;

			if((dir_ent->inode->buf.st_mode & S_IFMT) == S_IFDIR) {
				free_dir(dir_ent->dir);
				dir->directory_count --;
			}

			dir->count --;

			/* remove dir_ent from list */
			dir_ent = dir_ent->next;
			if(prev)
				prev->next = dir_ent;
			else
				dir->list = dir_ent;
			
			/* free it */
			free_dir_entry(tmp);

			add_excluded(dir);
			continue;
		}

		prev = dir_ent;
		dir_ent = dir_ent->next;
	}
}


/*
 * dir_scan5 routines...
 * This processes the empty action.  This action has to be processed after
 * all other actions because the previous exclude and move actions and the
 * pseudo actions affect whether a directory is empty
 */
static void dir_scan5(struct dir_info *dir)
{
	struct dir_ent *dir_ent = dir->list, *prev = NULL;

	while(dir_ent) {
		if(dir_ent->inode->root_entry) {
			prev = dir_ent;
			dir_ent = dir_ent->next;
			continue;
		}

		if((dir_ent->inode->buf.st_mode & S_IFMT) == S_IFDIR) {
			dir_scan5(dir_ent->dir);

			if(eval_empty_actions(root_dir, dir_ent)) {
				struct dir_ent *tmp = dir_ent;

				/*
				 * delete sub-directory, this is by definition
				 * empty
				 */
				free(dir_ent->dir->pathname);
				free(dir_ent->dir->subpath);
				free(dir_ent->dir);

				/* remove dir_ent from list */
				dir_ent = dir_ent->next;
				if(prev)
					prev->next = dir_ent;
				else
					dir->list = dir_ent;
			
				/* free it */
				free_dir_entry(tmp);

				/* update counts */
				dir->directory_count --;
				dir->count --;
				add_excluded(dir);
				continue;
			}
		}

		prev = dir_ent;
		dir_ent = dir_ent->next;
	}
}


/*
 * dir_scan6 routines...
 * This sorts every directory and computes the inode numbers
 */

/*
 * Instantiate bottom up linked list merge sort.
 *
 * Qsort and other O(n log n) algorithms work well with arrays but not
 * linked lists.  Merge sort another O(n log n) sort algorithm on the other hand
 * is not ideal for arrays (as it needs an additonal n storage locations
 * as sorting is not done in place), but it is ideal for linked lists because
 * it doesn't require any extra storage,
 */ 
SORT(sort_directory, dir_ent, name, next);

static void dir_scan6(struct dir_info *dir)
{
	struct dir_ent *dir_ent;
	unsigned int byte_count = 0;

	sort_directory(&(dir->list), dir->count);

	for(dir_ent = dir->list; dir_ent; dir_ent = dir_ent->next) {
		byte_count += strlen(dir_ent->name) +
			sizeof(struct squashfs_dir_entry);

		if(dir_ent->inode->root_entry)
			continue;

		alloc_inode_no(dir_ent->inode, 0);

		if((dir_ent->inode->buf.st_mode & S_IFMT) == S_IFDIR)
			dir_scan6(dir_ent->dir);
	}

	if((dir->count < 257 && byte_count < SQUASHFS_METADATA_SIZE))
		dir->dir_is_ldir = FALSE;
}


/*
 * dir_scan7 routines...
 * This generates the filesystem metadata and writes it out to the destination
 */
static void scan7_init_dir(struct directory *dir)
{
	dir->buff = malloc(SQUASHFS_METADATA_SIZE);
	if(dir->buff == NULL)
		MEM_ERROR();

	dir->size = SQUASHFS_METADATA_SIZE;
	dir->offset = 0;
	dir->index_count_offset = 0;
	dir->entry_count = 256;
	dir->entry_count_offset = 0;
	dir->have_dir_header = FALSE;
	dir->index = NULL;
	dir->i_count = dir->i_size = 0;
}


static struct dir_ent *scan7_readdir(struct directory *dir, struct dir_info *dir_info,
	struct dir_ent *dir_ent)
{
	if (dir_ent == NULL)
		dir_ent = dir_info->list;
	else
		dir_ent = dir_ent->next;

	for(; dir_ent && dir_ent->inode->root_entry; dir_ent = dir_ent->next)
		add_dir(dir_ent->inode->inode, dir_ent->inode->inode_number,
			dir_ent->name, dir_ent->inode->type, dir);

	return dir_ent;	
}


static void scan7_freedir(struct directory *dir)
{
	if(dir->index)
		free(dir->index);
	free(dir->buff);
}


static void dir_scan7(squashfs_inode *inode, struct dir_info *dir_info)
{
	int squashfs_type;
	int duplicate_file;
	struct directory dir;
	struct dir_ent *dir_ent = NULL;
	struct file_info *file;
	
	scan7_init_dir(&dir);
	
	while((dir_ent = scan7_readdir(&dir, dir_info, dir_ent)) != NULL) {
		struct stat *buf = &dir_ent->inode->buf;

		update_info(dir_ent);

		if(dir_ent->inode->inode == SQUASHFS_INVALID_BLK) {
			switch(buf->st_mode & S_IFMT) {
				case S_IFREG:
					if(dir_ent->inode->tarfile && dir_ent->inode->tar_file->file)
						file = dir_ent->inode->tar_file->file;
					else {
						file = write_file(dir_ent, &duplicate_file);
						INFO("file %s, uncompressed size %lld "
							"bytes %s\n",
							subpathname(dir_ent),
							(long long) buf->st_size,
							duplicate_file ?  "DUPLICATE" :
							 "");
					}
					squashfs_type = SQUASHFS_FILE_TYPE;
					*inode = create_inode(NULL, dir_ent,
						squashfs_type, file->file_size,
						file->start, file->blocks,
						file->block_list,
						file->fragment, NULL,
						file->sparse);
					if((duplicate_checking == FALSE &&
							!(tarfile && no_hardlinks)) ||
							file->file_size == 0) {
						free_fragment(file->fragment);
						free(file->block_list);
						free(file);
					}
					break;

				case S_IFDIR:
					squashfs_type = SQUASHFS_DIR_TYPE;
					dir_scan7(inode, dir_ent->dir);
					break;

				case S_IFLNK:
					squashfs_type = SQUASHFS_SYMLINK_TYPE;
					*inode = create_inode(NULL, dir_ent,
						squashfs_type, 0, 0, 0, NULL,
						NULL, NULL, 0);
					INFO("symbolic link %s inode 0x%llx\n",
						subpathname(dir_ent), *inode);
					sym_count ++;
					break;

				case S_IFCHR:
					squashfs_type = SQUASHFS_CHRDEV_TYPE;
					*inode = create_inode(NULL, dir_ent,
						squashfs_type, 0, 0, 0, NULL,
						NULL, NULL, 0);
					INFO("character device %s inode 0x%llx"
						"\n", subpathname(dir_ent),
						*inode);
					dev_count ++;
					break;

				case S_IFBLK:
					squashfs_type = SQUASHFS_BLKDEV_TYPE;
					*inode = create_inode(NULL, dir_ent,
						squashfs_type, 0, 0, 0, NULL,
						NULL, NULL, 0);
					INFO("block device %s inode 0x%llx\n",
						subpathname(dir_ent), *inode);
					dev_count ++;
					break;

				case S_IFIFO:
					squashfs_type = SQUASHFS_FIFO_TYPE;
					*inode = create_inode(NULL, dir_ent,
						squashfs_type, 0, 0, 0, NULL,
						NULL, NULL, 0);
					INFO("fifo %s inode 0x%llx\n",
						subpathname(dir_ent), *inode);
					fifo_count ++;
					break;

				case S_IFSOCK:
					squashfs_type = SQUASHFS_SOCKET_TYPE;
					*inode = create_inode(NULL, dir_ent,
						squashfs_type, 0, 0, 0, NULL,
						NULL, NULL, 0);
					INFO("unix domain socket %s inode "
						"0x%llx\n",
						subpathname(dir_ent), *inode);
					sock_count ++;
					break;

				default:
					BAD_ERROR("%s unrecognised file type, "
						"mode is %x\n",
						subpathname(dir_ent),
						buf->st_mode);
			}
			dir_ent->inode->inode = *inode;
			dir_ent->inode->type = squashfs_type;
		 } else {
			*inode = dir_ent->inode->inode;
			squashfs_type = dir_ent->inode->type;
			switch(squashfs_type) {
				case SQUASHFS_FILE_TYPE:
					if(!sorted)
						INFO("file %s, uncompressed "
							"size %lld bytes LINK"
							"\n",
							subpathname(dir_ent),
							(long long)
							buf->st_size);
					break;
				case SQUASHFS_SYMLINK_TYPE:
					INFO("symbolic link %s inode 0x%llx "
						"LINK\n", subpathname(dir_ent),
						 *inode);
					break;
				case SQUASHFS_CHRDEV_TYPE:
					INFO("character device %s inode 0x%llx "
						"LINK\n", subpathname(dir_ent),
						*inode);
					break;
				case SQUASHFS_BLKDEV_TYPE:
					INFO("block device %s inode 0x%llx "
						"LINK\n", subpathname(dir_ent),
						*inode);
					break;
				case SQUASHFS_FIFO_TYPE:
					INFO("fifo %s inode 0x%llx LINK\n",
						subpathname(dir_ent), *inode);
					break;
				case SQUASHFS_SOCKET_TYPE:
					INFO("unix domain socket %s inode "
						"0x%llx LINK\n",
						subpathname(dir_ent), *inode);
					break;
			}
			hardlnk_count ++;
		}
		
		add_dir(*inode, get_inode_no(dir_ent->inode), dir_ent->name,
			squashfs_type, &dir);
	}

	*inode = write_dir(dir_info, &dir);
	INFO("directory %s inode 0x%llx\n", subpathname(dir_info->dir_ent),
		*inode);

	scan7_freedir(&dir);
}


static void handle_root_entries(struct dir_info *dir)
{
	int i;

	if(dir->count == 0) {
		for(i = 0; i < old_root_entries; i++) {
			if(old_root_entry[i].inode.type == SQUASHFS_DIR_TYPE)
				dir->directory_count ++;
			add_dir_entry2(strdup(old_root_entry[i].name), NULL,
				NULL, NULL, &old_root_entry[i].inode, dir);
		}
	}
}


static char *walk_source(char *source, char **pathname, char **name)
{
	char *path = source, *start;

	while(*source == '/')
		source ++;

	start = source;
	while(*source != '/' && *source != '\0')
		source ++;

	*name = strndup(start, source - start);

	if(*pathname == NULL)
		*pathname = strndup(path, source - path);
	else {
		char *orig = *pathname;
		int size = strlen(orig) + (source - path) + 2;

		*pathname = malloc(size);
		strcpy(*pathname, orig);
		strcat(*pathname, "/");
		strncat(*pathname, path, source - path);
	}

	while(*source == '/')
		source ++;

	return source;
}


static struct dir_info *add_source(struct dir_info *sdir, char *source,
		char *subpath, char *file, char **prefix,
		struct pathnames *paths, unsigned int depth)
{
	struct dir_info *sub;
	struct dir_ent *entry;
	struct pathnames *new = NULL;
	struct dir_info *dir = sdir;
	struct stat buf;
	char *name, *newsubpath = NULL;
	int res;

	if(max_depth_opt && depth > max_depth)
		return NULL;

	if(dir == NULL)
		dir = create_dir("", subpath, depth);

	if(depth == 1)
		*prefix = source[0] == '/' ? strdup("/") : strdup(".");

	if(appending && file == NULL)
		handle_root_entries(dir);

	source = walk_source(source, &file, &name);

	while(depth == 1 && (name[0] == '\0' || strcmp(name, "..") == 0
						|| strcmp(name, ".") == 0)){
		char *old = file;

		if(name[0] == '\0' || source[0] == '\0') {
			/* Ran out of pathname skipping leading ".." and "."
			 * If cpiostyle, just ignore it, find always produces
			 * these if run as "find ." or "find .." etc.
			 *
			 * If tarstyle after skipping what we *must* skip
			 * in the pathname (we can't store directories named
			 * ".." or "." or simply "/") there's nothing left after
			 * stripping (i.e. someone just typed "..", "." on
			 * the command line).  This isn't what -tarstyle is
			 * intended for, and Mksquashfs without -tarstyle
			 * can handle this scenario */
			if(cpiostyle)
				goto failed_early;
			else
				BAD_ERROR("Empty source after stripping '/', "
					"'..' and '.'.  Run Mksquashfs without "
					"-tarstyle to handle this!\n");
		}

		source = walk_source(source, &file, &name);
		if(name[0] == '\0' || strcmp(name, "..") == 0 || strcmp(name, ".") == 0)
			free(old);
		else
			*prefix = old;
	}

	if((strcmp(name, ".") == 0) || strcmp(name, "..") == 0)
		BAD_ERROR("Source path can't have '.' or '..' embedded in it with -tarstyle/-cpiostyle[0]\n");

	res = lstat(file, &buf);
	if (res == -1)
		BAD_ERROR("Can't stat %s because %s\n", file, strerror(errno));

	entry = lookup_name(dir, name);

	if(entry) {
		/*
		 * name already there.  This must be the same file, otherwise
		 * we have a clash, as we can't have two different files with
		 * the same pathname.
		 *
		 * An original root entry from the file being appended to
		 * is never the same file.
		 */
		if(entry->inode->root_entry)
			BAD_ERROR("Source %s conflicts with name in filesystem "
						"being appended to\n", name);

		res = memcmp(&buf, &(entry->inode->buf), sizeof(buf));
		if(res)
			BAD_ERROR("Can't have two different sources with same "
								"pathname\n");

		/*
		 * Matching file.
		 *
		 * For tarstyle source handling (leaf directores are
		 * recursively descended)
		 *
		 * - If we're at the leaf of the source, then we either match
		 *   or encompass this pre-existing include.  So delete any
		 *   sub-directories of this pre-existing include.
		 *
		 * - If we're not at the leaf of the source, but we're at
		 *   the leaf of the pre-existing include, then the
		 *   pre-existing include encompasses this source.  So nothing
		 *   more to do.
		 *
		 * - Otherwise this is not the leaf of the source, or the leaf
		 *   of the pre-existing include, so recurse continuing walking
		 *   the source.
		 *
		 * For cpiostyle source handling (leaf directories are not
		 * recursively descended)
		 *
		 * - If we're at the leaf of the source, then we have a
		 *   pre-existing include.  So nothing to do.
		 *
		 * - If we're not at the leaf of the source, but we're at
		 *   the leaf of the pre-existing include, then recurse
		 *   walking the source.
		 *
		 * - Otherwise this is not the leaf of the source, or the leaf
		 *   of the pre-existing include, so recurse continuing walking
		 *   the source.
		 */
		if(source[0] == '\0') {
			if(tarstyle && entry->dir) {
				free_dir(entry->dir);
				entry->dir = NULL;
			}
		} else if(S_ISDIR(buf.st_mode)) {
			if(cpiostyle || entry->dir) {
				excluded(entry->name, paths, &new);
				subpath = subpathname(entry);
				sub = add_source(entry->dir, source, subpath,
						file, prefix, new, depth + 1);
				if(sub == NULL)
					goto failed_match;
				entry->dir = sub;
				sub->dir_ent = entry;
			}
		} else
			BAD_ERROR("Source component %s is not a directory\n", name);

		free(name);
		free(file);
	} else {
		/*
		 * No matching name found.
		 *
		 * - If we're at the leaf of the source, then add it.
		 *
		 * - If we're not at the leaf of the source, we will add it,
		 *   and recurse walking the source
		 */
		if(old_exclude && old_excluded(file, &buf))
			goto failed_early;

		if(old_exclude == FALSE && excluded(name, paths, &new))
			goto failed_early;

		entry = create_dir_entry(name, NULL, file, dir);

		if(exclude_actions()) {
			newsubpath = subpathname(entry);
			if(eval_exclude_actions(name, file, newsubpath, &buf,
							depth, entry)) {
				goto failed_entry;
			}
		}

		if(source[0] == '\0' && S_ISLNK(buf.st_mode)) {
			int byte;
			static char buff[65536]; /* overflow safe */
			struct inode_info *i;

			byte = readlink(file, buff, 65536);
			if(byte == -1)
				BAD_ERROR("Failed to read source symlink %s", file);
			else if(byte == 65536)
				BAD_ERROR("Symlink %s is greater than 65536 "
						"bytes!", file);

			/* readlink doesn't 0 terminate the returned path */
			buff[byte] = '\0';
			i = lookup_inode3(&buf, NULL, buff, byte + 1);
			add_dir_entry(entry, NULL, i);
		} else if(source[0] == '\0') {
			add_dir_entry(entry, NULL, lookup_inode(&buf));
			if(S_ISDIR(buf.st_mode))
				dir->directory_count ++;
		} else if(S_ISDIR(buf.st_mode)) {
			if(newsubpath == NULL)
				newsubpath = subpathname(entry);
			sub = add_source(NULL, source, newsubpath, file, prefix,
								new, depth + 1);
			if(sub == NULL)
				goto failed_entry;
			add_dir_entry(entry, sub, lookup_inode(&buf));
			dir->directory_count ++;
		} else
			BAD_ERROR("Source component %s is not a directory\n", name);
	}

	free(new);
	return dir;

failed_early:
	free(new);
	free(name);
	free(file);
	if(sdir == NULL)
		free_dir(dir);
	return NULL;

failed_entry:
	free(new);
	free_dir_entry(entry);
	if(sdir == NULL)
		free_dir(dir);
	return NULL;

failed_match:
	free(new);
	free(name);
	free(file);
	return NULL;
}


static struct dir_info *populate_tree(struct dir_info *dir, struct pathnames *paths)
{
	struct dir_ent *entry;
	struct dir_info *new;

	for(entry = dir->list; entry; entry = entry->next) {
		if(entry->inode->root_entry)
			continue;

		if(S_ISDIR(entry->inode->buf.st_mode)) {
			struct pathnames *newp = NULL;

			excluded(entry->name, paths, &newp);

			if(entry->dir == NULL && cpiostyle) {
				entry->dir = create_dir(pathname(entry),
					subpathname(entry), dir->depth + 1);
				entry->dir->dir_ent = entry;
			} else if(entry->dir == NULL) {
				cur_dev = entry->inode->buf.st_dev;
				new = dir_scan1(pathname(entry),
					subpathname(entry), newp, scan1_readdir,
					dir->depth + 1);
				if(new == NULL)
					return NULL;

				entry->dir = new;
				new->dir_ent = entry;
			} else {
				new = populate_tree(entry->dir, newp);
				if(new == NULL)
					return NULL;
			}

			free(newp);
		}
	}

	return dir;
}


static char *get_filename_from_stdin(char terminator)
{
	static int path_max = -1;
	static int bytes = 0;
	static int size = 0;
	static char *buffer = NULL;
	static char *filename = NULL;
	static char *src = NULL;
	char *dest = filename;
	int used = 0;

	/* Get the maximum pathname size supported on this system */
	if(path_max == -1)
		path_max = get_pathmax();

	if(buffer == NULL) {
		buffer = malloc(4096);
		if(buffer == NULL)
			MEM_ERROR();
	}

	while(1) {
		if(bytes == 0) {
			bytes = read_bytes(STDIN_FILENO, buffer, 4096);

			if(bytes == -1)
				BAD_ERROR("Failed to read Tar file from STDIN\n");

			if(bytes == 0) {
				if(used)
					ERROR("Got EOF when reading filename from STDIN, ignoring\n");
				free(filename);
				free(buffer);
				return NULL;
			}
			src = buffer;
		}

		if(size - used <= 1) {
			int offset = dest - filename;
			char *buff = realloc(filename, size += 100);
			if(buff == NULL)
				MEM_ERROR();
			dest = buff + offset;
			filename = buff;
		}

		if(*src == terminator) {
			src++;
			bytes--;
			break;
		}

		if(used >= (path_max - 1))
			BAD_ERROR("Cpiostyle input filename exceeds maximum "
				"path limit of %d bytes!\n", path_max);

		*dest++ = *src++;
		bytes --;
		used ++;
	}

	*dest = '\0';
	return filename;
}


static char *get_next_filename()
{
	static int cur = 0;
	char *filename;

	if(cpiostyle) {
		while(1) {
			filename = get_filename_from_stdin(filename_terminator);
			if(filename == NULL || strlen(filename) != 0)
				break;
		}
		return filename;
	} else if(cur < source)
		return source_path[cur ++];
	else
		return NULL;
}


static squashfs_inode process_source(int progress)
{
	int res, first = TRUE, same = FALSE;
	char *filename, *prefix, *pathname;
	struct stat buf, buf2;
	struct dir_ent *entry;
	struct dir_info *new;

	while((filename = get_next_filename())) {
		new = add_source(root_dir, filename, "", NULL, &prefix, paths, 1);

		if(new) {
			/* does argv[i] start from the same directory? */
			if(first) {
				res = lstat(prefix, &buf);
				if (res == -1)
					BAD_ERROR("Can't stat %s because %s\n",
						prefix, strerror(errno));
				first = FALSE;
				same = TRUE;
				pathname = strdup(prefix);
			} else if(same) {
				res = lstat(prefix, &buf2);
				if (res == -1)
					BAD_ERROR("Can't stat %s because %s\n",
						prefix, strerror(errno));

				if(buf.st_dev != buf2.st_dev ||
						buf.st_ino != buf2.st_ino)
					same = FALSE;
			}
			free(prefix);
			root_dir = new;
		}
	}

	if(root_dir == NULL) {
		/* Empty directory tree after processing the sources, and
		 * so everything was excluded.
		 * We need to create an empty directory to reflect this, and
		 * if appending, fill it with the original root directory
		 * contents */
		root_dir = scan1_opendir("", "", 0);

		if(appending)
			handle_root_entries(root_dir);
	}

	new = scan1_opendir("", "", 0);

	if(!same) {
		/*
		 * Top level directory conflict.  Create dummy
		 * top level directory
		 */
		memset(&buf, 0, sizeof(buf));
		buf.st_mode = S_IRWXU | S_IRWXG | S_IRWXO | S_IFDIR;
		if(global_dir_mode_opt) {
			if(pseudo_override)
				buf.st_mode = mode_execute(global_dir_mode, buf.st_mode);
		} else if(root_mode_opt)
			buf.st_mode = mode_execute(root_mode, buf.st_mode);
		if(root_uid_opt)
			buf.st_uid = root_uid;
		else
			buf.st_uid = getuid();
		if(root_gid_opt)
			buf.st_gid = root_gid;
		else
			buf.st_gid = getgid();
		if(root_time_opt)
			buf.st_mtime = root_time;
		else
			buf.st_mtime = time(NULL);
		if(pseudo_override && global_uid_opt)
			buf.st_uid = global_uid;
		if(pseudo_override && global_gid_opt)
			buf.st_gid = global_gid;

		entry = create_dir_entry("", NULL, "", new);
		entry->inode = lookup_inode(&buf);
		entry->inode->dummy_root_dir = TRUE;
	} else {
		if(global_dir_mode_opt) {
			if(pseudo_override)
				buf.st_mode = mode_execute(global_dir_mode, buf.st_mode);
		} else if(root_mode_opt)
			buf.st_mode = mode_execute(root_mode, buf.st_mode);
		if(root_uid_opt)
			buf.st_uid = root_uid;
		if(root_gid_opt)
			buf.st_gid = root_gid;
		if(root_time_opt)
			buf.st_mtime = root_time;
		if(pseudo_override && global_uid_opt)
			buf.st_uid = global_uid;
		if(pseudo_override && global_gid_opt)
			buf.st_gid = global_gid;

		entry = create_dir_entry("", NULL, pathname, new);
		entry->inode = lookup_inode(&buf);
	}


	entry->dir = root_dir;
	root_dir->dir_ent = entry;

	root_dir = populate_tree(root_dir, paths);
	if(root_dir == NULL)
		BAD_ERROR("Failed to read directory hierarchy\n");

	return do_directory_scans(entry, progress);
}


/*
 * Source directory specified as - which means no source directories
 *
 * Here the pseudo definitions will be providing the source directory
 */
static squashfs_inode no_sources(int progress)
{
	struct stat buf;
	struct dir_ent *dir_ent;
	struct pseudo_entry *pseudo_ent;
	struct pseudo *pseudo = get_pseudo();

	if(pseudo == NULL || pseudo->names != 1 || strcmp(pseudo->head->name, "/") != 0) {
		ERROR_START("Source is \"-\", but no pseudo definition for \"/\"\n");
		ERROR_EXIT("Did you forget to specify -cpiostyle or -tar?\n");
		EXIT_MKSQUASHFS();
	}

	pseudo_ent = pseudo->head;

	/* create root directory */
	root_dir = scan1_opendir("", "", 1);

	if(appending)
		handle_root_entries(root_dir);

	/* Create root directory dir_ent and associated inode, and connect
	 * it to the root directory dir_info structure */
	dir_ent = create_dir_entry("", NULL, "", scan1_opendir("", "", 0));

	memset(&buf, 0, sizeof(buf));

	buf.st_mode = pseudo_ent->dev->buf->mode;
	if(root_mode_opt && !global_dir_mode_opt)
		buf.st_mode = mode_execute(root_mode, buf.st_mode);
	if(root_uid_opt)
		buf.st_uid = root_uid;
	else
		buf.st_uid = pseudo_ent->dev->buf->uid;

	if(root_gid_opt)
		buf.st_gid = root_gid;
	else
		buf.st_gid = pseudo_ent->dev->buf->gid;

	if(root_time_opt)
		buf.st_mtime = root_time;
	else
		buf.st_mtime = pseudo_ent->dev->buf->mtime;

	buf.st_ino = pseudo_ent->dev->buf->ino;

	dir_ent->inode = lookup_inode2(&buf, pseudo_ent->dev);
	dir_ent->dir = root_dir;
	root_dir->dir_ent = dir_ent;

	return do_directory_scans(dir_ent, progress);
}


static unsigned int slog(unsigned int block)
{
	int i;

	for(i = 12; i <= 20; i++)
		if(block == (1 << i))
			return i;
	return 0;
}


static int old_excluded(char *filename, struct stat *buf)
{
	int i;

	for(i = 0; i < exclude; i++)
		if((exclude_paths[i].st_dev == buf->st_dev) &&
				(exclude_paths[i].st_ino == buf->st_ino))
			return TRUE;
	return FALSE;
}


#define ADD_ENTRY(buf) \
	if(exclude % EXCLUDE_SIZE == 0) { \
		exclude_paths = realloc(exclude_paths, (exclude + EXCLUDE_SIZE) \
			* sizeof(struct exclude_info)); \
		if(exclude_paths == NULL) \
			MEM_ERROR(); \
	} \
	exclude_paths[exclude].st_dev = buf.st_dev; \
	exclude_paths[exclude++].st_ino = buf.st_ino;
static int old_add_exclude(char *path)
{
	int i;
	char *filename;
	struct stat buf;

	if(path[0] == '/' || strncmp(path, "./", 2) == 0 ||
			strncmp(path, "../", 3) == 0) {
		if(lstat(path, &buf) == -1) {
			ERROR_START("Cannot stat exclude dir/file %s because "
				"%s", path, strerror(errno));
			ERROR_EXIT(", ignoring\n");
			return TRUE;
		}
		ADD_ENTRY(buf);
		return TRUE;
	}

	for(i = 0; i < source; i++) {
		int res = asprintf(&filename, "%s/%s", source_path[i], path);
		if(res == -1)
			BAD_ERROR("asprintf failed in old_add_exclude\n");
		if(lstat(filename, &buf) == -1) {
			if(!(errno == ENOENT || errno == ENOTDIR)) {
				ERROR_START("Cannot stat exclude dir/file %s "
					"because %s", filename, strerror(errno));
				ERROR_EXIT(", ignoring\n");
			}
			free(filename);
			continue;
		}
		free(filename);
		ADD_ENTRY(buf);
	}
	return TRUE;
}


static void add_old_root_entry(char *name, squashfs_inode inode,
	unsigned int inode_number, int type)
{
	old_root_entry = realloc(old_root_entry,
		sizeof(struct old_root_entry_info) * (old_root_entries + 1));
	if(old_root_entry == NULL)
		MEM_ERROR();

	old_root_entry[old_root_entries].name = strdup(name);
	old_root_entry[old_root_entries].inode.inode = inode;
	old_root_entry[old_root_entries].inode.inode_number = inode_number;
	old_root_entry[old_root_entries].inode.type = type;
	old_root_entry[old_root_entries++].inode.root_entry = TRUE;
}


static void initialise_threads(int readq, int fragq, int bwriteq, int fwriteq,
	int freelst, char *destination_file, char *command)
{
	int i, res;
	sigset_t sigmask, old_mask;
	int total_mem = readq;
	int fragment_size;
	int fwriter_size;
	int bwriter_size;

	if(processors == -1)
		processors = get_nprocessors();

	/*
	 * Never allow the total size of the queues to be larger than
	 * physical memory
	 *
	 * When adding together the possibly user supplied values, make
	 * sure they've not been deliberately contrived to overflow an int
	 */
	if(add_overflow(total_mem, fragq))
		BAD_ERROR("Queue sizes rediculously too large\n");
	total_mem += fragq;
	if(add_overflow(total_mem, bwriteq))
		BAD_ERROR("Queue sizes rediculously too large\n");
	total_mem += bwriteq;
	if(add_overflow(total_mem, fwriteq))
		BAD_ERROR("Queue sizes rediculously too large\n");
	total_mem += fwriteq;

	if(!mem_options_disabled) {
		res = check_usable_phys_mem(total_mem, command);
		if(res != TRUE)
			EXIT_MKSQUASHFS();
	}

	/*
	 * convert from queue size in Mbytes to queue size in
	 * blocks.
	 *
	 * This isn't going to overflow an int unless there exists
	 * systems with more than 8 Petabytes of RAM!
	 */
	fragment_size = fragq << (20 - block_log);
	bwriter_size = bwriteq << (20 - block_log);
	fwriter_size = fwriteq << (20 - block_log);

	check_min_memory(readq, bwriteq, block_log);

	/*
	 * setup signal handlers for the main thread, these cleanup
	 * deleting the destination file, if appending the
	 * handlers for SIGTERM and SIGINT will be replaced with handlers
	 * allowing the user to press ^C twice to restore the existing
	 * filesystem.
	 *
	 * SIGUSR1 is an internal signal, which is used by the sub-threads
	 * to tell the main thread to terminate, deleting the destination file,
	 * or if necessary restoring the filesystem on appending
	 */
	signal(SIGTERM, sighandler);
	signal(SIGINT, sighandler);
	signal(SIGUSR1, sighandler);

	/* block SIGQUIT and SIGHUP, these are handled by the info thread */
	sigemptyset(&sigmask);
	sigaddset(&sigmask, SIGQUIT);
	sigaddset(&sigmask, SIGHUP);
	if(pthread_sigmask(SIG_BLOCK, &sigmask, NULL) != 0)
		BAD_ERROR("Failed to set signal mask in initialise_threads\n");

	/*
	 * temporarily block these signals, so the created sub-threads
	 * will ignore them, ensuring the main thread handles them
	 */
	sigemptyset(&sigmask);
	sigaddset(&sigmask, SIGINT);
	sigaddset(&sigmask, SIGTERM);
	sigaddset(&sigmask, SIGUSR1);
	if(pthread_sigmask(SIG_BLOCK, &sigmask, &old_mask) != 0)
		BAD_ERROR("Failed to set signal mask in initialise_threads\n");

	if(multiply_overflow(processors, 3) ||
			multiply_overflow(processors * 3, sizeof(pthread_t)))
		BAD_ERROR("Processors too large\n");

	deflator_thread = malloc(processors * 3 * sizeof(pthread_t));
	if(deflator_thread == NULL)
		MEM_ERROR();

	frag_deflator_thread = &deflator_thread[processors];
	frag_thread = &frag_deflator_thread[processors];

	to_reader = queue_init(1, NULL);
	bwriter_buffer = to_deflate = queue_cache_init(&thread_mutex, block_size, freelst);
	to_process_frag = read_queue_init();
	to_writer = queue_init(bwriter_size + fwriter_size, NULL);
	from_writer = queue_init(1, NULL);
	to_frag = queue_init(fragment_size, &thread_mutex);
	to_main = seq_queue_init();
	if(reproducible)
		to_order = seq_queue_init();
	else
		locked_fragment = queue_init(fragment_size, NULL);
	fwriter_buffer = cache_init(block_size, fwriter_size, 1, freelst);
	fragment_buffer = cache_init(block_size, fragment_size, 1, 0);
	reserve_cache = cache_init(block_size, processors + 1, 1, 0);
	pthread_create(&reader_thread1, NULL, initial_reader, NULL);
	pthread_create(&writer_thread, NULL, writer, NULL);
	init_progress_bar();
	init_info();

	for(i = 0; i < processors; i++) {
		if(pthread_create(&deflator_thread[i], NULL, deflator, NULL))
			BAD_ERROR("Failed to create thread\n");
		if(pthread_create(&frag_deflator_thread[i], NULL, reproducible ?
				frag_order_deflator : frag_deflator, NULL) != 0)
			BAD_ERROR("Failed to create thread\n");
		if(pthread_create(&frag_thread[i], NULL, frag_thrd,
				(void *) destination_file) != 0)
			BAD_ERROR("Failed to create thread\n");
	}

	main_thread = pthread_self();

	if(reproducible)
		pthread_create(&order_thread, NULL, frag_orderer, NULL);

	if(!quiet)
		printf("Parallel mksquashfs: Using %d processor%s\n", processors,
			processors == 1 ? "" : "s");

	/* Restore the signal mask for the main thread */
	if(pthread_sigmask(SIG_SETMASK, &old_mask, NULL) != 0)
		BAD_ERROR("Failed to set signal mask in initialise_threads\n");
}


static long long write_inode_lookup_table()
{
	int i, lookup_bytes = SQUASHFS_LOOKUP_BYTES(inode_count);
	unsigned int inode_number;
	void *it;

	if(inode_count == sinode_count)
		goto skip_inode_hash_table;

	it = realloc(inode_lookup_table, lookup_bytes);
	if(it == NULL)
		MEM_ERROR();
	inode_lookup_table = it;

	for(i = 0; i < INODE_HASH_SIZE; i ++) {
		struct inode_info *inode;

		for(inode = inode_info[i]; inode; inode = inode->next) {

			inode_number = get_inode_no(inode);

			/* The empty action will produce orphaned inode
			 * entries in the inode_info[] table.  These
			 * entries because they are orphaned will not be
			 * allocated an inode number in dir_scan5(), so
			 * skip any entries with the default dummy inode
			 * number of 0 */
			if(inode_number == 0)
				continue;

			SQUASHFS_SWAP_LONG_LONGS(&inode->inode,
				&inode_lookup_table[inode_number - 1], 1);

		}
	}

skip_inode_hash_table:
	return generic_write_table(lookup_bytes, inode_lookup_table, 0, NULL,
		noI);
}


static char *get_component(char *target, char **targname)
{
	char *start;

	while(*target == '/')
		target ++;

	start = target;
	while(*target != '/' && *target != '\0')
		target ++;

	*targname = strndup(start, target - start);

	while(*target == '/')
		target ++;

	return target;
}


static void free_path(struct pathname *paths)
{
	int i;

	for(i = 0; i < paths->names; i++) {
		if(paths->name[i].paths)
			free_path(paths->name[i].paths);
		free(paths->name[i].name);
		if(paths->name[i].preg) {
			regfree(paths->name[i].preg);
			free(paths->name[i].preg);
		}
	}

	free(paths);
}


static struct pathname *add_path(struct pathname *paths, char *target, char *alltarget)
{
	char *targname;
	int i, error;

	target = get_component(target, &targname);

	if(paths == NULL) {
		paths = malloc(sizeof(struct pathname));
		if(paths == NULL)
			MEM_ERROR();

		paths->names = 0;
		paths->name = NULL;
	}

	for(i = 0; i < paths->names; i++)
		if(strcmp(paths->name[i].name, targname) == 0)
			break;

	if(i == paths->names) {
		/* allocate new name entry */
		paths->names ++;
		paths->name = realloc(paths->name, (i + 1) *
			sizeof(struct path_entry));
		if(paths->name == NULL)
			MEM_ERROR();
		paths->name[i].name = targname;
		paths->name[i].paths = NULL;
		if(use_regex) {
			paths->name[i].preg = malloc(sizeof(regex_t));
			if(paths->name[i].preg == NULL)
				MEM_ERROR();
			error = regcomp(paths->name[i].preg, targname,
				REG_EXTENDED|REG_NOSUB);
			if(error) {
				char str[1024]; /* overflow safe */

				regerror(error, paths->name[i].preg, str, 1024);
				BAD_ERROR("invalid regex %s in export %s, "
					"because %s\n", targname, alltarget,
					str);
			}
		} else
			paths->name[i].preg = NULL;

		if(target[0] == '\0')
			/* at leaf pathname component */
			paths->name[i].paths = NULL;
		else
			/* recurse adding child components */
			paths->name[i].paths = add_path(NULL, target,
				alltarget);
	} else {
		/* existing matching entry */
		free(targname);

		if(paths->name[i].paths == NULL) {
			/* No sub-directory which means this is the leaf
			 * component of a pre-existing exclude which subsumes
			 * the exclude currently being added, in which case stop
			 * adding components */
		} else if(target[0] == '\0') {
			/* at leaf pathname component and child components exist
			 * from more specific excludes, delete as they're
			 * subsumed by this exclude */
			free_path(paths->name[i].paths);
			paths->name[i].paths = NULL;
		} else
			/* recurse adding child components */
			add_path(paths->name[i].paths, target, alltarget);
	}

	return paths;
}


static void add_exclude(char *target)
{

	if(target[0] == '/' || strncmp(target, "./", 2) == 0 ||
			strncmp(target, "../", 3) == 0)
		BAD_ERROR("/, ./ and ../ prefixed excludes not supported with "
			"-wildcards or -regex options\n");	
	else if(strncmp(target, "... ", 4) == 0)
		stickypath = add_path(stickypath, target + 4, target + 4);
	else	
		path = add_path(path, target, target);
}


static struct pathnames *add_subdir(struct pathnames *paths, struct pathname *path)
{
	int count = paths == NULL ? 0 : paths->count;

	if(count % PATHS_ALLOC_SIZE == 0) {
		paths = realloc(paths, sizeof(struct pathnames) +
			(count + PATHS_ALLOC_SIZE) * sizeof(struct pathname *));
		if(paths == NULL)
			MEM_ERROR();
	}

	paths->path[count] = path;
	paths->count = count  + 1;
	return paths;
}


static int excluded_match(char *name, struct pathname *path, struct pathnames **new)
{
	int i;

	for(i = 0; i < path->names; i++) {
		int match = use_regex ?
			regexec(path->name[i].preg, name, (size_t) 0,
					NULL, 0) == 0 :
			fnmatch(path->name[i].name, name,
				FNM_PATHNAME|FNM_PERIOD|FNM_EXTMATCH) == 0;

		if(match) {
			 if(path->name[i].paths == NULL) {
				/* match on a leaf component, any subdirectories
			 	* in the filesystem should be excluded */
				free(*new);
				*new = NULL;
				return TRUE;
			 } else
				/* match on a non-leaf component, add any
				 * subdirectories to the new set of
				 * subdirectories to scan for this name */
				*new = add_subdir(*new, path->name[i].paths);
		}
	}

	return FALSE;
}


int excluded(char *name, struct pathnames *paths, struct pathnames **new)
{
	int n;
		
	if(stickypath && excluded_match(name, stickypath, new))
		return TRUE;

	for(n = 0; paths && n < paths->count; n++) {
		int res = excluded_match(name, paths->path[n], new);
		if(res)
			return TRUE;
	}

	/*
	 * Either:
	 * -  no matching names found, return empty new search set, or
	 * -  one or more matches with sub-directories found (no leaf matches),
	 *    in which case return new search set.
	 *
	 * In either case return FALSE as we don't want to exclude this entry
	 */
	return FALSE;
}


static void process_exclude_file(char *argv)
{
	FILE *fd;
	char buffer[MAX_LINE + 1]; /* overflow safe */
	char *filename;

	fd = fopen(argv, "r");
	if(fd == NULL)
		BAD_ERROR("Failed to open exclude file \"%s\" because %s\n",
			argv, strerror(errno));

	while(fgets(filename = buffer, MAX_LINE + 1, fd) != NULL) {
		int len = strlen(filename);

		if(len == MAX_LINE && filename[len - 1] != '\n')
			/* line too large */
			BAD_ERROR("Line too long when reading "
				"exclude file \"%s\", larger than %d "
				"bytes\n", argv, MAX_LINE);

		/*
		 * Remove '\n' terminator if it exists (the last line
		 * in the file may not be '\n' terminated)
		 */
		if(len && filename[len - 1] == '\n')
			filename[len - 1] = '\0';

		/* Skip any leading whitespace */
		while(isspace(*filename))
			filename ++;

		/* if comment line, skip */
		if(*filename == '#')
			continue;

		/*
		 * check for initial backslash, to accommodate
		 * filenames with leading space or leading # character
		 */
		if(*filename == '\\')
			filename ++;

		/* if line is now empty after skipping characters, skip it */
		if(*filename == '\0')
			continue;

		if(old_exclude)
			old_add_exclude(filename);
		else
			add_exclude(filename);
	}

	if(ferror(fd))
		BAD_ERROR("Reading exclude file \"%s\" failed because %s\n",
			argv, strerror(errno));

	fclose(fd);
}


#define RECOVER_ID "Squashfs recovery file v1.0\n"
#define RECOVER_ID_SIZE 28

static void write_recovery_data(struct squashfs_super_block *sBlk)
{
	int recoverfd;
	long long res, bytes = sBlk->bytes_used - sBlk->inode_table_start;
	pid_t pid = getpid();
	char *metadata;
	char header[] = RECOVER_ID;

	if(recover == FALSE) {
		if(!quiet) {
			printf("No recovery data option specified.\n");
			printf("Skipping saving recovery file.\n\n");
		}

		return;
	}

	if(recovery_pathname == NULL) {
		recovery_pathname = getenv("HOME");
		if(recovery_pathname == NULL)
			BAD_ERROR("Could not read $HOME, use -recovery-path or -no-recovery options\n");
	}

	res = asprintf(&recovery_file, "%s/squashfs_recovery_%s_%d", recovery_pathname,
		getbase(destination_file), pid);
	if(res == -1)
		MEM_ERROR();

	metadata = malloc(bytes);
	if(metadata == NULL)
		MEM_ERROR();

	res = read_fs_bytes(fd, sBlk->inode_table_start, bytes, metadata);
	if(res == 0) {
		ERROR("Failed to read append filesystem metadata\n");
		BAD_ERROR("Filesystem corrupted?\n");
	}

	recoverfd = open(recovery_file, O_CREAT | O_TRUNC | O_RDWR, S_IRWXU);
	if(recoverfd == -1)
		BAD_ERROR("Failed to create recovery file, because %s.  "
			"Aborting\n", strerror(errno));
		
	if(write_bytes(recoverfd, header, RECOVER_ID_SIZE) == -1)
		BAD_ERROR("Failed to write recovery file, because %s\n",
			strerror(errno));

	if(write_bytes(recoverfd, sBlk, sizeof(struct squashfs_super_block)) == -1)
		BAD_ERROR("Failed to write recovery file, because %s\n",
			strerror(errno));

	if(write_bytes(recoverfd, metadata, bytes) == -1)
		BAD_ERROR("Failed to write recovery file, because %s\n",
			strerror(errno));

	res = close(recoverfd);

	if(res == -1)
		BAD_ERROR("Failed to close recovery file, close returned %s\n",
				strerror(errno));

	free(metadata);
	
	printf("Recovery file \"%s\" written\n", recovery_file);
	printf("If Mksquashfs aborts abnormally (i.e. power failure), run\n");
	printf("mksquashfs - %s -recover %s\n", destination_file,
		recovery_file);
	printf("to restore filesystem\n\n");
}


static void read_recovery_data(char *recovery_file, char *destination_file)
{
	int fd, recoverfd;
	struct squashfs_super_block orig_sBlk, sBlk;
	char *metadata;
	long long res, bytes;
	struct stat buf;
	char header[] = RECOVER_ID;
	char header2[RECOVER_ID_SIZE];

	recoverfd = open(recovery_file, O_RDONLY);
	if(recoverfd == -1)
		BAD_ERROR("Failed to open recovery file because %s\n",
			strerror(errno));

	if(stat(destination_file, &buf) == -1)
		BAD_ERROR("Failed to stat destination file, because %s\n",
			strerror(errno));

	fd = open(destination_file, O_RDWR);
	if(fd == -1)
		BAD_ERROR("Failed to open destination file because %s\n",
			strerror(errno));

	res = read_bytes(recoverfd, header2, RECOVER_ID_SIZE);
	if(res == -1)
		BAD_ERROR("Failed to read recovery file, because %s\n",
			strerror(errno));
	if(res < RECOVER_ID_SIZE)
		BAD_ERROR("Recovery file appears to be truncated\n");
	if(strncmp(header, header2, RECOVER_ID_SIZE) !=0 )
		BAD_ERROR("Not a recovery file\n");

	res = read_bytes(recoverfd, &sBlk, sizeof(struct squashfs_super_block));
	if(res == -1)
		BAD_ERROR("Failed to read recovery file, because %s\n",
			strerror(errno));
	if(res < sizeof(struct squashfs_super_block))
		BAD_ERROR("Recovery file appears to be truncated\n");

	res = read_fs_bytes(fd, 0, sizeof(struct squashfs_super_block), &orig_sBlk);
	if(res == 0) {
		ERROR("Failed to read superblock from output filesystem\n");
		BAD_ERROR("Output filesystem is empty!\n");
	}

	if(memcmp(((char *) &sBlk) + 4, ((char *) &orig_sBlk) + 4,
			sizeof(struct squashfs_super_block) - 4) != 0)
		BAD_ERROR("Recovery file and destination file do not seem to "
			"match\n");

	bytes = sBlk.bytes_used - sBlk.inode_table_start;

	metadata = malloc(bytes);
	if(metadata == NULL)
		MEM_ERROR();

	res = read_bytes(recoverfd, metadata, bytes);
	if(res == -1)
		BAD_ERROR("Failed to read recovery file, because %s\n",
			strerror(errno));
	if(res < bytes)
		BAD_ERROR("Recovery file appears to be truncated\n");

	write_destination(fd, 0, sizeof(struct squashfs_super_block), &sBlk);

	write_destination(fd, sBlk.inode_table_start, bytes, metadata);

	res = close(recoverfd);

	if(res == -1)
		BAD_ERROR("Failed to close recovery file, close returned %s\n",
				strerror(errno));

	res = close(fd);

	if(res == -1)
		BAD_ERROR("Failed to close output filesystem, close returned %s\n",
				strerror(errno));

	printf("Successfully wrote recovery file \"%s\".  Exiting\n",
		recovery_file);
	
	exit(0);
}


static void write_filesystem_tables(struct squashfs_super_block *sBlk)
{
	sBlk->fragments = fragments;
	sBlk->no_ids = id_count;
	sBlk->inode_table_start = write_inodes();
	sBlk->directory_table_start = write_directories();
	sBlk->fragment_table_start = write_fragment_table();
	sBlk->lookup_table_start = exportable ? write_inode_lookup_table() :
		SQUASHFS_INVALID_BLK;
	sBlk->id_table_start = write_id_table();
	sBlk->xattr_id_table_start = write_xattrs();

	TRACE("sBlk->inode_table_start 0x%llx\n", sBlk->inode_table_start);
	TRACE("sBlk->directory_table_start 0x%llx\n",
		sBlk->directory_table_start);
	TRACE("sBlk->fragment_table_start 0x%llx\n", sBlk->fragment_table_start);
	if(exportable)
		TRACE("sBlk->lookup_table_start 0x%llx\n",
			sBlk->lookup_table_start);

	sBlk->bytes_used = get_pos();

	sBlk->compression = comp->id;

	SQUASHFS_INSWAP_SUPER_BLOCK(sBlk); 
	write_destination(fd, SQUASHFS_START, sizeof(*sBlk), sBlk);

	total_bytes += total_inode_bytes + total_directory_bytes +
		sizeof(struct squashfs_super_block) + total_xattr_bytes;
}


static int parse_numberll(char *start, long long *res, int size)
{
	char *end;
	long long number;

	errno = 0; /* To distinguish success/failure after call */

	number = strtoll(start, &end, 10);

	/*
	 * check for strtoll underflow or overflow in conversion, and other
	 * errors.
	 */
	if((errno == ERANGE && (number == LLONG_MIN || number == LLONG_MAX)) ||
			(errno != 0 && number == 0))
		return 0;

	/* reject negative numbers as invalid */
	if(number < 0)
		return 0;

	if(size == 1) {
		/*
		 * Allow a multiplier of  k, K, m, M, g, G optionally
		 * followed by B, b, or bytes.
		 *
		 * Check for multiplier and trailing junk.
		 * But first check that a number exists before the
		 * multiplier
		 */
		if(end == start)
			return 0;

		switch(end[0]) {
		case 'g':
		case 'G':
			if(multiply_overflowll(number, 1073741824))
				return 0;
			number *= 1073741824;

			if(end[1] != '\0')
				/* trailing junk after multiplier, but
				 * allow it to be B, b or bytes */
				if(strcmp(end + 1, "bytes") && strcmp(end + 1, "B") && strcmp(end + 1, "b"))
					return 0;

			break;
		case 'm':
		case 'M':
			if(multiply_overflowll(number, 1048576))
				return 0;
			number *= 1048576;

			if(end[1] != '\0')
				/* trailing junk after multiplier, but
				 * allow it to be B, b or bytes */
				if(strcmp(end + 1, "bytes") && strcmp(end + 1, "B") && strcmp(end + 1, "b"))
					return 0;

			break;
		case 'k':
		case 'K':
			if(multiply_overflowll(number, 1024))
				return 0;
			number *= 1024;

			if(end[1] != '\0')
				/* trailing junk after multiplier, but
				 * allow it to be B, b or bytes */
				if(strcmp(end + 1, "bytes") && strcmp(end + 1, "B") && strcmp(end + 1, "b"))
					return 0;

			break;
		case '\0':
			break;
		default:
			/* trailing junk after number */
			return 0;
		}
	} else if(size == 2) {
		/*
		 * Allow number to be followed by %
		 * But first check that a number exists before any possible %
		 */
		if(end == start)
			return 0;

		if(end[0] != '\0' && (end[0] != '%' || end[1] != '\0'))
			/* trailing junk after number */
			return 0;
	} else if(end[0] != '\0')
		/* trailing junk after number */
		return 0;

	*res = number;
	return 1;
}


static int parse_number(char *start, int *res, int size)
{
	long long number;

	if(!parse_numberll(start, &number, size))
		return 0;
	
	/* check if long result will overflow signed int */
	if(number > INT_MAX)
		return 0;

	*res = (int) number;
	return 1;
}


static int parse_number_unsigned(char *start, unsigned int *res, int size)
{
	long long number;

	if(!parse_numberll(start, &number, size))
		return 0;
	
	/* check if long result will overflow unsigned int */
	if(number > UINT_MAX)
		return 0;

	*res = (unsigned int) number;
	return 1;
}


static int parse_num(char *arg, int *res)
{
	return parse_number(arg, res, 0);
}


static int parse_num_unsigned(char *arg, unsigned int *res)
{
	return parse_number_unsigned(arg, res, 0);
}


static int get_default_phys_mem()
{
	/*
	 * get_physical_memory() relies on /proc being mounted.
	 * If it fails, issue a warning, and use
	 * SQUASHFS_UNKNOWN_MEM / SQUASHFS_TAKE as default.
	 */
	int mem = get_physical_memory();

	if(mem == 0) {
		mem = SQUASHFS_UNKNOWN_MEM / SQUASHFS_TAKE;

		ERROR("Warning: Cannot get size of physical memory, probably "
				"because /proc is missing.\n");
		ERROR("Warning: Defaulting to use of %d Mbytes, fix "
				"/proc to get a better value,\n", mem);
		mem_options_disabled = TRUE;
	} else
		mem /= SQUASHFS_TAKE;

	if(sizeof(void *) == 4 && mem > 640) {
		/*
		 * If we're running on a kernel with PAE or on a 64-bit kernel,
		 * the default memory usage can exceed the addressable
		 * memory by this process.
		 * Due to the typical kernel/user-space split (1GB/3GB, or
		 * 2GB/2GB), we have to conservatively assume the 32-bit
		 * processes can only address 2-3GB.  So limit the  default
		 * usage to 640M, which gives room for other data.
		 */
		mem = 640;
	}

	return mem;
}


static void calculate_queue_sizes(int mem, int *readq, int *fragq, int *bwriteq,
							int *fwriteq)
{
	*readq = mem / SQUASHFS_READQ_MEM;
	*bwriteq = mem / SQUASHFS_BWRITEQ_MEM;
	*fwriteq = mem / SQUASHFS_FWRITEQ_MEM;
	*fragq = mem - *readq - *bwriteq - *fwriteq;
}


static void open_log_file(char *filename)
{
	log_fd=fopen(filename, "w");
	if(log_fd == NULL)
		BAD_ERROR("Failed to open log file \"%s\" because %s\n", filename, strerror(errno));

	logging=TRUE;
}


static void check_source_date_epoch()
{
	char *time_string = getenv("SOURCE_DATE_EPOCH");
	unsigned int time;

	if(time_string != NULL) {
		/*
		 * We cannot have both command-line options and environment
		 * variable trying to set the timestamp(s) at the same
		 * time.  Semantically both are FORCE options which cannot be
		 * over-ridden elsewhere (otherwise they can't be relied on).
		 *
		 * So refuse to continue if both are set.
		 */
		if(mkfs_time_opt || all_time_opt)
			BAD_ERROR("SOURCE_DATE_EPOCH and command line options "
				"can't be used at the same time to set "
				"timestamp(s)\n");

		if(!parse_num_unsigned(time_string, &time)) {
			ERROR("Env Var SOURCE_DATE_EPOCH has invalid time value\n");
			EXIT_MKSQUASHFS();
		}

		all_time = mkfs_time = time;
		all_time_opt = mkfs_time_opt = TRUE;
	}
}


static void check_pager()
{
	char * string = getenv("PAGER");

	if(string != NULL) {
		int res = check_and_set_pager(string);

		if(res == FALSE)
			EXIT_MKSQUASHFS();
	}
}


static void check_sqfs_cmdline(int argc, char *argv[])
{
	char *dirname = getenv("SQFS_CMDLINE"), *filename, *arg;
	int file, i, res;
	struct stat buf;

	if(dirname != NULL) {
		res = asprintf(&filename, "%s/%s", dirname, "sqfs_cmdline");
		if(res == -1)
			BAD_ERROR("asprintf failed in check_sqfs_cmdline\n");

		file = open(filename, O_CREAT | O_APPEND | O_NOFOLLOW | O_WRONLY,
					S_IRUSR | S_IWUSR | S_IRGRP | S_IROTH);

		if(file == -1) {
			if(errno == ELOOP)
				BAD_ERROR("Failed to append to SQFS_CMDLINE "
					"filename \"%s\" because it is a symbolic "
					"link or too many symbolic links were "
					"encountered\n", filename);
			else
				BAD_ERROR("Failed to append to SQFS_CMDLINE filename "
					"\"%s\" because %s\n", filename,
					strerror(errno));
		}

		res = fstat(file, &buf);
		if(res == -1)
			BAD_ERROR("Failed to fstat SQFS_CMDLINE filename "
				"\"%s\" because %s\n", filename, strerror(errno));

		if(buf.st_nlink > 1)
			BAD_ERROR("SQFS_CMDLINE filename \"%s\" is a hard "
				"link, refusing to append to it\n", filename);

		if(buf.st_mode & (S_IXUSR | S_IXGRP | S_IXOTH))
			BAD_ERROR("SQFS_CMDLINE filename \"%s\" has execute "
				"permissions, refusing to append to it\n", filename);

		for(i = 0;  i < argc; i++) {
			res = asprintf(&arg, "\"%s\" ", argv[i]);
			if(res == -1)
				BAD_ERROR("asprintf failed in "
					"check_sqfs_cmdline\n");

			res = write_bytes(file, arg, strlen(arg));
			if(res == -1)
				BAD_ERROR("write failed in check_sqfs_cmdline\n");

			free(arg);
		}

		res = write_bytes(file, "\n", 1);
		if(res == -1)
			BAD_ERROR("write failed in check_sqfs_cmdline\n");

		close(file);
		free(filename);
	}
}


static void print_version(char *string)
{
	printf("%s version " VERSION " (" DATE ")\n", string);
	printf("copyright (C) " YEAR " Phillip Lougher ");
	printf("<phillip@squashfs.org.uk>\n\n");
	printf("This program is free software; you can redistribute it and/or\n");
	printf("modify it under the terms of the GNU General Public License\n");
	printf("as published by the Free Software Foundation; either version ");
	printf("2,\n");
	printf("or (at your option) any later version.\n\n");
	printf("This program is distributed in the hope that it will be ");
	printf("useful,\n");
	printf("but WITHOUT ANY WARRANTY; without even the implied warranty of\n");
	printf("MERCHANTABILITY or FITNESS FOR A PARTICULAR PURPOSE.  See the\n");
	printf("GNU General Public License for more details.\n");
}


static void print_summary()
{
	int i;

	printf("\n%sSquashfs %d.%d filesystem, %s compressed, data block size"
		" %d\n", exportable ? "Exportable " : "", SQUASHFS_MAJOR,
		SQUASHFS_MINOR, comp->name, block_size);
	printf("\t%s data, %s metadata, %s fragments,\n\t%s xattrs, %s ids\n",
		noD ? "uncompressed" : "compressed", noI ?  "uncompressed" :
		"compressed", no_fragments ? "no" : noF ? "uncompressed" :
		"compressed", no_xattrs ? "no" : noX ? "uncompressed" :
		"compressed", noI || noId ? "uncompressed" : "compressed");
	printf("\tduplicates are %sremoved\n", duplicate_checking ? "" :
		"not ");
	printf("Filesystem size %.2f Kbytes (%.2f Mbytes)\n", get_pos() / 1024.0,
		get_pos() / (1024.0 * 1024.0));
	printf("\t%.2f%% of uncompressed filesystem size (%.2f Kbytes)\n",
		((float) get_pos() / total_bytes) * 100.0, total_bytes / 1024.0);
	printf("Inode table size %lld bytes (%.2f Kbytes)\n",
		inode_bytes, inode_bytes / 1024.0);
	printf("\t%.2f%% of uncompressed inode table size (%lld bytes)\n",
		((float) inode_bytes / total_inode_bytes) * 100.0,
		total_inode_bytes);
	printf("Directory table size %lld bytes (%.2f Kbytes)\n",
		directory_bytes, directory_bytes / 1024.0);
	if(total_directory_bytes)
		printf("\t%.2f%% of uncompressed directory table size"
			" (%lld bytes)\n", ((float) directory_bytes /
			total_directory_bytes) * 100.0, total_directory_bytes);
	else
		printf("\t100%% of uncompressed directory table size"
			" (%lld bytes)\n", total_directory_bytes);
	if(total_xattr_bytes) {
		printf("Xattr table size %d bytes (%.2f Kbytes)\n",
			xattr_bytes, xattr_bytes / 1024.0);
		printf("\t%.2f%% of uncompressed xattr table size (%d bytes)\n",
			((float) xattr_bytes / total_xattr_bytes) * 100.0,
			total_xattr_bytes);
	}
	if(duplicate_checking)
		printf("Number of duplicate files found %u\n", file_count -
			dup_files);
	else
		printf("No duplicate files removed\n");
	printf("Number of inodes %u\n", inode_count);
	printf("Number of files %u\n", file_count);
	if(!no_fragments)
		printf("Number of fragments %u\n", fragments);
	printf("Number of symbolic links %u\n", sym_count);
	printf("Number of device nodes %u\n", dev_count);
	printf("Number of fifo nodes %u\n", fifo_count);
	printf("Number of socket nodes %u\n", sock_count);
	printf("Number of directories %u\n", dir_count);
	printf("Number of hard-links %lld\n", hardlnk_count);
	printf("Number of ids (unique uids + gids) %d\n", id_count);
	printf("Number of uids %d\n", uid_count);

	for(i = 0; i < id_count; i++) {
		if(id_table[i]->flags & ISA_UID) {
			struct passwd *user = getpwuid(id_table[i]->id);
			printf("\t%s (%u)\n", user == NULL ? "unknown" :
				user->pw_name, id_table[i]->id);
		}
	}

	printf("Number of gids %d\n", guid_count);

	for(i = 0; i < id_count; i++) {
		if(id_table[i]->flags & ISA_GID) {
			struct group *group = getgrgid(id_table[i]->id);
			printf("\t%s (%d)\n", group == NULL ? "unknown" :
				group->gr_name, id_table[i]->id);
		}
	}
}


static int option_with_arg(char *string, char *table[])
{
	int i;

	if(*string != '-')
		return FALSE;

	for(i = 0; table[i] != NULL; i++)
		if(strcmp(string + 1, table[i]) == 0)
			break;

	if(table[i] != NULL)
		return TRUE;

	return compressor_option_args(comp, string);
}


static int get_uid_from_arg(char *arg, unsigned int *uid)
{
	char *last;
	long long res;

	res = strtoll(arg, &last, 10);
	if(*last == '\0') {
		if(res < 0 || res > (((long long) 1 << 32) - 1))
			return -2;

		*uid = res;
		return 0;
	} else {
		struct passwd *id = getpwnam(arg);

		if(id) {
			*uid = id->pw_uid;
			return 0;
		}
	}

	return -1;
}


static int get_gid_from_arg(char *arg, unsigned int *gid)
{
	char *last;
	long long res;

	res = strtoll(arg, &last, 10);
	if(*last == '\0') {
		if(res < 0 || res > (((long long) 1 << 32) - 1))
			return -2;

		*gid = res;
		return 0;
	} else {
		struct group *id = getgrnam(arg);

		if(id) {
			*gid = id->gr_gid;
			return 0;
		}
	}

	return -1;
}


FILE *open_info_file(char *filename)
{
	FILE *file;
	struct stat buf;
	int res;

	res = stat(filename, &buf);
	if(res == -1) {
		if(errno != ENOENT)
			BAD_ERROR("Failed to stat info_file filename \"%s\" because %s\n", strerror(errno));

		file = fopen(filename, "w");
		if(file == NULL)
			BAD_ERROR("Failed to create info_file filename \"%s\" because %s\n", filename, strerror(errno));
	} else
		BAD_ERROR("Info_file filename \"%s\" already exists!\n", filename);

	return file;
}


static int sqfstar(int argc, char *argv[])
{
	struct stat buf;
	int res, i;
	squashfs_inode inode;
	int readq;
	int fragq;
	int bwriteq;
	int fwriteq;
	int total_mem = get_default_phys_mem();
	int progress = TRUE;
	int force_progress = FALSE;
	int percentage = FALSE;
	int Xhelp = FALSE;
	int dest_index;
	struct file_buffer **fragment = NULL;
	int size;
	void *comp_data;

	/* Scan the command line for options that will immediately quit afterwards */
	for(i = 1; i < argc; i++) {
		if(strcmp(argv[i], "-version") == 0) {
			print_version("sqfstar");
			exit(0);
		} else if(strcmp(argv[i], "-help") == 0 || strcmp(argv[i], "-h") == 0)
			sqfstar_help(FALSE);
		else if(strcmp(argv[i], "-help-all") == 0 || strcmp(argv[i], "-ha") == 0)
			sqfstar_help_all();
		else if(strcmp(argv[i], "-help-option") == 0 || strcmp(argv[i], "-ho") == 0) {
			if(++i == argc) {
				ERROR("sqfstar: %s missing regex\n", argv[i - 1]);
				sqfstar_option_help(argv[i - 1]);
			}

			sqfstar_option(argv[i - 1], argv[i]);
		} else if(strcmp(argv[i], "-help-section") == 0 || strcmp(argv[i], "-hs") == 0) {
			if(++i == argc) {
				ERROR("sqfstar: %s missing section\n", argv[i - 1]);
				sqfstar_option_help(argv[i - 1]);
			}

			sqfstar_section(argv[i - 1], argv[i]);
		} else if(strcmp(argv[i], "-help-comp") == 0) {
			if(++i == argc) {
				ERROR("sqfstar: -help-comp missing compressor name\n");
				sqfstar_option_help(argv[i - 1]);
			}

			print_compressor_options(argv[i], "sqfstar");
			exit(0);
		} else if(strcmp(argv[1], "-mem-default") == 0) {
			printf("%d\n", total_mem);
			exit(0);
		} else if(argv[i][0] != '-')
			break;
		else if(option_with_arg(argv[i], sqfstar_option_table))
			i++;
	}

	block_log = slog(block_size);
	calculate_queue_sizes(total_mem, &readq, &fragq, &bwriteq, &fwriteq);

	comp = lookup_compressor(COMP_DEFAULT);

	/*
	 * Scan the command line for -comp xxx option, this should occur before
	 * any -X compression specific options to ensure these options are passed
	 * to the correct compressor
	 *
	 * Also scan for -Xhelp
	 */
	for(i = 1; i < argc; i++) {
		if(strncmp(argv[i], "-X", 2) == 0)
			X_opt_parsed = 1;

		if(strcmp(argv[i], "-comp") == 0) {
			struct compressor *prev_comp = comp;

			if(++i == argc) {
				ERROR("sqfstar: -comp missing compression type\n");
				sqfstar_option_help(argv[i - 1]);
			}
			comp = lookup_compressor(argv[i]);
			if(!comp->supported) {
				ERROR("sqfstar: Compressor \"%s\" is not supported!\n", argv[i]);
				ERROR("sqfstar: Compressors available:\n");
				display_compressors();
				exit(1);
			}
			if(compressor_opt_parsed) {
				ERROR("sqfstar: -comp multiple conflicting -comp"
					" options specified on command line"
					", previously %s, now %s\n",
					prev_comp->name, comp->name);
				exit(1);
			}
			compressor_opt_parsed = 1;
			if(X_opt_parsed) {
				ERROR("%s: -comp option should be before any "
					"-X option\n");
				exit(1);
			}
		} else if(strcmp(argv[i], "-Xhelp") == 0)
			Xhelp = TRUE;
		else if(argv[i][0] != '-')
			break;
		else if(option_with_arg(argv[i], sqfstar_option_table))
			i++;
	}

	if(Xhelp) {
		print_selected_comp_options(stdout, comp, "sqfstar");
		exit(0);
	}

	if(i >= argc)
		dest_index = argc;
	else
		dest_index = i;

	source_path = NULL;
	source = 0;
	old_exclude = FALSE;
	tarfile = TRUE;

	/* By default images generated from tar files are not exportable.
	 * Exportable by default is a "legacy" setting in Mksquashfs, which
	 * will cause too many problems to change now.  But tarfile reading
	 * has no such issues */
	exportable = FALSE;

	/* By default images generated from tar files use tail-end packing.
	 * No tailend packing is a "legacy" setting in Mksquashfs, which
	 * will cause too many problems to change now.  But tarfile reading
	 * has no such issues */
	always_use_fragments = TRUE;

	for(i = 1; i < dest_index; i++) {
		if(strcmp(argv[i], "-ignore-zeros") == 0)
			ignore_zeros = TRUE;
		else if(strcmp(argv[i], "-no-hardlinks") == 0)
			no_hardlinks = TRUE;
		else if(strcmp(argv[i], "-throttle") == 0) {
			if((++i == dest_index) || !parse_number(argv[i], &res, 2)) {
				ERROR("sqfstar: -throttle missing or invalid value\n");
				sqfstar_option_help(argv[i - 1]);
			}
			if(res > 99) {
				ERROR("sqfstar: -throttle value should be between 0 and 99\n");
				sqfstar_option_help(argv[i - 1]);
			}
			set_sleep_time(res);
			readq = 4;
		} else if(strcmp(argv[i], "-limit") == 0) {
			if((++i == dest_index) || !parse_number(argv[i], &res, 0)) {
				ERROR("sqfstar: -limit missing or invalid value\n");
				sqfstar_option_help(argv[i - 1]);
			}
			if(res < 1 || res > 100) {
				ERROR("sqfstar: -limit value should be between 1 and 100\n");
				sqfstar_option_help(argv[i - 1]);
			}
			set_sleep_time(100 - res);
			readq = 4;
		} else if(strcmp(argv[i], "-mkfs-time") == 0 ||
				strcmp(argv[i], "-fstime") == 0) {
			if((++i == dest_index) ||
				(!parse_num_unsigned(argv[i], &mkfs_time) &&
				!exec_date(argv[i], &mkfs_time))) {
					ERROR("sqfstar: %s missing or invalid time "
						"value\n", argv[i - 1]);
				sqfstar_option_help(argv[i - 1]);
			}
			mkfs_time_opt = TRUE;
		} else if(strcmp(argv[i], "-all-time") == 0) {
			if((++i == dest_index) ||
				(!parse_num_unsigned(argv[i], &all_time) &&
				!exec_date(argv[i], &all_time))) {
					ERROR("sqfstar: -all-time missing or invalid time value\n");
				sqfstar_option_help(argv[i - 1]);
			}
			all_time_opt = TRUE;
			clamping = FALSE;
		} else if(strcmp(argv[i], "-reproducible") == 0)
			reproducible = TRUE;
		else if(strcmp(argv[i], "-not-reproducible") == 0)
			reproducible = FALSE;
		else if(strcmp(argv[i], "-root-mode") == 0) {
			if((++i == dest_index) || !parse_mode(argv[i], &root_mode)) {
				ERROR("sqfstar: -root-mode missing or invalid mode,"
					" symbolic mode or octal number expected\n");
				sqfstar_option_help(argv[i - 1]);
			}
			root_mode_opt = TRUE;
		} else if(strcmp(argv[i], "-root-uid") == 0) {
			if(++i == dest_index) {
				ERROR("sqfstar: -root-uid missing uid or user name\n");
				sqfstar_option_help(argv[i - 1]);
			}

			res = get_uid_from_arg(argv[i], &root_uid);
			if(res) {
				if(res == -2)
					ERROR("sqfstar: -root-uid uid out of range\n");
				else
					ERROR("sqfstar: -root-uid invalid uid or "
						"unknown user name\n");
				sqfstar_option_help(argv[i - 1]);
			}
			root_uid_opt = TRUE;
		} else if(strcmp(argv[i], "-root-gid") == 0) {
			if(++i == dest_index) {
				ERROR("sqfstar: -root-gid missing gid or group name\n");
				sqfstar_option_help(argv[i - 1]);
			}

			res = get_gid_from_arg(argv[i], &root_gid);
			if(res) {
				if(res == -2)
					ERROR("sqfstar: -root-gid gid out of range\n");
				else
					ERROR("sqfstar: -root-gid invalid gid or "
						"unknown group name\n");
				sqfstar_option_help(argv[i - 1]);
			}
			root_gid_opt = TRUE;
		} else if(strcmp(argv[i], "-root-time") == 0) {
			if((++i == argc) ||
					(!parse_num_unsigned(argv[i], &root_time) &&
					!exec_date(argv[i], &root_time))) {
				ERROR("sqfstar: -root-time missing or invalid time\n");
				sqfstar_option_help(argv[i - 1]);
			}
			root_time_opt = TRUE;
		} else if(strcmp(argv[i], "-default-mode") == 0) {
			if((++i == dest_index) || !parse_mode(argv[i], &default_mode)) {
				ERROR("sqfstar: -default-mode missing or invalid mode,"
					" symbolic mode or octal number expected\n");
				sqfstar_option_help(argv[i - 1]);
			}
			root_mode = default_mode;
			default_mode_opt = root_mode_opt = TRUE;
		} else if(strcmp(argv[i], "-default-uid") == 0) {
			if(++i == dest_index) {
				ERROR("sqfstar: -default-uid missing uid or user name\n");
				sqfstar_option_help(argv[i - 1]);
			}

			res = get_uid_from_arg(argv[i], &default_uid);
			if(res) {
				if(res == -2)
					ERROR("sqfstar: -default-uid uid out of range\n");
				else
					ERROR("sqfstar: -default-uid invalid uid or "
						"unknown user name\n");
				sqfstar_option_help(argv[i - 1]);
			}
			root_uid = default_uid;
			default_uid_opt = root_uid_opt = TRUE;
		} else if(strcmp(argv[i], "-default-gid") == 0) {
			if(++i == dest_index) {
				ERROR("sqfstar: -default-gid missing gid or group name\n");
				sqfstar_option_help(argv[i - 1]);
			}

			res = get_gid_from_arg(argv[i], &default_gid);
			if(res) {
				if(res == -2)
					ERROR("sqfstar: -default-gid gid out of range\n");
				else
					ERROR("sqfstar: -default-gid invalid gid or "
						"unknown group name\n");
				sqfstar_option_help(argv[i - 1]);
			}
			root_gid = default_gid;
			default_gid_opt = root_gid_opt = TRUE;
		} else if(strcmp(argv[i], "-comp") == 0)
			/* parsed previously */
			i++;
		else if(strncmp(argv[i], "-X", 2) == 0) {
			int args = compressor_options(comp, argv + i, dest_index - i);

			if(args < 0) {
				if(args == -1) {
					ERROR("sqfstar: Unrecognised compressor"
						" option %s\n", argv[i]);
					if(!compressor_opt_parsed)
						ERROR("sqfstar: Did you forget to"
							" specify -comp, or "
							"specify it after the"
							" -X options?\n");
					print_selected_comp_options(stderr, comp, "sqfstar");
				}
				exit(1);
			}
			i += args;

		} else if(strcmp(argv[i], "-pf") == 0) {
			if(++i == dest_index) {
				ERROR("sqfstar: -pf missing filename\n");
				sqfstar_option_help(argv[i - 1]);
			}
			if(read_pseudo_file(argv[i], argv[dest_index]) == FALSE)
				exit(1);
		} else if(strcmp(argv[i], "-p") == 0) {
			if(++i == dest_index) {
				ERROR("sqfstar: -p missing pseudo file definition\n");
				sqfstar_option_help(argv[i - 1]);
			}
			if(read_pseudo_definition(argv[i], argv[dest_index]) == FALSE)
				exit(1);
		} else if(strcmp(argv[i], "-pd") == 0 || strcmp(argv[i], "-pseudo-dir") == 0) {
			if(++i == dest_index) {
				ERROR("sqfstar: %s missing pseudo file definition\n",
					argv[i-1]);
				sqfstar_option_help(argv[i - 1]);
			}

			pseudo_dir = read_pseudo_dir(argv[i]);
			if(pseudo_dir == NULL)
				exit(1);
		} else if(strcmp(argv[i], "-regex") == 0)
			use_regex = TRUE;
		else if(strcmp(argv[i], "-no-sparse") == 0)
			sparse_files = FALSE;
		else if(strcmp(argv[i], "-no-progress") == 0)
			progress = FALSE;
		else if(strcmp(argv[i], "-progress") == 0)
			force_progress = TRUE;
		else if(strcmp(argv[i], "-exports") == 0)
			exportable = TRUE;
		else if(strcmp(argv[i], "-offset") == 0 ||
						strcmp(argv[i], "-o") == 0) {
			if((++i == dest_index) ||
				!parse_numberll(argv[i], &start_offset, 1)) {
					ERROR("sqfstar: %s missing or invalid offset "
						"size\n", argv[i - 1]);
				sqfstar_option_help(argv[i - 1]);
			}
		} else if(strcmp(argv[i], "-processors") == 0) {
			if((++i == dest_index) || !parse_num(argv[i], &processors)) {
				ERROR("sqfstar: -processors missing or invalid "
					"processor number\n");
				sqfstar_option_help(argv[i - 1]);
			}
			if(processors < 1) {
				ERROR("sqfstar: -processors should be 1 or larger\n");
				sqfstar_option_help(argv[i - 1]);
			}
		} else if(strcmp(argv[i], "-mem") == 0) {
			long long number = 0;

			if(mem_options_disabled) {
				ERROR("Ignoring -mem option because amount of "
					"system memory unknown!\n)");
				continue;
			}

			if((++i == dest_index) ||
					!parse_numberll(argv[i], &number, 1)) {
				ERROR("sqfstar: -mem missing or invalid mem size\n");
				sqfstar_option_help(argv[i - 1]);
			}

			/*
			 * convert from bytes to Mbytes, ensuring the value
			 * does not overflow a signed int
			 */
			if(number >= (1LL << 51)) {
				ERROR("sqfstar: -mem invalid mem size\n");
				sqfstar_option_help(argv[i - 1]);
			}

			total_mem = number / 1048576;
			calculate_queue_sizes(total_mem, &readq, &fragq,
				&bwriteq, &fwriteq);
		} else if(strcmp(argv[i], "-mem-percent") == 0) {
			int percent, phys_mem;

			if(mem_options_disabled) {
				ERROR("Ignoring -mem-percent option because amount of "
					"system memory unknown!\n)");
				continue;
			}

			/*
			 * Percentage of 75% and larger is dealt with later.
			 * In the same way a fixed mem size if more than 75%
			 * of memory is dealt with later.
			 */
			if((++i == dest_index) ||
					!parse_number(argv[i], &percent, 2) ||
					(percent < 1)) {
				ERROR("sqfstar: -mem-percent missing or invalid "
					"percentage: it should be 1 - 75%\n");
				sqfstar_option_help(argv[i - 1]);
			}

			phys_mem = get_physical_memory();

			if(phys_mem == 0) {
				ERROR("sqfstar: -mem-percent unable to get physical "
					"memory\n");
				exit(1);
			}

			if(multiply_overflow(phys_mem, percent)) {
				ERROR("sqfstar: -mem-percent requested phys mem too "
					"large\n");
				sqfstar_option_help(argv[i - 1]);
			}

			total_mem = phys_mem * percent / 100;

			calculate_queue_sizes(total_mem, &readq, &fragq,
				&bwriteq, &fwriteq);
		} else if(strcmp(argv[i], "-mem-default") == 0) {
			printf("%d\n", total_mem);
			exit(0);
		} else if(strcmp(argv[i], "-b") == 0) {
			if(++i == dest_index) {
				ERROR("sqfstar: -b missing block size\n");
				sqfstar_option_help(argv[i - 1]);
			}
			if(!parse_number(argv[i], &block_size, 1)) {
				ERROR("sqfstar: -b invalid block size\n");
				sqfstar_option_help(argv[i - 1]);
			}
			if((block_log = slog(block_size)) == 0) {
				ERROR("sqfstar: -b block size not power of two or "
					"not between 4096 and 1Mbyte\n");
				sqfstar_option_help(argv[i - 1]);
			}
		} else if(strcmp(argv[i], "-ef") == 0) {
			if(++i == dest_index) {
				ERROR("sqfstar: -ef missing filename\n");
				sqfstar_option_help(argv[i - 1]);
			}
		} else if(strcmp(argv[i], "-no-duplicates") == 0)
			duplicate_checking = FALSE;

		else if(strcmp(argv[i], "-no-fragments") == 0)
			no_fragments = TRUE;

		 else if(strcmp(argv[i], "-no-tailends") == 0)
			always_use_fragments = FALSE;

		else if(strcmp(argv[i], "-all-root") == 0 ||
				strcmp(argv[i], "-root-owned") == 0) {
			global_uid = global_gid = 0;
			global_uid_opt = global_gid_opt = TRUE;
		} else if(strcmp(argv[i], "-force-file-mode") == 0) {
			if((++i == argc) || !parse_mode(argv[i], &global_file_mode)) {
				ERROR("sqfstar: -force-file-mode missing or invalid mode,"
					" symbolic mode or octal number expected\n");
				sqfstar_option_help(argv[i - 1]);
			}
			global_file_mode_opt = TRUE;
		} else if(strcmp(argv[i], "-force-dir-mode") == 0) {
			if((++i == argc) || !parse_mode(argv[i], &global_dir_mode)) {
				ERROR("sqfstar: -force-dir-mode missing or invalid mode,"
					" symbolic mode or octal number expected\n");
				sqfstar_option_help(argv[i - 1]);
			}
			global_dir_mode_opt = TRUE;
		} else if(strcmp(argv[i], "-force-uid") == 0) {
			if(++i == dest_index) {
				ERROR("sqfstar: -force-uid missing uid or user name\n");
				sqfstar_option_help(argv[i - 1]);
			}

			res = get_uid_from_arg(argv[i], &global_uid);
			if(res) {
				if(res == -2)
					ERROR("sqfstar: -force-uid uid out of range\n");
				else
					ERROR("sqfstar: -force-uid invalid uid or "
						"unknown user name\n");
				sqfstar_option_help(argv[i - 1]);
			}
			global_uid_opt = TRUE;
		} else if(strcmp(argv[i], "-force-gid") == 0) {
			if(++i == dest_index) {
				ERROR("sqfstar: -force-gid missing gid or group name\n");
				sqfstar_option_help(argv[i - 1]);
			}

			res = get_gid_from_arg(argv[i], &global_gid);
			if(res) {
				if(res == -2)
					ERROR("sqfstar: -force-gid gid out of range\n");
				else
					ERROR("sqfstar: -force-gid invalid gid or "
						"unknown group name\n");
				sqfstar_option_help(argv[i - 1]);
			}
			global_gid_opt = TRUE;
		} else if(strcmp(argv[i], "-pseudo-override") == 0)
			pseudo_override = TRUE;
		else if(strcmp(argv[i], "-noI") == 0 ||
				strcmp(argv[i], "-noInodeCompression") == 0)
			noI = TRUE;

		else if(strcmp(argv[i], "-noId") == 0 ||
				strcmp(argv[i], "-noIdTableCompression") == 0)
			noId = TRUE;

		else if(strcmp(argv[i], "-noD") == 0 ||
				strcmp(argv[i], "-noDataCompression") == 0)
			noD = TRUE;

		else if(strcmp(argv[i], "-noF") == 0 ||
				strcmp(argv[i], "-noFragmentCompression") == 0)
			noF = TRUE;

		else if(strcmp(argv[i], "-noX") == 0 ||
				strcmp(argv[i], "-noXattrCompression") == 0)
			noX = TRUE;

		else if(strcmp(argv[i], "-no-compression") == 0)
			noI = noD = noF = noX = TRUE;

		else if(strcmp(argv[i], "-no-xattrs") == 0) {
			if(xattr_exclude_preg || xattr_include_preg ||
							add_xattrs()) {
				ERROR("sqfstar: -no-xattrs should not be used in "
					"combination with -xattrs-* options\n");
				sqfstar_option_help(argv[i - 1]);
			}

			no_xattrs = TRUE;

		} else if(strcmp(argv[i], "-xattrs") == 0) {
			if(xattrs_supported())
				no_xattrs = FALSE;
			else {
				ERROR("sqfstar: xattrs are unsupported in "
					"this build\n");
				exit(1);
			}

		} else if(strcmp(argv[i], "-xattrs-exclude") == 0) {
			if(!xattrs_supported()) {
				ERROR("sqfstar: xattrs are unsupported in "
					"this build\n");
				exit(1);
			} else if(++i == dest_index) {
				ERROR("sqfstar: -xattrs-exclude missing regex pattern\n");
				sqfstar_option_help(argv[i - 1]);
			} else {
				xattr_exclude_preg = xattr_regex(argv[i], "exclude");
				no_xattrs = FALSE;
			}
		} else if(strcmp(argv[i], "-xattrs-include") == 0) {
			if(!xattrs_supported()) {
				ERROR("sqfstar: xattrs are unsupported in "
					"this build\n");
				exit(1);
			} else if(++i == dest_index) {
				ERROR("sqfstar: -xattrs-include missing regex pattern\n");
				sqfstar_option_help(argv[i - 1]);
			} else {
				xattr_include_preg = xattr_regex(argv[i], "include");
				no_xattrs = FALSE;
			}
		} else if(strcmp(argv[i], "-xattrs-add") == 0) {
			if(!xattrs_supported()) {
				ERROR("sqfstar: xattrs are unsupported in "
					"this build\n");
				exit(1);
			} else if(++i == dest_index) {
				ERROR("sqfstar: -xattrs-add missing xattr argument\n");
				sqfstar_option_help(argv[i - 1]);
			} else {
				xattrs_add(argv[i]);
				no_xattrs = FALSE;
			}

		} else if(strcmp(argv[i], "-nopad") == 0)
			nopad = TRUE;

		else if(strcmp(argv[i], "-info") == 0)
			display_info = TRUE;

		else if(strcmp(argv[i], "-info-file") == 0) {
			if(++i == dest_index) {
				ERROR("sqfstar: -info-file missing filename\n");
				sqfstar_option_help(argv[i - 1]);
			}

			display_info = TRUE;
			info_file = open_info_file(argv[i]);

		} else if(strcmp(argv[i], "-force") == 0)
			appending = FALSE;

		else if(strcmp(argv[i], "-quiet") == 0)
			quiet = TRUE;

		else if(strcmp(argv[i], "-exit-on-error") == 0)
			exit_on_error = TRUE;

		else if(strcmp(argv[i], "-percentage") == 0) {
			progressbar_percentage();
<<<<<<< HEAD
			percentage = TRUE;
=======
			progress = silent = TRUE;
>>>>>>> e449f34c
		} else
			sqfstar_invalid_option(argv[i]);
	}

	if(i == argc) {
		ERROR("sqfstar: fatal error: no output filesystem specified on command line\n\n");
		sqfstar_help(TRUE);
		exit(1);
	}

	set_single_threaded();

	check_source_date_epoch();

	/*
	 * The -noI option implies -noId for backwards compatibility, so reset noId
	 * if both have been specified
	 */
	if(noI && noId)
		noId = FALSE;

	/*
	 * Some compressors may need the options to be checked for validity
	 * once all the options have been processed
	 */
	res = compressor_options_post(comp, block_size);
	if(res)
		EXIT_MKSQUASHFS();

	/*
	 * Selecting both -no-progress and -percentage produces a conflict,
	 * and so reject such command lines
	 */
	if(!progress && percentage)
		BAD_ERROR("Only one of -no-progress and -percentage can be "
			"specified.  Both causes a conflict.\n");

	/*
	 * Selecting both -no-progress and -progress produces a conflict,
	 * and so reject such command lines
	 */
	if(!progress && force_progress)
		BAD_ERROR("Only one of -no-progress and -progress can be "
			"specified.  Both causes a conflict.\n");

	/*
	 * If the -info option has been selected then disable the
	 * progress bar unless it has been explicitly enabled with
	 * the -progress option
	 */
	if(display_info && !info_file)
		progress = force_progress;

	/*
	 * Sort all the xattr-add options now they're all processed
	 */
	sort_xattr_add_list();

	/*
	 * If -pseudo-override option has been specified and there are
	 * no pseudo files then reset option.  -pseudo-override relies
	 * on dir_scan2() being run, which won't be if there's no
	 * actions or pseudo files
	 */
	if(pseudo_override && !get_pseudo())
		pseudo_override = FALSE;

#ifdef SQUASHFS_TRACE
	/*
	 * Disable progress bar if full debug tracing is enabled.
	 * The progress bar in this case just gets in the way of the
	 * debug trace output
	 */
	progress = FALSE;
#endif

	destination_file =  argv[dest_index];
	if(stat(destination_file, &buf) == -1) {
		if(errno == ENOENT) { /* Does not exist */
			appending = FALSE;
			fd = open(destination_file, O_CREAT | O_TRUNC | O_RDWR,
				S_IRUSR | S_IWUSR | S_IRGRP | S_IROTH);
			if(fd == -1) {
				perror("Could not create destination file");
				exit(1);
			}

			/* ensure Sqfstar doesn't try to read
			 * the destination file as input, which
			 * will result in an I/O loop */
			if(stat(destination_file, &buf) == -1) {
				/* disappered after creating? */
				perror("Could not stat destination file");
				exit(1);
			}
			ADD_ENTRY(buf);
		} else {
			perror("Could not stat destination file");
			exit(1);
		}

	} else {
		if(!S_ISBLK(buf.st_mode) && !S_ISREG(buf.st_mode)) {
			ERROR("Destination not block device or regular file\n");
			exit(1);
		}

		if(appending) {
			ERROR("Appending is not supported reading tar files\n");
			ERROR("To force Sqfstar to write to this %s "
				"use -force\n", S_ISBLK(buf.st_mode) ?
				"block device" : "file");
			EXIT_MKSQUASHFS();
		}

		if(S_ISBLK(buf.st_mode)) {
			if((fd = open(destination_file, O_RDWR)) == -1) {
				perror("Could not open block device as "
					"destination");
				exit(1);
			}
			block_device = 1;

		} else {
			fd = open(destination_file, O_TRUNC | O_RDWR);
			if(fd == -1) {
				perror("Could not open regular file for "
					"writing as destination");
				exit(1);
			}
			/* ensure Sqfstar doesn't try to read
			 * the destination file as input, which
			 * will result in an I/O loop */
			ADD_ENTRY(buf);
		}
	}

	/*
	 * process the exclude files - must be done afer destination file has
	 * been possibly created
	 */
	for(i = 1; i < dest_index; i++) {
		if(strcmp(argv[i], "-ef") == 0)
			/*
			 * Note presence of filename arg has already
			 * been checked
			 */
			process_exclude_file(argv[++i]);
		else if(option_with_arg(argv[i], sqfstar_option_table))
			i++;
	}

	for(i = dest_index + 1; i < argc; i++)
		add_exclude(argv[i]);

	initialise_threads(readq, fragq, bwriteq, fwriteq, !appending,
		destination_file, "Sqfstar");

	res = compressor_init(comp, &stream, SQUASHFS_METADATA_SIZE, 0);
	if(res)
		BAD_ERROR("compressor_init failed\n");

	dupl_block = malloc(1048576 * sizeof(struct file_info *));
	if(dupl_block == NULL)
		MEM_ERROR();

	dupl_frag = malloc(block_size * sizeof(struct file_info *));
	if(dupl_frag == NULL)
		MEM_ERROR();

	memset(dupl_block, 0, 1048576 * sizeof(struct file_info *));
	memset(dupl_frag, 0, block_size * sizeof(struct file_info *));

	comp_data = compressor_dump_options(comp, block_size, &size);

	if(!quiet)
		printf("Creating %d.%d filesystem on %s, block size %d.\n",
			SQUASHFS_MAJOR, SQUASHFS_MINOR,
			destination_file, block_size);

	/*
	 * store any compressor specific options after the superblock,
	 * and set the COMP_OPT flag to show that the filesystem has
	 * compressor specfic options
	 */
	if(comp_data) {
		unsigned short c_byte = size | SQUASHFS_COMPRESSED_BIT;

		SQUASHFS_INSWAP_SHORTS(&c_byte, 1);
		write_destination(fd, sizeof(struct squashfs_super_block),
			sizeof(c_byte), &c_byte);
		write_destination(fd, sizeof(struct squashfs_super_block) +
			sizeof(c_byte), size, comp_data);
		set_pos(sizeof(struct squashfs_super_block) + sizeof(c_byte) + size);
		comp_opts = TRUE;
	} else
		set_pos(sizeof(struct squashfs_super_block));

	if(path)
		paths = add_subdir(paths, path);

	dump_actions();
	dump_pseudos();

	set_progressbar_state(progress);

	inode = process_tar_file(progress);

	sBlk.root_inode = inode;
	sBlk.inodes = inode_count;
	sBlk.s_magic = SQUASHFS_MAGIC;
	sBlk.s_major = SQUASHFS_MAJOR;
	sBlk.s_minor = SQUASHFS_MINOR;
	sBlk.block_size = block_size;
	sBlk.block_log = block_log;
	sBlk.flags = SQUASHFS_MKFLAGS(noI, noD, noF, noX, noId, no_fragments,
		always_use_fragments, duplicate_checking, exportable,
		no_xattrs, comp_opts);
	sBlk.mkfs_time = mkfs_time_opt ? mkfs_time : time(NULL);

	disable_info();

	while((fragment = get_frag_action(fragment)))
		write_fragment(*fragment);
	if(!reproducible)
		unlock_fragments();
	pthread_cleanup_push((void *) pthread_mutex_unlock, &fragment_mutex);
	pthread_mutex_lock(&fragment_mutex);
	while(fragments_outstanding) {
		pthread_mutex_unlock(&fragment_mutex);
		pthread_testcancel();
		sched_yield();
		pthread_mutex_lock(&fragment_mutex);
	}
	pthread_cleanup_pop(1);

	queue_put(to_writer, NULL);
	if(queue_get(from_writer) != 0)
		EXIT_MKSQUASHFS();

	pthread_cancel(writer_thread);

	set_progressbar_state(FALSE);
	write_filesystem_tables(&sBlk);

	if(!nopad && (i = get_pos() & (4096 - 1))) {
		char temp[4096] = {0};
		write_destination(fd, get_pos(), 4096 - i, temp);
	}

	res = close(fd);

	if(res == -1)
		BAD_ERROR("Failed to close output filesystem, close returned %s\n",
				strerror(errno));

	if(recovery_file)
		unlink(recovery_file);

	if(!quiet)
		print_summary();

	if(logging)
		fclose(log_fd);

	return 0;
}


int main(int argc, char *argv[])
{
	struct stat buf, source_buf;
	int res, i, j;
	char *root_name = NULL;
	squashfs_inode inode;
	int readq;
	int fragq;
	int bwriteq;
	int fwriteq;
	int total_mem = get_default_phys_mem();
	int progress = TRUE;
	int force_progress = FALSE;
	int percentage = FALSE;
	int exclude_option = FALSE;
	int Xhelp = FALSE;
	struct file_buffer **fragment = NULL;
	char *command;

	check_sqfs_cmdline(argc, argv);
	check_pager();

	/* skip leading path components in invocation command */
	for(command = argv[0] + strlen(argv[0]) - 1;
			command >= argv[0] && command[0] != '/'; command--);

	if(command < argv[0])
		command = argv[0];
	else
		command++;

	if(strcmp(command, "sqfstar") == 0)
		return sqfstar(argc, argv);

	if(argc > 1 && strcmp(argv[1], "-version") == 0) {
		print_version("mksquashfs");
		exit(0);
	}

	block_log = slog(block_size);
	calculate_queue_sizes(total_mem, &readq, &fragq, &bwriteq, &fwriteq);

	/* Find the first option */
        for(i = 1; i < argc && (argv[i][0] != '-' || strcmp(argv[i], "-") == 0);
									i++);

	/* Scan the command line for options that will immediately quit afterwards */
	for(j = i; j < argc; j++) {
		if(strcmp(argv[j], "-help") == 0 || strcmp(argv[j], "-h") == 0)
			mksquashfs_help(FALSE);
		else if(strcmp(argv[j], "-help-all") == 0 || strcmp(argv[j], "-ha") == 0)
			mksquashfs_help_all();
		else if(strcmp(argv[j], "-help-option") == 0 || strcmp(argv[j], "-ho") == 0) {
			if(++j == argc) {
				ERROR("mksquashfs: %s missing regex\n", argv[j - 1]);
				mksquashfs_option_help(argv[j - 1]);
			}

			mksquashfs_option(argv[j - 1], argv[j]);
		} else if(strcmp(argv[j], "-help-section") == 0 || strcmp(argv[j], "-hs") == 0) {
			if(++j == argc) {
				ERROR("mksquashfs: %s missing section\n", argv[j - 1]);
				mksquashfs_option_help(argv[j - 1]);
			}

			mksquashfs_section(argv[j - 1], argv[j]);
		} else if(strcmp(argv[j], "-help-comp") == 0) {
			if(++j == argc) {
				ERROR("mksquashfs: -help-comp missing compressor name\n");
				mksquashfs_option_help(argv[j - 1]);
			}

			print_compressor_options(argv[j], "mksquashfs");
			exit(0);
		} else if(strcmp(argv[j], "-mem-default") == 0) {
			printf("%d\n", total_mem);
			exit(0);
		} else if(strcmp(argv[j], "-e") == 0)
			break;
		else if(option_with_arg(argv[j], option_table))
			j++;
	}

	/*
	 * Scan the command line for -comp xxx option, this is to ensure
	 * any -X compressor specific options are passed to the
	 * correct compressor.
	 *
	 * Also scan for -Xhelp and -help-comp specified on command line,
	 */
	for(j = i; j < argc; j++) {
		struct compressor *prev_comp = comp;
		
		if(strcmp(argv[j], "-comp") == 0) {
			if(++j == argc) {
				ERROR("mksquashfs: -comp missing compression type\n");
				mksquashfs_option_help(argv[j - 1]);
			}
			comp = lookup_compressor(argv[j]);
			if(!comp->supported) {
				ERROR("mksquashfs: Compressor \"%s\" is not "
					"supported!\n", argv[j]);
				ERROR("mksquashfs: Compressors available:\n");
				display_compressors();
				exit(1);
			}
			if(prev_comp != NULL && prev_comp != comp) {
				ERROR("mksquashfs: -comp multiple conflicting "
					"-comp options specified on command "
					"line, previously %s, now %s\n",
					prev_comp->name, comp->name);
				exit(1);
			}
			compressor_opt_parsed = 1;

		} else if(strcmp(argv[j], "-Xhelp") == 0)
			Xhelp = TRUE;
		else if(strcmp(argv[j], "-e") == 0)
			break;
		else if(option_with_arg(argv[j], option_table))
			j++;
	}

	/*
	 * if no -comp option specified lookup default compressor.  Note the
	 * Makefile ensures the default compressor has been built, and so we
	 * don't need to to check for failure here
	 */
	if(comp == NULL)
		comp = lookup_compressor(COMP_DEFAULT);

	if(Xhelp) {
		print_selected_comp_options(stdout, comp, "mksquashfs");
		exit(0);
	}

	if(i < 3) {
		if(i == 1)
			ERROR("mksquashfs: fatal error: no source or output filesystem specified on command line\n\n");
		else
			ERROR("mksquashfs: fatal error: no output filesystem specified on command line\n\n");
		mksquashfs_help(TRUE);
	}

	option_offset = i;
	destination_file = argv[i - 1];

	if(argv[1][0] != '-') {
		source_path = argv + 1;
		source = i - 2;
	} else {
		source_path = NULL;
		source = 0;
	}

	/*
	 * Scan the command line for -cpiostyle, -tar and -pf xxx options, this
	 * is to ensure only one thing is trying to read from stdin
	 */
	for(i = option_offset; i < argc; i++) {
		if(strcmp(argv[i], "-cpiostyle") == 0)
			cpiostyle = TRUE;
		else if(strcmp(argv[i], "-cpiostyle0") == 0) {
			cpiostyle = TRUE;
			filename_terminator = '\0';
		} else if(strcmp(argv[i], "-tar") == 0) {
			tarfile = TRUE;
			always_use_fragments = TRUE;
			force_single_threaded = TRUE;
		} else if(strcmp(argv[i], "-pf") == 0) {
			if(++i == argc) {
				ERROR("mksquashfs: -pf missing filename\n");
				mksquashfs_option_help(argv[i - 1]);
			}
			if(strcmp(argv[i], "-") == 0)
				pseudo_stdin = TRUE;
		} else if(strcmp(argv[i], "-e") == 0)
			break;
		else if(option_with_arg(argv[i], option_table))
			i++;
	}

	/*
	 * Only one of cpiostyle, tar and pseudo file reading from stdin can
	 * be specified
	 */
	if((!cpiostyle || tarfile || pseudo_stdin) &&
				(!tarfile || cpiostyle || pseudo_stdin) &&
				(!pseudo_stdin || cpiostyle || tarfile) &&
				(cpiostyle || tarfile || pseudo_stdin))
		BAD_ERROR("Only one of cpiostyle, tar file or pseudo file "
				"reading from stdin can be specified\n");

	for(i = option_offset; i < argc; i++) {
		if(strcmp(argv[i], "-ignore-zeros") == 0)
			ignore_zeros = TRUE;
		else if(strcmp(argv[i], "-one-file-system") == 0)
			one_file_system = TRUE;
		else if(strcmp(argv[i], "-one-file-system-x") == 0)
			one_file_system = one_file_system_x = TRUE;
		else if(strcmp(argv[i], "-recovery-path") == 0) {
			if(++i == argc) {
				ERROR("mksquashfs: -recovery-path missing pathname\n");
				mksquashfs_option_help(argv[i - 1]);
			}
			recovery_pathname = argv[i];
		} else if(strcmp(argv[i], "-no-hardlinks") == 0)
			no_hardlinks = TRUE;
		else if(strcmp(argv[i], "-no-strip") == 0 ||
					strcmp(argv[i], "-tarstyle") == 0)
			tarstyle = TRUE;
		else if(strcmp(argv[i], "-max-depth") == 0) {
			if((++i == argc) || !parse_num_unsigned(argv[i], &max_depth)) {
				ERROR("mksquashfs: -max-depth missing or invalid value\n");
				mksquashfs_option_help(argv[i - 1]);
			}
		} else if(strcmp(argv[i], "-throttle") == 0) {
			if((++i == argc) || !parse_number(argv[i], &res, 2)) {
				ERROR("mksquashfs: -throttle missing or invalid value\n");
				mksquashfs_option_help(argv[i - 1]);
			}
			if(res > 99) {
				ERROR("mksquashfs: -throttle value should be between 0 and 99\n");
				mksquashfs_option_help(argv[i - 1]);
			}
			set_sleep_time(res);
			readq = 4;
			force_single_threaded = TRUE;
		} else if(strcmp(argv[i], "-limit") == 0) {
			if((++i == argc) || !parse_number(argv[i], &res, 2)) {
				ERROR("mksquashfs: -limit missing or invalid value\n");
				mksquashfs_option_help(argv[i - 1]);
			}
			if(res < 1 || res > 100) {
				ERROR("mksquashfs: -limit value should be between 1 and 100\n");
				mksquashfs_option_help(argv[i - 1]);
			}
			set_sleep_time(100 - res);;
			readq = 4;
			force_single_threaded = TRUE;
		} else if(strcmp(argv[i], "-mkfs-time") == 0 ||
				strcmp(argv[i], "-fstime") == 0) {
			if((++i == argc) ||
				(!parse_num_unsigned(argv[i], &mkfs_time) &&
				!exec_date(argv[i], &mkfs_time))) {
					ERROR("mksquashfs: %s missing or invalid time "
						"value\n", argv[i - 1]);
				mksquashfs_option_help(argv[i - 1]);
			}
			mkfs_time_opt = TRUE;
		} else if(strcmp(argv[i], "-all-time") == 0) {
			if((++i == argc) ||
				(!parse_num_unsigned(argv[i], &all_time) &&
				!exec_date(argv[i], &all_time))) {
					ERROR("mksquashfs: -all-time missing or invalid time "
						"value\n");
				mksquashfs_option_help(argv[i - 1]);
			}
			all_time_opt = TRUE;
			clamping = FALSE;
		} else if(strcmp(argv[i], "-reproducible") == 0)
			reproducible = TRUE;
		else if(strcmp(argv[i], "-not-reproducible") == 0)
			reproducible = FALSE;
		else if(strcmp(argv[i], "-root-mode") == 0) {
			if((++i == argc) || !parse_mode(argv[i], &root_mode)) {
				ERROR("mksquashfs: -root-mode missing or invalid mode,"
					" symbolic mode or octal number expected\n");
				mksquashfs_option_help(argv[i - 1]);
			}
			root_mode_opt = TRUE;
		} else if(strcmp(argv[i], "-root-uid") == 0) {
			if(++i == argc) {
				ERROR("mksquashfs: -root-uid missing uid or user name\n");
				mksquashfs_option_help(argv[i - 1]);
			}

			res = get_uid_from_arg(argv[i], &root_uid);
			if(res) {
				if(res == -2)
					ERROR("mksquashfs: -root-uid uid out of range\n");
				else
					ERROR("mksquashfs: -root-uid invalid uid or "
						"unknown user name\n");
				mksquashfs_option_help(argv[i - 1]);
			}
			root_uid_opt = TRUE;
		} else if(strcmp(argv[i], "-root-gid") == 0) {
			if(++i == argc) {
				ERROR("mksquashfs: -root-gid missing gid or group name\n");
				mksquashfs_option_help(argv[i - 1]);
			}

			res = get_gid_from_arg(argv[i], &root_gid);
			if(res) {
				if(res == -2)
					ERROR("mksquashfs: -root-gid gid out of range\n");
				else
					ERROR("mksquashfs: -root-gid invalid gid or "
						"unknown group name\n");
				mksquashfs_option_help(argv[i - 1]);
			}
			root_gid_opt = TRUE;
		} else if(strcmp(argv[i], "-root-time") == 0) {
			if((++i == argc) ||
					(!parse_num_unsigned(argv[i], &root_time) &&
					!exec_date(argv[i], &root_time))) {
				ERROR("mksquashfs: -root-time missing or invalid time\n");
				mksquashfs_option_help(argv[i - 1]);
			}
			root_time_opt = TRUE;
		} else if(strcmp(argv[i], "-default-mode") == 0) {
			if((++i == argc) || !parse_mode(argv[i], &default_mode)) {
				ERROR("mksquashfs: -default-mode missing or invalid mode,"
					" symbolic mode or octal number expected\n");
				mksquashfs_option_help(argv[i - 1]);
			}
			root_mode = default_mode;
			default_mode_opt = root_mode_opt = TRUE;
		} else if(strcmp(argv[i], "-default-uid") == 0) {
			if(++i == argc) {
				ERROR("mksquashfs: -default-uid missing uid or user name\n");
				mksquashfs_option_help(argv[i - 1]);
			}

			res = get_uid_from_arg(argv[i], &default_uid);
			if(res) {
				if(res == -2)
					ERROR("mksquashfs: -default-uid uid out of range\n");
				else
					ERROR("mksquashfs: -default-uid invalid uid or "
						"unknown user name\n");
				mksquashfs_option_help(argv[i - 1]);
			}
			root_uid = default_uid;
			default_uid_opt = root_uid_opt = TRUE;
		} else if(strcmp(argv[i], "-default-gid") == 0) {
			if(++i == argc) {
				ERROR("mksquashfs: -default-gid missing gid or group name\n");
				mksquashfs_option_help(argv[i - 1]);
			}

			res = get_gid_from_arg(argv[i], &default_gid);
			if(res) {
				if(res == -2)
					ERROR("mksquashfs: -default-gid gid out of range\n");
				else
					ERROR("mksquashfs: -default-gid invalid gid or "
						"unknown group name\n");
				mksquashfs_option_help(argv[i - 1]);
			}
			root_gid = default_gid;
			default_gid_opt = root_gid_opt = TRUE;
		} else if(strcmp(argv[i], "-log") == 0) {
			if(++i == argc) {
				ERROR("mksquashfs: -log missing log file\n");
				mksquashfs_option_help(argv[i - 1]);
			}
			open_log_file(argv[i]);

		} else if(strcmp(argv[i], "-action") == 0 ||
				strcmp(argv[i], "-a") ==0) {
			if(++i == argc) {
				ERROR("mksquashfs: %s missing action\n", argv[i - 1]);
				mksquashfs_option_help(argv[i - 1]);
			}
			res = parse_action(argv[i], ACTION_LOG_NONE);
			if(res == 0)
				exit(1);

		} else if(strcmp(argv[i], "-log-action") == 0 ||
				strcmp(argv[i], "-va") ==0) {
			if(++i == argc) {
				ERROR("mksquashfs: %s missing action\n", argv[i - 1]);
				mksquashfs_option_help(argv[i - 1]);
			}
			res = parse_action(argv[i], ACTION_LOG_VERBOSE);
			if(res == 0)
				exit(1);

		} else if(strcmp(argv[i], "-true-action") == 0 ||
				strcmp(argv[i], "-ta") ==0) {
			if(++i == argc) {
				ERROR("mksquashfs: %s missing action\n", argv[i - 1]);
				mksquashfs_option_help(argv[i - 1]);
			}
			res = parse_action(argv[i], ACTION_LOG_TRUE);
			if(res == 0)
				exit(1);

		} else if(strcmp(argv[i], "-false-action") == 0 ||
				strcmp(argv[i], "-fa") ==0) {
			if(++i == argc) {
				ERROR("mksquashfs: %s missing action\n", argv[i - 1]);
				mksquashfs_option_help(argv[i - 1]);
			}
			res = parse_action(argv[i], ACTION_LOG_FALSE);
			if(res == 0)
				exit(1);

		} else if(strcmp(argv[i], "-action-file") == 0 ||
				strcmp(argv[i], "-af") ==0) {
			if(++i == argc) {
				ERROR("mksquashfs: %s missing filename\n", argv[i - 1]);
				mksquashfs_option_help(argv[i - 1]);
			}
			if(read_action_file(argv[i], ACTION_LOG_NONE) == FALSE)
				exit(1);

		} else if(strcmp(argv[i], "-log-action-file") == 0 ||
				strcmp(argv[i], "-vaf") ==0) {
			if(++i == argc) {
				ERROR("mksquashfs: %s missing filename\n", argv[i - 1]);
				mksquashfs_option_help(argv[i - 1]);
			}
			if(read_action_file(argv[i], ACTION_LOG_VERBOSE) == FALSE)
				exit(1);

		} else if(strcmp(argv[i], "-true-action-file") == 0 ||
				strcmp(argv[i], "-taf") ==0) {
			if(++i == argc) {
				ERROR("mksquashfs: %s missing filename\n", argv[i - 1]);
				mksquashfs_option_help(argv[i - 1]);
			}
			if(read_action_file(argv[i], ACTION_LOG_TRUE) == FALSE)
				exit(1);

		} else if(strcmp(argv[i], "-false-action-file") == 0 ||
				strcmp(argv[i], "-faf") ==0) {
			if(++i == argc) {
				ERROR("mksquashfs: %s missing filename\n", argv[i - 1]);
				mksquashfs_option_help(argv[i - 1]);
			}
			if(read_action_file(argv[i], ACTION_LOG_FALSE) == FALSE)
				exit(1);

		} else if(strncmp(argv[i], "-X", 2) == 0) {
			int args = compressor_options(comp, argv + i, argc - i);

			if(args < 0) {
				if(args == -1) {
					ERROR("mksquashfs: Unrecognised compressor"
						" option %s\n", argv[i]);
					if(!compressor_opt_parsed)
						ERROR("mksquashfs: Did you forget to"
							" specify -comp?\n");
					print_selected_comp_options(stderr, comp, "mksquashfs");
				}
				exit(1);
			}
			i += args;

		} else if(strcmp(argv[i], "-pf") == 0) {
			if(read_pseudo_file(argv[++i], destination_file) == FALSE)
				exit(1);
		} else if(strcmp(argv[i], "-p") == 0) {
			if(++i == argc) {
				ERROR("mksquashfs: -p missing pseudo file definition\n");
				mksquashfs_option_help(argv[i - 1]);
			}
			if(read_pseudo_definition(argv[i], destination_file) == FALSE)
				exit(1);
		} else if(strcmp(argv[i], "-pd") == 0 || strcmp(argv[i], "-pseudo-dir") == 0) {
			if(++i == argc) {
				ERROR("mksquashfs: %s missing pseudo file definition\n",
					argv[i - 1]);
				mksquashfs_option_help(argv[i - 1]);
			}

			pseudo_dir = read_pseudo_dir(argv[i]);
			if(pseudo_dir == NULL)
				exit(1);
		} else if(strcmp(argv[i], "-recover") == 0) {
			if(++i == argc) {
				ERROR("mksquashfs: -recover missing recovery file\n");
				mksquashfs_option_help(argv[i - 1]);
			}
			read_recovery_data(argv[i], destination_file);
		} else if(strcmp(argv[i], "-no-recovery") == 0)
			recover = FALSE;
		else if(strcmp(argv[i], "-wildcards") == 0) {
			old_exclude = FALSE;
			use_regex = FALSE;
		} else if(strcmp(argv[i], "-regex") == 0) {
			old_exclude = FALSE;
			use_regex = TRUE;
		} else if(strcmp(argv[i], "-no-sparse") == 0)
			sparse_files = FALSE;
		else if(strcmp(argv[i], "-no-progress") == 0)
			progress = FALSE;
		else if(strcmp(argv[i], "-progress") == 0)
			force_progress = TRUE;
		else if(strcmp(argv[i], "-exports") == 0)
			exportable = TRUE;
		else if(strcmp(argv[i], "-no-exports") == 0)
			exportable = FALSE;
		else if(strcmp(argv[i], "-offset") == 0 ||
						strcmp(argv[i], "-o") == 0) {
			if((++i == argc) ||
				!parse_numberll(argv[i], &start_offset, 1)) {
					ERROR("mksquashfs: %s missing or invalid offset "
						"size\n", argv[i - 1]);
				mksquashfs_option_help(argv[i - 1]);
			}
		} else if(strcmp(argv[i], "-processors") == 0) {
			if((++i == argc) || !parse_num(argv[i], &processors)) {
				ERROR("mksquashfs: -processors missing or invalid "
					"processor number\n");
				mksquashfs_option_help(argv[i - 1]);
			}
			if(processors < 1) {
				ERROR("mksquashfs: -processors should be 1 or larger\n");
				mksquashfs_option_help(argv[i - 1]);
			}
		} else if(strcmp(argv[i], "-read-queue") == 0) {
			if((++i == argc) || !parse_num(argv[i], &readq)) {
				ERROR("mksquashfs: -read-queue missing or invalid "
					"queue size\n");
				exit(1);
			}
			if(readq < 1) {
				ERROR("mksquashfs: -read-queue should be 1 megabyte or "
					"larger\n");
				exit(1);
			}
		} else if(strcmp(argv[i], "-write-queue") == 0) {
			if((++i == argc) || !parse_num(argv[i], &bwriteq)) {
				ERROR("mksquashfs: -write-queue missing or invalid "
					"queue size\n");
				exit(1);
			}
			if(bwriteq < 2) {
				ERROR("mksquashfs: -write-queue should be 2 megabytes "
					"or larger\n");
				exit(1);
			}
			fwriteq = bwriteq >> 1;
			bwriteq -= fwriteq;
		} else if(strcmp(argv[i], "-fragment-queue") == 0) {
			if((++i == argc) || !parse_num(argv[i], &fragq)) {
				ERROR("mksquashfs: -fragment-queue missing or invalid "
					"queue size\n");
				exit(1);
			}
			if(fragq < 1) {
				ERROR("mksquashfs: -fragment-queue should be 1 "
					"megabyte or larger\n");
				exit(1);
			}
		} else if(strcmp(argv[i], "-mem") == 0) {
			long long number = 0;

			if(mem_options_disabled) {
				ERROR("Ignoring -mem option because amount of "
					"system memory unknown!\n)");
				continue;
			}

			if((++i == argc) ||
					!parse_numberll(argv[i], &number, 1)) {
				ERROR("mksquashfs: -mem missing or invalid mem size\n");
				mksquashfs_option_help(argv[i - 1]);
			}

			/*
			 * convert from bytes to Mbytes, ensuring the value
			 * does not overflow a signed int
			 */
			if(number >= (1LL << 51)) {
				ERROR("mksquashfs: -mem invalid mem size\n");
				mksquashfs_option_help(argv[i - 1]);
			}

			total_mem = number / 1048576;
			calculate_queue_sizes(total_mem, &readq, &fragq,
				&bwriteq, &fwriteq);
		} else if(strcmp(argv[i], "-mem-percent") == 0) {
			int percent, phys_mem;

			if(mem_options_disabled) {
				ERROR("Ignoring -mem-percent option because amount of "
					"system memory unknown!\n)");
				continue;
			}
			/*
			 * Percentage of 75% and larger is dealt with later.
			 * In the same way a fixed mem size if more than 75%
			 * of memory is dealt with later.
			 */
			if((++i == argc) ||
					!parse_number(argv[i], &percent, 2) ||
					(percent < 1)) {
				ERROR("mksquashfs: -mem-percent missing or invalid "
					"percentage: it should be 1 - 75%\n");
				mksquashfs_option_help(argv[i - 1]);
			}

			phys_mem = get_physical_memory();

			if(phys_mem == 0) {
				ERROR("mksquashfs: -mem-percent unable to get physical "
					"memory\n");
				exit(1);
			}

			if(multiply_overflow(phys_mem, percent)) {
				ERROR("mksquashfs: -mem-percent requested phys mem too "
					"large\n");
				mksquashfs_option_help(argv[i - 1]);
			}

			total_mem = phys_mem * percent / 100;

			calculate_queue_sizes(total_mem, &readq, &fragq,
				&bwriteq, &fwriteq);
		} else if(strcmp(argv[i], "-b") == 0) {
			if(++i == argc) {
				ERROR("mksquashfs: -b missing block size\n");
				mksquashfs_option_help(argv[i - 1]);
			}
			if(!parse_number(argv[i], &block_size, 1)) {
				ERROR("mksquashfs: -b invalid block size\n");
				mksquashfs_option_help(argv[i - 1]);
			}
			if((block_log = slog(block_size)) == 0) {
				ERROR("mksquashfs: -b block size not power of two or "
					"not between 4096 and 1Mbyte\n");
				mksquashfs_option_help(argv[i - 1]);
			}
		} else if(strcmp(argv[i], "-ef") == 0) {
			if(++i == argc) {
				ERROR("mksquashfs: -ef missing filename\n");
				mksquashfs_option_help(argv[i - 1]);
			}
			exclude_option = TRUE;
		} else if(strcmp(argv[i], "-no-duplicates") == 0)
			duplicate_checking = FALSE;

		else if(strcmp(argv[i], "-no-fragments") == 0)
			no_fragments = TRUE;

		 else if(strcmp(argv[i], "-tailends") == 0 ||
				 strcmp(argv[i], "-always-use-fragments") == 0)
			always_use_fragments = TRUE;

		else if(strcmp(argv[i], "-no-tailends") == 0)
			always_use_fragments = FALSE;

		else if(strcmp(argv[i], "-sort") == 0) {
			if(++i == argc) {
				ERROR("mksquashfs: -sort missing filename\n");
				mksquashfs_option_help(argv[i - 1]);
			}
		} else if(strcmp(argv[i], "-all-root") == 0 ||
				strcmp(argv[i], "-root-owned") == 0) {
			global_uid = global_gid = 0;
			global_uid_opt = global_gid_opt = TRUE;
		} else if(strcmp(argv[i], "-force-file-mode") == 0) {
			if((++i == argc) || !parse_mode(argv[i], &global_file_mode)) {
				ERROR("mksquashfs: -force-file-mode missing or invalid mode,"
					" symbolic mode or octal number expected\n");
				mksquashfs_option_help(argv[i - 1]);
			}
			global_file_mode_opt = TRUE;
		} else if(strcmp(argv[i], "-force-dir-mode") == 0) {
			if((++i == argc) || !parse_mode(argv[i], &global_dir_mode)) {
				ERROR("mksquashfs: -force-dir-mode missing or invalid mode,"
					" symbolic mode or octal number expected\n");
				mksquashfs_option_help(argv[i - 1]);
			}
			global_dir_mode_opt = TRUE;
		} else if(strcmp(argv[i], "-force-uid") == 0) {
			if(++i == argc) {
				ERROR("mksquashfs: -force-uid missing uid or user name\n");
				mksquashfs_option_help(argv[i - 1]);
			}

			res = get_uid_from_arg(argv[i], &global_uid);
			if(res) {
				if(res == -2)
					ERROR("mksquashfs: -force-uid uid out of range\n");
				else
					ERROR("mksquashfs: -force-uid invalid uid or "
						"unknown user name\n");
				mksquashfs_option_help(argv[i - 1]);
			}
			global_uid_opt = TRUE;
		} else if(strcmp(argv[i], "-force-gid") == 0) {
			if(++i == argc) {
				ERROR("mksquashfs: -force-gid missing gid or group name\n");
				mksquashfs_option_help(argv[i - 1]);
			}

			res = get_gid_from_arg(argv[i], &global_gid);
			if(res) {
				if(res == -2)
					ERROR("mksquashfs: -force-gid gid out of range\n");
				else
					ERROR("mksquashfs: -force-gid invalid gid or "
						"unknown group name\n");
				mksquashfs_option_help(argv[i - 1]);
			}
			global_gid_opt = TRUE;
		} else if(strcmp(argv[i], "-pseudo-override") == 0)
			pseudo_override = TRUE;
		else if(strcmp(argv[i], "-noI") == 0 ||
				strcmp(argv[i], "-noInodeCompression") == 0)
			noI = TRUE;

		else if(strcmp(argv[i], "-noId") == 0 ||
				strcmp(argv[i], "-noIdTableCompression") == 0)
			noId = TRUE;

		else if(strcmp(argv[i], "-noD") == 0 ||
				strcmp(argv[i], "-noDataCompression") == 0)
			noD = TRUE;

		else if(strcmp(argv[i], "-noF") == 0 ||
				strcmp(argv[i], "-noFragmentCompression") == 0)
			noF = TRUE;

		else if(strcmp(argv[i], "-noX") == 0 ||
				strcmp(argv[i], "-noXattrCompression") == 0)
			noX = TRUE;

		else if(strcmp(argv[i], "-no-compression") == 0)
			noI = noD = noF = noX = TRUE;

		else if(strcmp(argv[i], "-no-xattrs") == 0) {
			if(xattr_exclude_preg || xattr_include_preg ||
							add_xattrs()) {
				ERROR("mksquashfs: -no-xattrs should not be used in "
					"combination with -xattrs-* options\n");
				mksquashfs_option_help(argv[i - 1]);
			}

			no_xattrs = TRUE;

		} else if(strcmp(argv[i], "-xattrs") == 0) {
			if(xattrs_supported())
				no_xattrs = FALSE;
			else {
				ERROR("mksquashfs: xattrs are unsupported in "
					"this build\n");
				exit(1);
			}

		} else if(strcmp(argv[i], "-xattrs-exclude") == 0) {
			if(!xattrs_supported()) {
				ERROR("mksquashfs: xattrs are unsupported in "
					"this build\n");
				exit(1);
			} else if(++i == argc) {
				ERROR("mksquashfs: -xattrs-exclude missing regex pattern\n");
				mksquashfs_option_help(argv[i - 1]);
			} else {
				xattr_exclude_preg = xattr_regex(argv[i], "exclude");
				no_xattrs = FALSE;
			}

		} else if(strcmp(argv[i], "-xattrs-include") == 0) {
			if(!xattrs_supported()) {
				ERROR("mksquashfs: xattrs are unsupported in "
					"this build\n");
				exit(1);
			} else if(++i == argc) {
				ERROR("mksquashfs: -xattrs-include missing regex pattern\n");
				mksquashfs_option_help(argv[i - 1]);
			} else {
				xattr_include_preg = xattr_regex(argv[i], "include");
				no_xattrs = FALSE;
			}
		} else if(strcmp(argv[i], "-xattrs-add") == 0) {
			if(!xattrs_supported()) {
				ERROR("mksquashfs: xattrs are unsupported in "
					"this build\n");
				exit(1);
			} else if(++i == argc) {
				ERROR("mksquashfs: -xattrs-add missing xattr argument\n");
				mksquashfs_option_help(argv[i - 1]);
			} else {
				xattrs_add(argv[i]);
				no_xattrs = FALSE;
			}
		} else if(strcmp(argv[i], "-nopad") == 0)
			nopad = TRUE;

		else if(strcmp(argv[i], "-info") == 0)
			display_info = TRUE;

		else if(strcmp(argv[i], "-info-file") == 0) {
			if(++i == argc) {
				ERROR("mksquashfs: -info-file missing filename\n");
				mksquashfs_option_help(argv[i - 1]);
			}

			display_info = TRUE;
			info_file = open_info_file(argv[i]);

		} else if(strcmp(argv[i], "-e") == 0) {
			exclude_option = TRUE;
			break;

		} else if(strcmp(argv[i], "-noappend") == 0)
			appending = FALSE;

		else if(strcmp(argv[i], "-quiet") == 0)
			quiet = TRUE;

		else if(strcmp(argv[i], "-keep-as-directory") == 0)
			keep_as_directory = TRUE;

		else if(strcmp(argv[i], "-exit-on-error") == 0)
			exit_on_error = TRUE;

		else if(strcmp(argv[i], "-root-becomes") == 0) {
			if(++i == argc) {
				ERROR("mksquashfs: -root-becomes: missing name\n");
				mksquashfs_option_help(argv[i - 1]);
			}	
			root_name = argv[i];
		} else if(strcmp(argv[i], "-percentage") == 0) {
			progressbar_percentage();
			percentage = TRUE;
		} else if(strcmp(argv[i], "-version") == 0) {
			print_version("mksquashfs");
		} else if(strcmp(argv[i], "-cpiostyle") == 0 ||
				strcmp(argv[i], "-cpiostyle0") == 0 ||
				strcmp(argv[i], "-tar") == 0) {
			/* parsed previously */
		} else if(strcmp(argv[i], "-comp") == 0) {
			/* parsed previously */
			i++;
		} else if(strcmp(argv[i], "-small-reader-threads") == 0) {
			if(++i == argc) {
				ERROR("mksquashfs: -small-reader-threads missing thread count\n");
				mksquashfs_option_help(argv[i - 1]);
			}
			if(force_single_threaded)
				ERROR("Warning: ignoring -small-reader-threads option because you're reading a tar file, using an Unsquashfs pseudo file or throttling I/O\n");
			else if(!parse_num(argv[i], &res) || !set_read_frag_threads(res)) {
				ERROR("mksquashfs: -small-reader-threads invalid thread count\n");
				mksquashfs_option_help(argv[i - 1]);
			}
		} else if(strcmp(argv[i], "-block-reader-threads") == 0) {
			if(++i == argc) {
				ERROR("mksquashfs: -block-reader-threads missing thread count\n");
				mksquashfs_option_help(argv[i - 1]);
			}
			if(force_single_threaded)
				ERROR("Warning: ignoring -block-reader-threads option because you're reading a tar file, using an Unsquashfs pseudo file or throttling I/O\n");
			else if(!parse_num(argv[i], &res) || !set_read_block_threads(res)) {
				ERROR("mksquashfs: -block-reader-threads invalid thread count\n");
				mksquashfs_option_help(argv[i - 1]);
			}
		} else if(strcmp(argv[i], "-single-reader-thread") == 0)
			set_single_threaded();
		else
			mksquashfs_invalid_option(argv[i]);
	}

	check_source_date_epoch();

	/* If cpiostyle is set, then file names  will be read-in
	 * from standard in.  We do not expect to have any sources
	 * specified on the command line */
	if(cpiostyle && source)
		BAD_ERROR("Sources on the command line should be - when using "
			"-cpiostyle[0] options, i.e. mksquashfs - image.sqfs "
			"-cpiostyle\n");

	/* If -tar option is set, then files will be read-in
	 * from standard in.  We do not expect to have any sources
	 * specified on the command line */
	if(tarfile && source)
		BAD_ERROR("Sources on the command line should be - when using "
			"-tar option, i.e. mksquashfs - image.sqfs -tar\n");

	/* If -tar option is set, then check that actions have not been
	 * specified, which are unsupported with tar file reading
	 */
	if(tarfile && any_actions())
		BAD_ERROR("Actions are unsupported when reading tar files\n");

	/* If -tar option is set and there are exclude files (either -ef or -e),
	 * then -wildcards must be set too.  The older legacy exclude code
	 * cannot be used with tar files */
	if(tarfile && exclude_option && old_exclude)
		BAD_ERROR("-wildcards must be specified with tar files and -ef/-e\n");

	/*
	 * The -noI option implies -noId for backwards compatibility, so reset
	 * noId if both have been specified
	 */
	if(noI && noId)
		noId = FALSE;

	/*
	 * Some compressors may need the options to be checked for validity
	 * once all the options have been processed
	 */
	res = compressor_options_post(comp, block_size);
	if(res)
		EXIT_MKSQUASHFS();

	/*
	 * Selecting both -no-progress and -percentage produces a conflict,
	 * and so reject such command lines
	 */
	if(!progress && percentage)
		BAD_ERROR("Only one of -no-progress and -percentage can be "
			"specified.  Both causes a conflict.\n");

	/*
	 * Selecting both -no-progress and -progress produces a conflict,
	 * and so reject such command lines
	 */
	if(!progress && force_progress)
		BAD_ERROR("Only one of -no-progress and -progress can be "
			"specified.  Both causes a conflict.\n");

	/*
	 * If the -info option has been selected then disable the
	 * progress bar unless it has been explicitly enabled with
	 * the -progress option
	 */
	if(display_info && !info_file)
		progress = force_progress;
		
	/*
	 * Sort all the xattr-add options now they're all processed
	 */
	sort_xattr_add_list();

	/*
	 * If -pseudo-override option has been specified and there are
	 * no pseudo files then reset option.  -pseudo-override relies
	 * on dir_scan2() being run, which won't be if there's no
	 * actions or pseudo files
	 */
	if(pseudo_override && !get_pseudo())
		pseudo_override = FALSE;

#ifdef SQUASHFS_TRACE
	/*
	 * Disable progress bar if full debug tracing is enabled.
	 * The progress bar in this case just gets in the way of the
	 * debug trace output
	 */
	progress = FALSE;
#endif

	/*
	 * Some options only make sense with a single reader thread and
	 * so override the default
	 * */
	if(force_single_threaded)
		set_single_threaded();

	/*
	 * Ensure the specified (or default) number of reader threads doesn't
	 * exceed the maximum open file limit
	 */
	if(file_limit() != -1 && get_reader_num() > file_limit())
		BAD_ERROR("Reader threads exceed open file limit. Please "
			"increase open file limit with ulimit or decrease "
			"number of reader threads (ulimit -n must be %d "
			"more than number of reader threads)\n",
			OPEN_FILE_MARGIN);

	if(one_file_system && source > 1) {
		source_dev = malloc(source * sizeof(dev_t));
		if(source_dev == NULL)
			MEM_ERROR();
	}

	for(i = 0; i < source; i++) {
		if(lstat(source_path[i], &source_buf) == -1) {
			fprintf(stderr, "Cannot stat source directory \"%s\" "
				"because %s\n", source_path[i],
				strerror(errno));
			EXIT_MKSQUASHFS();
		}

		if(one_file_system) {
			if(source > 1)
				source_dev[i] = source_buf.st_dev;
			else
				cur_dev = source_buf.st_dev;
		}
	}

	if(stat(destination_file, &buf) == -1) {
		if(errno == ENOENT) { /* Does not exist */
			appending = FALSE;
			fd = open(destination_file, O_CREAT | O_TRUNC | O_RDWR,
				S_IRUSR | S_IWUSR | S_IRGRP | S_IROTH);
			if(fd == -1) {
				perror("Could not create destination file");
				exit(1);
			}

			/* ensure Mksquashfs doesn't try to read
			 * the destination file as input, which
			 * will result in an I/O loop */
			if(stat(destination_file, &buf) == -1) {
				/* disappered after creating? */
				perror("Could not stat destination file");
				exit(1);
			}
			ADD_ENTRY(buf);
		} else {
			perror("Could not stat destination file");
			exit(1);
		}

	} else {
		if(!S_ISBLK(buf.st_mode) && !S_ISREG(buf.st_mode)) {
			ERROR("Destination not block device or regular file\n");
			exit(1);
		}

		if(tarfile && appending) {
			ERROR("Appending is not supported reading tar files\n");
			ERROR("To force Mksquashfs to write to this %s "
				"use -noappend\n", S_ISBLK(buf.st_mode) ?
				"block device" : "file");
			EXIT_MKSQUASHFS();
		}

		if(S_ISBLK(buf.st_mode)) {
			if((fd = open(destination_file, O_RDWR)) == -1) {
				perror("Could not open block device as "
					"destination");
				exit(1);
			}
			block_device = 1;

		} else {
			fd = open(destination_file, (!appending ? O_TRUNC : 0) |
				O_RDWR);
			if(fd == -1) {
				perror("Could not open regular file for "
					"writing as destination");
				exit(1);
			}
			/* ensure Mksquashfs doesn't try to read
			 * the destination file as input, which
			 * will result in an I/O loop */
			ADD_ENTRY(buf);
		}
	}

	/*
	 * process the exclude files - must be done afer destination file has
	 * been possibly created
	 */
	for(i = option_offset; i < argc; i++)
		if(strcmp(argv[i], "-ef") == 0)
			/*
			 * Note presence of filename arg has already
			 * been checked
			 */
			process_exclude_file(argv[++i]);
		else if(strcmp(argv[i], "-e") == 0)
			break;
		else if(option_with_arg(argv[i], option_table))
			i++;

	if(i != argc) {
		if(++i == argc) {
			ERROR("mksquashfs: -e missing arguments\n");
			EXIT_MKSQUASHFS();
		}
		while(i < argc)
			if(old_exclude)
				old_add_exclude(argv[i++]);
			else
				add_exclude(argv[i++]);
	}

	/* process the sort files - must be done afer the exclude files  */
	for(i = option_offset; i < argc; i++)
		if(strcmp(argv[i], "-sort") == 0) {
			if(tarfile)
				BAD_ERROR("Sorting files is unsupported when "
					"reading tar files\n");

			res = read_sort_file(argv[++i], source, source_path);
			if(res == FALSE)
				BAD_ERROR("Failed to read sort file\n");
			sorted ++;
		} else if(strcmp(argv[i], "-e") == 0)
			break;
		else if(option_with_arg(argv[i], option_table))
			i++;

	if(appending) {
	        comp = read_super(fd, &sBlk, destination_file);
	        if(comp == NULL) {
			ERROR("Failed to read existing filesystem - will not "
				"overwrite - ABORTING!\n");
			ERROR("To force Mksquashfs to write to this %s "
				"use -noappend\n", block_device ?
				"block device" : "file");
			EXIT_MKSQUASHFS();
		}

		block_log = slog(block_size = sBlk.block_size);
		noI = SQUASHFS_UNCOMPRESSED_INODES(sBlk.flags);
		noD = SQUASHFS_UNCOMPRESSED_DATA(sBlk.flags);
		noF = SQUASHFS_UNCOMPRESSED_FRAGMENTS(sBlk.flags);
		noX = SQUASHFS_UNCOMPRESSED_XATTRS(sBlk.flags);
		noId = SQUASHFS_UNCOMPRESSED_IDS(sBlk.flags);
		no_fragments = SQUASHFS_NO_FRAGMENTS(sBlk.flags);
		always_use_fragments = SQUASHFS_ALWAYS_FRAGMENTS(sBlk.flags);
		duplicate_checking = SQUASHFS_DUPLICATES(sBlk.flags);
		exportable = SQUASHFS_EXPORTABLE(sBlk.flags);
		no_xattrs = SQUASHFS_NO_XATTRS(sBlk.flags);
		comp_opts = SQUASHFS_COMP_OPTS(sBlk.flags);
	}

	initialise_threads(readq, fragq, bwriteq, fwriteq, !appending,
		destination_file, "Mksquashfs");

	res = compressor_init(comp, &stream, SQUASHFS_METADATA_SIZE, 0);
	if(res)
		BAD_ERROR("compressor_init failed\n");

	dupl_block = malloc(1048576 * sizeof(struct file_info *));
	if(dupl_block == NULL)
		MEM_ERROR();

	dupl_frag = malloc(block_size * sizeof(struct file_info *));
	if(dupl_frag == NULL)
		MEM_ERROR();

	memset(dupl_block, 0, 1048576 * sizeof(struct file_info *));
	memset(dupl_frag, 0, block_size * sizeof(struct file_info *));

	if(!appending) {
		int size;
		void *comp_data = compressor_dump_options(comp, block_size,
			&size);

		if(!quiet)
			printf("Creating %d.%d filesystem on %s, block size %d.\n",
				SQUASHFS_MAJOR, SQUASHFS_MINOR,
				destination_file, block_size);

		/*
		 * store any compressor specific options after the superblock,
		 * and set the COMP_OPT flag to show that the filesystem has
		 * compressor specfic options
		 */
		if(comp_data) {
			unsigned short c_byte = size | SQUASHFS_COMPRESSED_BIT;
	
			SQUASHFS_INSWAP_SHORTS(&c_byte, 1);
			write_destination(fd, sizeof(struct squashfs_super_block),
				sizeof(c_byte), &c_byte);
			write_destination(fd, sizeof(struct squashfs_super_block) +
				sizeof(c_byte), size, comp_data);
			set_pos(sizeof(struct squashfs_super_block) + sizeof(c_byte) + size);
			comp_opts = TRUE;
		} else			
			set_pos(sizeof(struct squashfs_super_block));
	} else {
		unsigned int last_directory_block, inode_dir_file_size,
			root_inode_size, inode_dir_start_block,
			compressed_data, inode_dir_inode_number,
			inode_dir_parent_inode;
		unsigned int root_inode_start =
			SQUASHFS_INODE_BLK(sBlk.root_inode),
			root_inode_offset =
			SQUASHFS_INODE_OFFSET(sBlk.root_inode);
		int inode_dir_offset, uncompressed_data;
		long long bytes = read_filesystem(root_name, fd, &sBlk, &inode_table,
				&data_cache, &directory_table,
				&directory_data_cache, &last_directory_block,
				&inode_dir_offset, &inode_dir_file_size,
				&root_inode_size, &inode_dir_start_block,
				&file_count, &sym_count, &dev_count, &dir_count,
				&fifo_count, &sock_count, &total_bytes,
				&total_inode_bytes, &total_directory_bytes,
				&inode_dir_inode_number,
				&inode_dir_parent_inode, add_old_root_entry,
				&fragment_table, &inode_lookup_table);

		if(bytes == 0) {
			ERROR("Failed to read existing filesystem - will not "
				"overwrite - ABORTING!\n");
			ERROR("To force Mksquashfs to write to this block "
				"device or file use -noappend\n");
			EXIT_MKSQUASHFS();
		}

		set_pos(bytes);

		if((fragments = sBlk.fragments)) {
			fragment_table = realloc((char *) fragment_table,
				((fragments + FRAG_SIZE - 1) & ~(FRAG_SIZE - 1))
				 * sizeof(struct squashfs_fragment_entry)); 
			if(fragment_table == NULL)
				BAD_ERROR("Out of memory in save filesystem state\n");
		}

		if(!quiet) {
			printf("Appending to existing %d.%d filesystem on "
				"%s, block size %d\n", SQUASHFS_MAJOR,
				SQUASHFS_MINOR, destination_file, block_size);
			printf("All -b, -noI, -noD, -noF, -noX, -noId, "
				"-no-duplicates, -no-fragments,\n"
				"-always-use-fragments, -exportable and "
				"-comp options ignored\n");
			printf("\nIf appending is not wanted, please re-run "
				"with -noappend specified!\n\n");
		}

		compressed_data = ((long long) inode_dir_offset +
			inode_dir_file_size) & ~(SQUASHFS_METADATA_SIZE - 1);
		uncompressed_data = ((long long) inode_dir_offset +
			inode_dir_file_size) & (SQUASHFS_METADATA_SIZE - 1);
		
		/* save original filesystem state for restoring ... */
		sfragments = fragments;
		sbytes = bytes;
		sinode_count = sBlk.inodes;
		scache_bytes = root_inode_offset + root_inode_size;
		sdirectory_cache_bytes = uncompressed_data;
		sdata_cache = malloc(scache_bytes);
		if(sdata_cache == NULL)
			BAD_ERROR("Out of memory in save filesystem state\n");
		sdirectory_data_cache = malloc(sdirectory_cache_bytes);
		if(sdirectory_data_cache == NULL)
			BAD_ERROR("Out of memory in save filesystem state\n");
		memcpy(sdata_cache, data_cache, scache_bytes);
		memcpy(sdirectory_data_cache, directory_data_cache +
			compressed_data, sdirectory_cache_bytes);
		sinode_bytes = root_inode_start;
		stotal_bytes = total_bytes;
		stotal_inode_bytes = total_inode_bytes;
		stotal_directory_bytes = total_directory_bytes +
			compressed_data;
		sfile_count = file_count;
		ssym_count = sym_count;
		sdev_count = dev_count;
		sdir_count = dir_count + 1;
		sfifo_count = fifo_count;
		ssock_count = sock_count;
		sdup_files = dup_files;
		sid_count = id_count;
		write_recovery_data(&sBlk);
		save_xattrs();

		/*
		 * set the filesystem state up to be able to append to the
		 * original filesystem.  The filesystem state differs depending
		 * on whether we're appending to the original root directory, or
		 * if the original root directory becomes a sub-directory
		 * (root-becomes specified on command line, here root_name !=
		 * NULL)
		 */
		inode_bytes = inode_size = root_inode_start;
		directory_size = last_directory_block;
		cache_size = root_inode_offset + root_inode_size;
		directory_cache_size = inode_dir_offset + inode_dir_file_size;
		if(root_name) {
			sdirectory_bytes = last_directory_block;
			sdirectory_compressed_bytes = 0;
			root_inode_number = inode_dir_parent_inode;
			inode_no = sBlk.inodes + 2;
			directory_bytes = last_directory_block;
			directory_cache_bytes = uncompressed_data;
			memmove(directory_data_cache, directory_data_cache +
				compressed_data, uncompressed_data);
			cache_bytes = root_inode_offset + root_inode_size;
			add_old_root_entry(root_name, sBlk.root_inode,
				inode_dir_inode_number, SQUASHFS_DIR_TYPE);
			total_directory_bytes += compressed_data;
			dir_count ++;
		} else {
			sdirectory_compressed_bytes = last_directory_block -
				inode_dir_start_block;
			sdirectory_compressed =
				malloc(sdirectory_compressed_bytes);
			if(sdirectory_compressed == NULL)
				BAD_ERROR("Out of memory in save filesystem "
					"state\n");
			memcpy(sdirectory_compressed, directory_table +
				inode_dir_start_block,
				sdirectory_compressed_bytes); 
			sdirectory_bytes = inode_dir_start_block;
			root_inode_number = inode_dir_inode_number;
			inode_no = sBlk.inodes + 1;
			directory_bytes = inode_dir_start_block;
			directory_cache_bytes = inode_dir_offset;
			cache_bytes = root_inode_offset;
		}

		inode_count = file_count + dir_count + sym_count + dev_count +
			fifo_count + sock_count;
	}

	if(path)
		paths = add_subdir(paths, path);

	dump_actions(); 
	dump_pseudos();

	set_progressbar_state(progress);

	if(tarfile)
		inode = process_tar_file(progress);
	else if(tarstyle || cpiostyle)
		inode = process_source(progress);
	else if(!source)
		inode = no_sources(progress);
	else
		inode = dir_scan(S_ISDIR(source_buf.st_mode), progress);

	sBlk.root_inode = inode;
	sBlk.inodes = inode_count;
	sBlk.s_magic = SQUASHFS_MAGIC;
	sBlk.s_major = SQUASHFS_MAJOR;
	sBlk.s_minor = SQUASHFS_MINOR;
	sBlk.block_size = block_size;
	sBlk.block_log = block_log;
	sBlk.flags = SQUASHFS_MKFLAGS(noI, noD, noF, noX, noId, no_fragments,
		always_use_fragments, duplicate_checking, exportable,
		no_xattrs, comp_opts);
	sBlk.mkfs_time = mkfs_time_opt ? mkfs_time : time(NULL);

	disable_info();

	while((fragment = get_frag_action(fragment)))
		write_fragment(*fragment);
	if(!reproducible)
		unlock_fragments();
	pthread_cleanup_push((void *) pthread_mutex_unlock, &fragment_mutex);
	pthread_mutex_lock(&fragment_mutex);
	while(fragments_outstanding) {
		pthread_mutex_unlock(&fragment_mutex);
		pthread_testcancel();
		sched_yield();
		pthread_mutex_lock(&fragment_mutex);
	}
	pthread_cleanup_pop(1);

	queue_put(to_writer, NULL);
	if(queue_get(from_writer) != 0)
		EXIT_MKSQUASHFS();

	pthread_cancel(writer_thread);

	set_progressbar_state(FALSE);
	write_filesystem_tables(&sBlk);

	if(!nopad && (i = get_pos() & (4096 - 1))) {
		char temp[4096] = {0};
		write_destination(fd, get_pos(), 4096 - i, temp);
	}

	res = close(fd);

	if(res == -1)
		BAD_ERROR("Failed to close output filesystem, close returned %s\n",
				strerror(errno));

	if(recovery_file)
		unlink(recovery_file);

	if(!quiet)
		print_summary();

	if(logging)
		fclose(log_fd);

	return 0;
}<|MERGE_RESOLUTION|>--- conflicted
+++ resolved
@@ -76,13 +76,10 @@
 #include "memory.h"
 #include "mksquashfs_help.h"
 #include "print_pager.h"
-<<<<<<< HEAD
 #include "symbolic_mode.h"
-=======
 #include "thread.h"
 #include "reader.h"
 #include "limit.h"
->>>>>>> e449f34c
 
 /* Compression options */
 int noF = FALSE;
@@ -366,11 +363,8 @@
 	"root-time", "root-uid", "root-gid", "xattrs-exclude", "xattrs-include",
 	"xattrs-add", "default-mode", "default-uid", "default-gid",
 	"mem-percent", "-pd", "-pseudo-dir", "help-option", "ho", "help-section",
-<<<<<<< HEAD
-	"hs", "info-file", "force-file-mode", "force-dir-mode", NULL
-=======
-	"hs", "small-reader-threads", "block-reader-threads", NULL
->>>>>>> e449f34c
+	"hs", "info-file", "force-file-mode", "force-dir-mode",
+	"small-reader-threads", "block-reader-threads", NULL
 };
 
 char *sqfstar_option_table[] = { "comp", "b", "mkfs-time", "fstime", "all-time",
@@ -7135,11 +7129,7 @@
 
 		else if(strcmp(argv[i], "-percentage") == 0) {
 			progressbar_percentage();
-<<<<<<< HEAD
 			percentage = TRUE;
-=======
-			progress = silent = TRUE;
->>>>>>> e449f34c
 		} else
 			sqfstar_invalid_option(argv[i]);
 	}
@@ -8319,437 +8309,437 @@
 	 * and so reject such command lines
 	 */
 	if(!progress && percentage)
-		BAD_ERROR("Only one of -no-progress and -percentage can be "
-			"specified.  Both causes a conflict.\n");
-
-	/*
-	 * Selecting both -no-progress and -progress produces a conflict,
-	 * and so reject such command lines
-	 */
-	if(!progress && force_progress)
-		BAD_ERROR("Only one of -no-progress and -progress can be "
-			"specified.  Both causes a conflict.\n");
-
-	/*
-	 * If the -info option has been selected then disable the
-	 * progress bar unless it has been explicitly enabled with
-	 * the -progress option
-	 */
-	if(display_info && !info_file)
-		progress = force_progress;
-		
-	/*
-	 * Sort all the xattr-add options now they're all processed
-	 */
-	sort_xattr_add_list();
-
-	/*
-	 * If -pseudo-override option has been specified and there are
-	 * no pseudo files then reset option.  -pseudo-override relies
-	 * on dir_scan2() being run, which won't be if there's no
-	 * actions or pseudo files
-	 */
-	if(pseudo_override && !get_pseudo())
-		pseudo_override = FALSE;
+			BAD_ERROR("Only one of -no-progress and -percentage can be "
+				"specified.  Both causes a conflict.\n");
+
+		/*
+		 * Selecting both -no-progress and -progress produces a conflict,
+		 * and so reject such command lines
+		 */
+		if(!progress && force_progress)
+			BAD_ERROR("Only one of -no-progress and -progress can be "
+				"specified.  Both causes a conflict.\n");
+
+		/*
+		 * If the -info option has been selected then disable the
+		 * progress bar unless it has been explicitly enabled with
+		 * the -progress option
+		 */
+		if(display_info && !info_file)
+			progress = force_progress;
+			
+		/*
+		 * Sort all the xattr-add options now they're all processed
+		 */
+		sort_xattr_add_list();
+
+		/*
+		 * If -pseudo-override option has been specified and there are
+		 * no pseudo files then reset option.  -pseudo-override relies
+		 * on dir_scan2() being run, which won't be if there's no
+		 * actions or pseudo files
+		 */
+		if(pseudo_override && !get_pseudo())
+			pseudo_override = FALSE;
 
 #ifdef SQUASHFS_TRACE
-	/*
-	 * Disable progress bar if full debug tracing is enabled.
-	 * The progress bar in this case just gets in the way of the
-	 * debug trace output
-	 */
-	progress = FALSE;
+		/*
+		 * Disable progress bar if full debug tracing is enabled.
+		 * The progress bar in this case just gets in the way of the
+		 * debug trace output
+		 */
+		progress = FALSE;
 #endif
 
-	/*
-	 * Some options only make sense with a single reader thread and
-	 * so override the default
-	 * */
-	if(force_single_threaded)
-		set_single_threaded();
-
-	/*
-	 * Ensure the specified (or default) number of reader threads doesn't
-	 * exceed the maximum open file limit
-	 */
-	if(file_limit() != -1 && get_reader_num() > file_limit())
-		BAD_ERROR("Reader threads exceed open file limit. Please "
-			"increase open file limit with ulimit or decrease "
-			"number of reader threads (ulimit -n must be %d "
-			"more than number of reader threads)\n",
-			OPEN_FILE_MARGIN);
-
-	if(one_file_system && source > 1) {
-		source_dev = malloc(source * sizeof(dev_t));
-		if(source_dev == NULL)
-			MEM_ERROR();
-	}
-
-	for(i = 0; i < source; i++) {
-		if(lstat(source_path[i], &source_buf) == -1) {
-			fprintf(stderr, "Cannot stat source directory \"%s\" "
-				"because %s\n", source_path[i],
-				strerror(errno));
-			EXIT_MKSQUASHFS();
-		}
-
-		if(one_file_system) {
-			if(source > 1)
-				source_dev[i] = source_buf.st_dev;
-			else
-				cur_dev = source_buf.st_dev;
-		}
-	}
-
-	if(stat(destination_file, &buf) == -1) {
-		if(errno == ENOENT) { /* Does not exist */
-			appending = FALSE;
-			fd = open(destination_file, O_CREAT | O_TRUNC | O_RDWR,
-				S_IRUSR | S_IWUSR | S_IRGRP | S_IROTH);
-			if(fd == -1) {
-				perror("Could not create destination file");
-				exit(1);
-			}
-
-			/* ensure Mksquashfs doesn't try to read
-			 * the destination file as input, which
-			 * will result in an I/O loop */
-			if(stat(destination_file, &buf) == -1) {
-				/* disappered after creating? */
+		/*
+		 * Some options only make sense with a single reader thread and
+		 * so override the default
+		 * */
+		if(force_single_threaded)
+			set_single_threaded();
+
+		/*
+		 * Ensure the specified (or default) number of reader threads doesn't
+		 * exceed the maximum open file limit
+		 */
+		if(file_limit() != -1 && get_reader_num() > file_limit())
+			BAD_ERROR("Reader threads exceed open file limit. Please "
+				"increase open file limit with ulimit or decrease "
+				"number of reader threads (ulimit -n must be %d "
+				"more than number of reader threads)\n",
+				OPEN_FILE_MARGIN);
+
+		if(one_file_system && source > 1) {
+			source_dev = malloc(source * sizeof(dev_t));
+			if(source_dev == NULL)
+				MEM_ERROR();
+		}
+
+		for(i = 0; i < source; i++) {
+			if(lstat(source_path[i], &source_buf) == -1) {
+				fprintf(stderr, "Cannot stat source directory \"%s\" "
+					"because %s\n", source_path[i],
+					strerror(errno));
+				EXIT_MKSQUASHFS();
+			}
+
+			if(one_file_system) {
+				if(source > 1)
+					source_dev[i] = source_buf.st_dev;
+				else
+					cur_dev = source_buf.st_dev;
+			}
+		}
+
+		if(stat(destination_file, &buf) == -1) {
+			if(errno == ENOENT) { /* Does not exist */
+				appending = FALSE;
+				fd = open(destination_file, O_CREAT | O_TRUNC | O_RDWR,
+					S_IRUSR | S_IWUSR | S_IRGRP | S_IROTH);
+				if(fd == -1) {
+					perror("Could not create destination file");
+					exit(1);
+				}
+
+				/* ensure Mksquashfs doesn't try to read
+				 * the destination file as input, which
+				 * will result in an I/O loop */
+				if(stat(destination_file, &buf) == -1) {
+					/* disappered after creating? */
+					perror("Could not stat destination file");
+					exit(1);
+				}
+				ADD_ENTRY(buf);
+			} else {
 				perror("Could not stat destination file");
 				exit(1);
 			}
-			ADD_ENTRY(buf);
+
 		} else {
-			perror("Could not stat destination file");
-			exit(1);
-		}
-
-	} else {
-		if(!S_ISBLK(buf.st_mode) && !S_ISREG(buf.st_mode)) {
-			ERROR("Destination not block device or regular file\n");
-			exit(1);
-		}
-
-		if(tarfile && appending) {
-			ERROR("Appending is not supported reading tar files\n");
-			ERROR("To force Mksquashfs to write to this %s "
-				"use -noappend\n", S_ISBLK(buf.st_mode) ?
-				"block device" : "file");
-			EXIT_MKSQUASHFS();
-		}
-
-		if(S_ISBLK(buf.st_mode)) {
-			if((fd = open(destination_file, O_RDWR)) == -1) {
-				perror("Could not open block device as "
-					"destination");
+			if(!S_ISBLK(buf.st_mode) && !S_ISREG(buf.st_mode)) {
+				ERROR("Destination not block device or regular file\n");
 				exit(1);
 			}
-			block_device = 1;
-
+
+			if(tarfile && appending) {
+				ERROR("Appending is not supported reading tar files\n");
+				ERROR("To force Mksquashfs to write to this %s "
+					"use -noappend\n", S_ISBLK(buf.st_mode) ?
+					"block device" : "file");
+				EXIT_MKSQUASHFS();
+			}
+
+			if(S_ISBLK(buf.st_mode)) {
+				if((fd = open(destination_file, O_RDWR)) == -1) {
+					perror("Could not open block device as "
+						"destination");
+					exit(1);
+				}
+				block_device = 1;
+
+			} else {
+				fd = open(destination_file, (!appending ? O_TRUNC : 0) |
+					O_RDWR);
+				if(fd == -1) {
+					perror("Could not open regular file for "
+						"writing as destination");
+					exit(1);
+				}
+				/* ensure Mksquashfs doesn't try to read
+				 * the destination file as input, which
+				 * will result in an I/O loop */
+				ADD_ENTRY(buf);
+			}
+		}
+
+		/*
+		 * process the exclude files - must be done afer destination file has
+		 * been possibly created
+		 */
+		for(i = option_offset; i < argc; i++)
+			if(strcmp(argv[i], "-ef") == 0)
+				/*
+				 * Note presence of filename arg has already
+				 * been checked
+				 */
+				process_exclude_file(argv[++i]);
+			else if(strcmp(argv[i], "-e") == 0)
+				break;
+			else if(option_with_arg(argv[i], option_table))
+				i++;
+
+		if(i != argc) {
+			if(++i == argc) {
+				ERROR("mksquashfs: -e missing arguments\n");
+				EXIT_MKSQUASHFS();
+			}
+			while(i < argc)
+				if(old_exclude)
+					old_add_exclude(argv[i++]);
+				else
+					add_exclude(argv[i++]);
+		}
+
+		/* process the sort files - must be done afer the exclude files  */
+		for(i = option_offset; i < argc; i++)
+			if(strcmp(argv[i], "-sort") == 0) {
+				if(tarfile)
+					BAD_ERROR("Sorting files is unsupported when "
+						"reading tar files\n");
+
+				res = read_sort_file(argv[++i], source, source_path);
+				if(res == FALSE)
+					BAD_ERROR("Failed to read sort file\n");
+				sorted ++;
+			} else if(strcmp(argv[i], "-e") == 0)
+				break;
+			else if(option_with_arg(argv[i], option_table))
+				i++;
+
+		if(appending) {
+			comp = read_super(fd, &sBlk, destination_file);
+			if(comp == NULL) {
+				ERROR("Failed to read existing filesystem - will not "
+					"overwrite - ABORTING!\n");
+				ERROR("To force Mksquashfs to write to this %s "
+					"use -noappend\n", block_device ?
+					"block device" : "file");
+				EXIT_MKSQUASHFS();
+			}
+
+			block_log = slog(block_size = sBlk.block_size);
+			noI = SQUASHFS_UNCOMPRESSED_INODES(sBlk.flags);
+			noD = SQUASHFS_UNCOMPRESSED_DATA(sBlk.flags);
+			noF = SQUASHFS_UNCOMPRESSED_FRAGMENTS(sBlk.flags);
+			noX = SQUASHFS_UNCOMPRESSED_XATTRS(sBlk.flags);
+			noId = SQUASHFS_UNCOMPRESSED_IDS(sBlk.flags);
+			no_fragments = SQUASHFS_NO_FRAGMENTS(sBlk.flags);
+			always_use_fragments = SQUASHFS_ALWAYS_FRAGMENTS(sBlk.flags);
+			duplicate_checking = SQUASHFS_DUPLICATES(sBlk.flags);
+			exportable = SQUASHFS_EXPORTABLE(sBlk.flags);
+			no_xattrs = SQUASHFS_NO_XATTRS(sBlk.flags);
+			comp_opts = SQUASHFS_COMP_OPTS(sBlk.flags);
+		}
+
+		initialise_threads(readq, fragq, bwriteq, fwriteq, !appending,
+			destination_file, "Mksquashfs");
+
+		res = compressor_init(comp, &stream, SQUASHFS_METADATA_SIZE, 0);
+		if(res)
+			BAD_ERROR("compressor_init failed\n");
+
+		dupl_block = malloc(1048576 * sizeof(struct file_info *));
+		if(dupl_block == NULL)
+			MEM_ERROR();
+
+		dupl_frag = malloc(block_size * sizeof(struct file_info *));
+		if(dupl_frag == NULL)
+			MEM_ERROR();
+
+		memset(dupl_block, 0, 1048576 * sizeof(struct file_info *));
+		memset(dupl_frag, 0, block_size * sizeof(struct file_info *));
+
+		if(!appending) {
+			int size;
+			void *comp_data = compressor_dump_options(comp, block_size,
+				&size);
+
+			if(!quiet)
+				printf("Creating %d.%d filesystem on %s, block size %d.\n",
+					SQUASHFS_MAJOR, SQUASHFS_MINOR,
+					destination_file, block_size);
+
+			/*
+			 * store any compressor specific options after the superblock,
+			 * and set the COMP_OPT flag to show that the filesystem has
+			 * compressor specfic options
+			 */
+			if(comp_data) {
+				unsigned short c_byte = size | SQUASHFS_COMPRESSED_BIT;
+		
+				SQUASHFS_INSWAP_SHORTS(&c_byte, 1);
+				write_destination(fd, sizeof(struct squashfs_super_block),
+					sizeof(c_byte), &c_byte);
+				write_destination(fd, sizeof(struct squashfs_super_block) +
+					sizeof(c_byte), size, comp_data);
+				set_pos(sizeof(struct squashfs_super_block) + sizeof(c_byte) + size);
+				comp_opts = TRUE;
+			} else			
+				set_pos(sizeof(struct squashfs_super_block));
 		} else {
-			fd = open(destination_file, (!appending ? O_TRUNC : 0) |
-				O_RDWR);
-			if(fd == -1) {
-				perror("Could not open regular file for "
-					"writing as destination");
-				exit(1);
-			}
-			/* ensure Mksquashfs doesn't try to read
-			 * the destination file as input, which
-			 * will result in an I/O loop */
-			ADD_ENTRY(buf);
-		}
-	}
-
-	/*
-	 * process the exclude files - must be done afer destination file has
-	 * been possibly created
-	 */
-	for(i = option_offset; i < argc; i++)
-		if(strcmp(argv[i], "-ef") == 0)
+			unsigned int last_directory_block, inode_dir_file_size,
+				root_inode_size, inode_dir_start_block,
+				compressed_data, inode_dir_inode_number,
+				inode_dir_parent_inode;
+			unsigned int root_inode_start =
+				SQUASHFS_INODE_BLK(sBlk.root_inode),
+				root_inode_offset =
+				SQUASHFS_INODE_OFFSET(sBlk.root_inode);
+			int inode_dir_offset, uncompressed_data;
+			long long bytes = read_filesystem(root_name, fd, &sBlk, &inode_table,
+					&data_cache, &directory_table,
+					&directory_data_cache, &last_directory_block,
+					&inode_dir_offset, &inode_dir_file_size,
+					&root_inode_size, &inode_dir_start_block,
+					&file_count, &sym_count, &dev_count, &dir_count,
+					&fifo_count, &sock_count, &total_bytes,
+					&total_inode_bytes, &total_directory_bytes,
+					&inode_dir_inode_number,
+					&inode_dir_parent_inode, add_old_root_entry,
+					&fragment_table, &inode_lookup_table);
+
+			if(bytes == 0) {
+				ERROR("Failed to read existing filesystem - will not "
+					"overwrite - ABORTING!\n");
+				ERROR("To force Mksquashfs to write to this block "
+					"device or file use -noappend\n");
+				EXIT_MKSQUASHFS();
+			}
+
+			set_pos(bytes);
+
+			if((fragments = sBlk.fragments)) {
+				fragment_table = realloc((char *) fragment_table,
+					((fragments + FRAG_SIZE - 1) & ~(FRAG_SIZE - 1))
+					 * sizeof(struct squashfs_fragment_entry)); 
+				if(fragment_table == NULL)
+					BAD_ERROR("Out of memory in save filesystem state\n");
+			}
+
+			if(!quiet) {
+				printf("Appending to existing %d.%d filesystem on "
+					"%s, block size %d\n", SQUASHFS_MAJOR,
+					SQUASHFS_MINOR, destination_file, block_size);
+				printf("All -b, -noI, -noD, -noF, -noX, -noId, "
+					"-no-duplicates, -no-fragments,\n"
+					"-always-use-fragments, -exportable and "
+					"-comp options ignored\n");
+				printf("\nIf appending is not wanted, please re-run "
+					"with -noappend specified!\n\n");
+			}
+
+			compressed_data = ((long long) inode_dir_offset +
+				inode_dir_file_size) & ~(SQUASHFS_METADATA_SIZE - 1);
+			uncompressed_data = ((long long) inode_dir_offset +
+				inode_dir_file_size) & (SQUASHFS_METADATA_SIZE - 1);
+			
+			/* save original filesystem state for restoring ... */
+			sfragments = fragments;
+			sbytes = bytes;
+			sinode_count = sBlk.inodes;
+			scache_bytes = root_inode_offset + root_inode_size;
+			sdirectory_cache_bytes = uncompressed_data;
+			sdata_cache = malloc(scache_bytes);
+			if(sdata_cache == NULL)
+				BAD_ERROR("Out of memory in save filesystem state\n");
+			sdirectory_data_cache = malloc(sdirectory_cache_bytes);
+			if(sdirectory_data_cache == NULL)
+				BAD_ERROR("Out of memory in save filesystem state\n");
+			memcpy(sdata_cache, data_cache, scache_bytes);
+			memcpy(sdirectory_data_cache, directory_data_cache +
+				compressed_data, sdirectory_cache_bytes);
+			sinode_bytes = root_inode_start;
+			stotal_bytes = total_bytes;
+			stotal_inode_bytes = total_inode_bytes;
+			stotal_directory_bytes = total_directory_bytes +
+				compressed_data;
+			sfile_count = file_count;
+			ssym_count = sym_count;
+			sdev_count = dev_count;
+			sdir_count = dir_count + 1;
+			sfifo_count = fifo_count;
+			ssock_count = sock_count;
+			sdup_files = dup_files;
+			sid_count = id_count;
+			write_recovery_data(&sBlk);
+			save_xattrs();
+
 			/*
-			 * Note presence of filename arg has already
-			 * been checked
+			 * set the filesystem state up to be able to append to the
+			 * original filesystem.  The filesystem state differs depending
+			 * on whether we're appending to the original root directory, or
+			 * if the original root directory becomes a sub-directory
+			 * (root-becomes specified on command line, here root_name !=
+			 * NULL)
 			 */
-			process_exclude_file(argv[++i]);
-		else if(strcmp(argv[i], "-e") == 0)
-			break;
-		else if(option_with_arg(argv[i], option_table))
-			i++;
-
-	if(i != argc) {
-		if(++i == argc) {
-			ERROR("mksquashfs: -e missing arguments\n");
-			EXIT_MKSQUASHFS();
-		}
-		while(i < argc)
-			if(old_exclude)
-				old_add_exclude(argv[i++]);
-			else
-				add_exclude(argv[i++]);
-	}
-
-	/* process the sort files - must be done afer the exclude files  */
-	for(i = option_offset; i < argc; i++)
-		if(strcmp(argv[i], "-sort") == 0) {
-			if(tarfile)
-				BAD_ERROR("Sorting files is unsupported when "
-					"reading tar files\n");
-
-			res = read_sort_file(argv[++i], source, source_path);
-			if(res == FALSE)
-				BAD_ERROR("Failed to read sort file\n");
-			sorted ++;
-		} else if(strcmp(argv[i], "-e") == 0)
-			break;
-		else if(option_with_arg(argv[i], option_table))
-			i++;
-
-	if(appending) {
-	        comp = read_super(fd, &sBlk, destination_file);
-	        if(comp == NULL) {
-			ERROR("Failed to read existing filesystem - will not "
-				"overwrite - ABORTING!\n");
-			ERROR("To force Mksquashfs to write to this %s "
-				"use -noappend\n", block_device ?
-				"block device" : "file");
-			EXIT_MKSQUASHFS();
-		}
-
-		block_log = slog(block_size = sBlk.block_size);
-		noI = SQUASHFS_UNCOMPRESSED_INODES(sBlk.flags);
-		noD = SQUASHFS_UNCOMPRESSED_DATA(sBlk.flags);
-		noF = SQUASHFS_UNCOMPRESSED_FRAGMENTS(sBlk.flags);
-		noX = SQUASHFS_UNCOMPRESSED_XATTRS(sBlk.flags);
-		noId = SQUASHFS_UNCOMPRESSED_IDS(sBlk.flags);
-		no_fragments = SQUASHFS_NO_FRAGMENTS(sBlk.flags);
-		always_use_fragments = SQUASHFS_ALWAYS_FRAGMENTS(sBlk.flags);
-		duplicate_checking = SQUASHFS_DUPLICATES(sBlk.flags);
-		exportable = SQUASHFS_EXPORTABLE(sBlk.flags);
-		no_xattrs = SQUASHFS_NO_XATTRS(sBlk.flags);
-		comp_opts = SQUASHFS_COMP_OPTS(sBlk.flags);
-	}
-
-	initialise_threads(readq, fragq, bwriteq, fwriteq, !appending,
-		destination_file, "Mksquashfs");
-
-	res = compressor_init(comp, &stream, SQUASHFS_METADATA_SIZE, 0);
-	if(res)
-		BAD_ERROR("compressor_init failed\n");
-
-	dupl_block = malloc(1048576 * sizeof(struct file_info *));
-	if(dupl_block == NULL)
-		MEM_ERROR();
-
-	dupl_frag = malloc(block_size * sizeof(struct file_info *));
-	if(dupl_frag == NULL)
-		MEM_ERROR();
-
-	memset(dupl_block, 0, 1048576 * sizeof(struct file_info *));
-	memset(dupl_frag, 0, block_size * sizeof(struct file_info *));
-
-	if(!appending) {
-		int size;
-		void *comp_data = compressor_dump_options(comp, block_size,
-			&size);
-
-		if(!quiet)
-			printf("Creating %d.%d filesystem on %s, block size %d.\n",
-				SQUASHFS_MAJOR, SQUASHFS_MINOR,
-				destination_file, block_size);
-
-		/*
-		 * store any compressor specific options after the superblock,
-		 * and set the COMP_OPT flag to show that the filesystem has
-		 * compressor specfic options
-		 */
-		if(comp_data) {
-			unsigned short c_byte = size | SQUASHFS_COMPRESSED_BIT;
-	
-			SQUASHFS_INSWAP_SHORTS(&c_byte, 1);
-			write_destination(fd, sizeof(struct squashfs_super_block),
-				sizeof(c_byte), &c_byte);
-			write_destination(fd, sizeof(struct squashfs_super_block) +
-				sizeof(c_byte), size, comp_data);
-			set_pos(sizeof(struct squashfs_super_block) + sizeof(c_byte) + size);
-			comp_opts = TRUE;
-		} else			
-			set_pos(sizeof(struct squashfs_super_block));
-	} else {
-		unsigned int last_directory_block, inode_dir_file_size,
-			root_inode_size, inode_dir_start_block,
-			compressed_data, inode_dir_inode_number,
-			inode_dir_parent_inode;
-		unsigned int root_inode_start =
-			SQUASHFS_INODE_BLK(sBlk.root_inode),
-			root_inode_offset =
-			SQUASHFS_INODE_OFFSET(sBlk.root_inode);
-		int inode_dir_offset, uncompressed_data;
-		long long bytes = read_filesystem(root_name, fd, &sBlk, &inode_table,
-				&data_cache, &directory_table,
-				&directory_data_cache, &last_directory_block,
-				&inode_dir_offset, &inode_dir_file_size,
-				&root_inode_size, &inode_dir_start_block,
-				&file_count, &sym_count, &dev_count, &dir_count,
-				&fifo_count, &sock_count, &total_bytes,
-				&total_inode_bytes, &total_directory_bytes,
-				&inode_dir_inode_number,
-				&inode_dir_parent_inode, add_old_root_entry,
-				&fragment_table, &inode_lookup_table);
-
-		if(bytes == 0) {
-			ERROR("Failed to read existing filesystem - will not "
-				"overwrite - ABORTING!\n");
-			ERROR("To force Mksquashfs to write to this block "
-				"device or file use -noappend\n");
-			EXIT_MKSQUASHFS();
-		}
-
-		set_pos(bytes);
-
-		if((fragments = sBlk.fragments)) {
-			fragment_table = realloc((char *) fragment_table,
-				((fragments + FRAG_SIZE - 1) & ~(FRAG_SIZE - 1))
-				 * sizeof(struct squashfs_fragment_entry)); 
-			if(fragment_table == NULL)
-				BAD_ERROR("Out of memory in save filesystem state\n");
-		}
-
-		if(!quiet) {
-			printf("Appending to existing %d.%d filesystem on "
-				"%s, block size %d\n", SQUASHFS_MAJOR,
-				SQUASHFS_MINOR, destination_file, block_size);
-			printf("All -b, -noI, -noD, -noF, -noX, -noId, "
-				"-no-duplicates, -no-fragments,\n"
-				"-always-use-fragments, -exportable and "
-				"-comp options ignored\n");
-			printf("\nIf appending is not wanted, please re-run "
-				"with -noappend specified!\n\n");
-		}
-
-		compressed_data = ((long long) inode_dir_offset +
-			inode_dir_file_size) & ~(SQUASHFS_METADATA_SIZE - 1);
-		uncompressed_data = ((long long) inode_dir_offset +
-			inode_dir_file_size) & (SQUASHFS_METADATA_SIZE - 1);
-		
-		/* save original filesystem state for restoring ... */
-		sfragments = fragments;
-		sbytes = bytes;
-		sinode_count = sBlk.inodes;
-		scache_bytes = root_inode_offset + root_inode_size;
-		sdirectory_cache_bytes = uncompressed_data;
-		sdata_cache = malloc(scache_bytes);
-		if(sdata_cache == NULL)
-			BAD_ERROR("Out of memory in save filesystem state\n");
-		sdirectory_data_cache = malloc(sdirectory_cache_bytes);
-		if(sdirectory_data_cache == NULL)
-			BAD_ERROR("Out of memory in save filesystem state\n");
-		memcpy(sdata_cache, data_cache, scache_bytes);
-		memcpy(sdirectory_data_cache, directory_data_cache +
-			compressed_data, sdirectory_cache_bytes);
-		sinode_bytes = root_inode_start;
-		stotal_bytes = total_bytes;
-		stotal_inode_bytes = total_inode_bytes;
-		stotal_directory_bytes = total_directory_bytes +
-			compressed_data;
-		sfile_count = file_count;
-		ssym_count = sym_count;
-		sdev_count = dev_count;
-		sdir_count = dir_count + 1;
-		sfifo_count = fifo_count;
-		ssock_count = sock_count;
-		sdup_files = dup_files;
-		sid_count = id_count;
-		write_recovery_data(&sBlk);
-		save_xattrs();
-
-		/*
-		 * set the filesystem state up to be able to append to the
-		 * original filesystem.  The filesystem state differs depending
-		 * on whether we're appending to the original root directory, or
-		 * if the original root directory becomes a sub-directory
-		 * (root-becomes specified on command line, here root_name !=
-		 * NULL)
-		 */
-		inode_bytes = inode_size = root_inode_start;
-		directory_size = last_directory_block;
-		cache_size = root_inode_offset + root_inode_size;
-		directory_cache_size = inode_dir_offset + inode_dir_file_size;
-		if(root_name) {
-			sdirectory_bytes = last_directory_block;
-			sdirectory_compressed_bytes = 0;
-			root_inode_number = inode_dir_parent_inode;
-			inode_no = sBlk.inodes + 2;
-			directory_bytes = last_directory_block;
-			directory_cache_bytes = uncompressed_data;
-			memmove(directory_data_cache, directory_data_cache +
-				compressed_data, uncompressed_data);
-			cache_bytes = root_inode_offset + root_inode_size;
-			add_old_root_entry(root_name, sBlk.root_inode,
-				inode_dir_inode_number, SQUASHFS_DIR_TYPE);
-			total_directory_bytes += compressed_data;
-			dir_count ++;
-		} else {
-			sdirectory_compressed_bytes = last_directory_block -
-				inode_dir_start_block;
-			sdirectory_compressed =
-				malloc(sdirectory_compressed_bytes);
-			if(sdirectory_compressed == NULL)
-				BAD_ERROR("Out of memory in save filesystem "
-					"state\n");
-			memcpy(sdirectory_compressed, directory_table +
-				inode_dir_start_block,
-				sdirectory_compressed_bytes); 
-			sdirectory_bytes = inode_dir_start_block;
-			root_inode_number = inode_dir_inode_number;
-			inode_no = sBlk.inodes + 1;
-			directory_bytes = inode_dir_start_block;
-			directory_cache_bytes = inode_dir_offset;
-			cache_bytes = root_inode_offset;
-		}
-
-		inode_count = file_count + dir_count + sym_count + dev_count +
-			fifo_count + sock_count;
-	}
-
-	if(path)
-		paths = add_subdir(paths, path);
-
-	dump_actions(); 
-	dump_pseudos();
-
-	set_progressbar_state(progress);
-
-	if(tarfile)
-		inode = process_tar_file(progress);
-	else if(tarstyle || cpiostyle)
-		inode = process_source(progress);
-	else if(!source)
-		inode = no_sources(progress);
-	else
-		inode = dir_scan(S_ISDIR(source_buf.st_mode), progress);
-
-	sBlk.root_inode = inode;
-	sBlk.inodes = inode_count;
-	sBlk.s_magic = SQUASHFS_MAGIC;
-	sBlk.s_major = SQUASHFS_MAJOR;
-	sBlk.s_minor = SQUASHFS_MINOR;
-	sBlk.block_size = block_size;
-	sBlk.block_log = block_log;
-	sBlk.flags = SQUASHFS_MKFLAGS(noI, noD, noF, noX, noId, no_fragments,
-		always_use_fragments, duplicate_checking, exportable,
-		no_xattrs, comp_opts);
-	sBlk.mkfs_time = mkfs_time_opt ? mkfs_time : time(NULL);
-
-	disable_info();
-
-	while((fragment = get_frag_action(fragment)))
-		write_fragment(*fragment);
-	if(!reproducible)
-		unlock_fragments();
-	pthread_cleanup_push((void *) pthread_mutex_unlock, &fragment_mutex);
-	pthread_mutex_lock(&fragment_mutex);
+			inode_bytes = inode_size = root_inode_start;
+			directory_size = last_directory_block;
+			cache_size = root_inode_offset + root_inode_size;
+			directory_cache_size = inode_dir_offset + inode_dir_file_size;
+			if(root_name) {
+				sdirectory_bytes = last_directory_block;
+				sdirectory_compressed_bytes = 0;
+				root_inode_number = inode_dir_parent_inode;
+				inode_no = sBlk.inodes + 2;
+				directory_bytes = last_directory_block;
+				directory_cache_bytes = uncompressed_data;
+				memmove(directory_data_cache, directory_data_cache +
+					compressed_data, uncompressed_data);
+				cache_bytes = root_inode_offset + root_inode_size;
+				add_old_root_entry(root_name, sBlk.root_inode,
+					inode_dir_inode_number, SQUASHFS_DIR_TYPE);
+				total_directory_bytes += compressed_data;
+				dir_count ++;
+			} else {
+				sdirectory_compressed_bytes = last_directory_block -
+					inode_dir_start_block;
+				sdirectory_compressed =
+					malloc(sdirectory_compressed_bytes);
+				if(sdirectory_compressed == NULL)
+					BAD_ERROR("Out of memory in save filesystem "
+						"state\n");
+				memcpy(sdirectory_compressed, directory_table +
+					inode_dir_start_block,
+					sdirectory_compressed_bytes); 
+				sdirectory_bytes = inode_dir_start_block;
+				root_inode_number = inode_dir_inode_number;
+				inode_no = sBlk.inodes + 1;
+				directory_bytes = inode_dir_start_block;
+				directory_cache_bytes = inode_dir_offset;
+				cache_bytes = root_inode_offset;
+			}
+
+			inode_count = file_count + dir_count + sym_count + dev_count +
+				fifo_count + sock_count;
+		}
+
+		if(path)
+			paths = add_subdir(paths, path);
+
+		dump_actions(); 
+		dump_pseudos();
+
+		set_progressbar_state(progress);
+
+		if(tarfile)
+			inode = process_tar_file(progress);
+		else if(tarstyle || cpiostyle)
+			inode = process_source(progress);
+		else if(!source)
+			inode = no_sources(progress);
+		else
+			inode = dir_scan(S_ISDIR(source_buf.st_mode), progress);
+
+		sBlk.root_inode = inode;
+		sBlk.inodes = inode_count;
+		sBlk.s_magic = SQUASHFS_MAGIC;
+		sBlk.s_major = SQUASHFS_MAJOR;
+		sBlk.s_minor = SQUASHFS_MINOR;
+		sBlk.block_size = block_size;
+		sBlk.block_log = block_log;
+		sBlk.flags = SQUASHFS_MKFLAGS(noI, noD, noF, noX, noId, no_fragments,
+			always_use_fragments, duplicate_checking, exportable,
+			no_xattrs, comp_opts);
+		sBlk.mkfs_time = mkfs_time_opt ? mkfs_time : time(NULL);
+
+		disable_info();
+
+		while((fragment = get_frag_action(fragment)))
+			write_fragment(*fragment);
+		if(!reproducible)
+			unlock_fragments();
+		pthread_cleanup_push((void *) pthread_mutex_unlock, &fragment_mutex);
+		pthread_mutex_lock(&fragment_mutex);
 	while(fragments_outstanding) {
 		pthread_mutex_unlock(&fragment_mutex);
 		pthread_testcancel();
