/*
 * Create a squashfs filesystem.  This is a highly compressed read only
 * filesystem.
 *
 * Copyright (c) 2002, 2003, 2004, 2005, 2006, 2007, 2008, 2009, 2010, 2011,
 * 2012, 2013, 2014, 2017, 2019, 2021
 * Phillip Lougher <phillip@squashfs.org.uk>
 *
 * This program is free software; you can redistribute it and/or
 * modify it under the terms of the GNU General Public License
 * as published by the Free Software Foundation; either version 2,
 * or (at your option) any later version.
 *
 * This program is distributed in the hope that it will be useful,
 * but WITHOUT ANY WARRANTY; without even the implied warranty of
 * MERCHANTABILITY or FITNESS FOR A PARTICULAR PURPOSE.  See the
 * GNU General Public License for more details.
 *
 * You should have received a copy of the GNU General Public License
 * along with this program; if not, write to the Free Software
 * Foundation, 59 Temple Place - Suite 330, Boston, MA 02111-1307, USA.
 *
 * mksquashfs.c
 */

#define FALSE 0
#define TRUE 1
#define MAX_LINE 16384

#include <pwd.h>
#include <grp.h>
#include <time.h>
#include <unistd.h>
#include <stdio.h>
#include <stddef.h>
#include <sys/types.h>
#include <sys/stat.h>
#include <sys/sysmacros.h>
#include <fcntl.h>
#include <errno.h>
#include <dirent.h>
#include <string.h>
#include <stdlib.h>
#include <signal.h>
#include <setjmp.h>
#include <sys/types.h>
#include <sys/mman.h>
#include <pthread.h>
#include <regex.h>
#include <sys/wait.h>
#include <limits.h>
#include <ctype.h>
#include <sys/sysinfo.h>

#ifndef linux
#include <sys/sysctl.h>
#endif

#include "squashfs_fs.h"
#include "squashfs_swap.h"
#include "mksquashfs.h"
#include "sort.h"
#include "pseudo.h"
#include "compressor.h"
#include "xattr.h"
#include "action.h"
#include "mksquashfs_error.h"
#include "progressbar.h"
#include "info.h"
#include "caches-queues-lists.h"
#include "read_fs.h"
#include "restore.h"
#include "process_fragments.h"
#include "fnmatch_compat.h"
#include "tar.h"

int delete = FALSE;
int quiet = FALSE;
int fd;
struct squashfs_super_block sBlk;

/* filesystem flags for building */
int comp_opts = FALSE;
int no_xattrs = XATTR_DEF;
int noX = FALSE;
int duplicate_checking = TRUE;
int noF = FALSE;
int no_fragments = FALSE;
int always_use_fragments = FALSE;
int noI = FALSE;
int noId = FALSE;
int noD = FALSE;
int silent = TRUE;
int exportable = TRUE;
int sparse_files = TRUE;
int old_exclude = TRUE;
int use_regex = FALSE;
int nopad = FALSE;
int exit_on_error = FALSE;
long long start_offset = 0;
int sleep_time = 0;

long long global_uid = -1, global_gid = -1;

/* superblock attributes */
int block_size = SQUASHFS_FILE_SIZE, block_log;
unsigned int id_count = 0;
unsigned int file_count = 0, sym_count = 0, dev_count = 0, dir_count = 0, fifo_count = 0,
	sock_count = 0;

/* write position within data section */
long long bytes = 0, total_bytes = 0;

/* in memory directory table - possibly compressed */
char *directory_table = NULL;
long long directory_bytes = 0, directory_size = 0, total_directory_bytes = 0;

/* cached directory table */
char *directory_data_cache = NULL;
unsigned int directory_cache_bytes = 0, directory_cache_size = 0;

/* in memory inode table - possibly compressed */
char *inode_table = NULL;
long long inode_bytes = 0, inode_size = 0, total_inode_bytes = 0;

/* cached inode table */
char *data_cache = NULL;
unsigned int cache_bytes = 0, cache_size = 0, inode_count = 0;

/* inode lookup table */
squashfs_inode *inode_lookup_table = NULL;

struct inode_info *inode_info[INODE_HASH_SIZE];

/* hash tables used to do fast duplicate searches in duplicate check */
struct file_info **dupl_frag;
struct file_info **dupl_block;
unsigned int dup_files = 0;

int exclude = 0;
struct exclude_info *exclude_paths = NULL;
static int old_excluded(char *filename, struct stat *buf);

struct path_entry {
	char *name;
	regex_t *preg;
	struct pathname *paths;
};

struct pathnames *paths = NULL;
struct pathname *path = NULL;
struct pathname *stickypath = NULL;

unsigned int fragments = 0;

struct squashfs_fragment_entry *fragment_table = NULL;
int fragments_outstanding = 0;

int fragments_locked = FALSE;

/* current inode number for directories and non directories */
unsigned int inode_no = 1;
unsigned int root_inode_number = 0;

/* list of source dirs/files */
int source = 0;
char **source_path;
int option_offset;

/* list of root directory entries read from original filesystem */
int old_root_entries = 0;
struct old_root_entry_info *old_root_entry;

/* restore orignal filesystem state if appending to existing filesystem is
 * cancelled */
int appending = FALSE;
char *sdata_cache, *sdirectory_data_cache, *sdirectory_compressed;

long long sbytes, stotal_bytes;

long long sinode_bytes, stotal_inode_bytes;
long long sdirectory_bytes, stotal_directory_bytes;

unsigned int scache_bytes, sdirectory_cache_bytes,
	sdirectory_compressed_bytes, sinode_count = 0,
	sfile_count, ssym_count, sdev_count, sdir_count,
	sfifo_count, ssock_count, sdup_files;
unsigned int sfragments;
int threads;

/* flag whether destination file is a block device */
int block_device = FALSE;

/* flag indicating whether files are sorted using sort list(s) */
int sorted = FALSE;

/* save destination file name for deleting on error */
char *destination_file = NULL;

/* recovery file for abnormal exit on appending */
char *recovery_file = NULL;
char *recovery_pathname = NULL;
int recover = TRUE;

struct id *id_hash_table[ID_ENTRIES];
struct id *id_table[SQUASHFS_IDS], *sid_table[SQUASHFS_IDS];
unsigned int uid_count = 0, guid_count = 0;
unsigned int sid_count = 0, suid_count = 0, sguid_count = 0;

struct cache *reader_buffer, *fragment_buffer, *reserve_cache;
struct cache *bwriter_buffer, *fwriter_buffer;
struct queue *to_reader, *to_deflate, *to_writer, *from_writer,
	*to_frag, *locked_fragment, *to_process_frag;
struct seq_queue *to_main;
pthread_t reader_thread, writer_thread, main_thread;
pthread_t *deflator_thread, *frag_deflator_thread, *frag_thread;
pthread_t *restore_thread = NULL;
pthread_mutex_t	fragment_mutex = PTHREAD_MUTEX_INITIALIZER;
pthread_mutex_t	pos_mutex = PTHREAD_MUTEX_INITIALIZER;
pthread_mutex_t	dup_mutex = PTHREAD_MUTEX_INITIALIZER;

/* reproducible image queues and threads */
struct seq_queue *to_order;
pthread_t order_thread;
pthread_cond_t fragment_waiting = PTHREAD_COND_INITIALIZER;

int reproducible = REP_DEF;

/* Root mode option */
int root_mode_opt = FALSE;
mode_t root_mode;

/* Time value over-ride options */
unsigned int mkfs_time;
int mkfs_time_opt = FALSE;

unsigned int all_time;
int all_time_opt = FALSE;
int clamping = TRUE;

/* user options that control parallelisation */
int processors = -1;
int bwriter_size;

/* compression operations */
struct compressor *comp = NULL;
int compressor_opt_parsed = FALSE;
void *stream = NULL;

/* xattr stats */
unsigned int xattr_bytes = 0, total_xattr_bytes = 0;

/* fragment to file mapping used when appending */
struct append_file **file_mapping;

/* root of the in-core directory structure */
struct dir_info *root_dir;

/* log file */
FILE *log_fd;
int logging=FALSE;

/* how should Mksquashfs treat the source files? */
int tarstyle = FALSE;
int keep_as_directory = FALSE;

/* should Mksquashfs read files from stdin, like cpio? */
int cpiostyle = FALSE;
char filename_terminator = '\n';

/* Should Mksquashfs detect hardlinked files? */
int no_hardlinks = FALSE;

/* Should Mksquashfs cross filesystem boundaries? */
int one_file_system = FALSE;
dev_t *source_dev;
dev_t cur_dev;

<<<<<<< HEAD
/* Is Mksquashfs processing a tarfile? */
int tarfile = FALSE;
=======
/* list of options that have an argument */
char *option_table[] = { "comp", "b", "mkfs-time", "fstime", "all-time", "root-mode",
	"force-uid", "force-gid", "action", "log-action", "true-action",
	"false-action", "action-file", "log-action-file", "true-action-file",
	"false-action-file", "p", "pf", "sort", "root-becomes", "recover",
	"recovery-path", "throttle", "limit", "processors", "mem", "offset",
	"o", "log", "a", "va", "ta", "fa", "af", "vaf", "taf", "faf",
	"read-queue", "write-queue", "fragment-queue", NULL
};
>>>>>>> f0267b97

static char *read_from_disk(long long start, unsigned int avail_bytes);
static void add_old_root_entry(char *name, squashfs_inode inode,
	unsigned int inode_number, int type);
static struct file_info *duplicate(int *dup, int *block_dup, long long file_size, long long bytes,
	unsigned int *block_list, long long start, struct dir_ent *dir_ent,
	struct file_buffer *file_buffer, int blocks, long long sparse,
	int bl_hash);
static struct dir_info *dir_scan1(char *, char *, struct pathnames *,
	struct dir_ent *(_readdir)(struct dir_info *), int);
static void dir_scan2(struct dir_info *dir, struct pseudo *pseudo);
static void dir_scan3(struct dir_info *dir);
static void dir_scan4(struct dir_info *dir, int symlink);
static void dir_scan5(struct dir_info *dir);
static void dir_scan6(struct dir_info *dir);
static void dir_scan7(squashfs_inode *inode, struct dir_info *dir_info);
static struct dir_ent *scan1_readdir(struct dir_info *dir);
static struct dir_ent *scan1_single_readdir(struct dir_info *dir);
static struct dir_ent *scan1_encomp_readdir(struct dir_info *dir);
static struct file_info *add_non_dup(long long file_size, long long bytes,
	unsigned int blocks, long long sparse, unsigned int *block_list, long long start,
	struct fragment *fragment, unsigned short checksum,
	unsigned short fragment_checksum, int checksum_flag, int checksum_frag_flag,
	int blocks_dup, int frag_dup, int bl_hash);
long long generic_write_table(long long, void *, int, void *, int);
void restorefs();
struct dir_info *scan1_opendir(char *pathname, char *subpath, int depth);
static void write_filesystem_tables(struct squashfs_super_block *sBlk);
unsigned short get_checksum_mem(char *buff, int bytes);
static void check_usable_phys_mem(int total_mem);
static void print_summary();
void write_destination(int fd, long long byte, long long bytes, void *buff);


void prep_exit()
{
	if(restore_thread) {
		if(pthread_self() == *restore_thread) {
			/*
			 * Recursive failure when trying to restore filesystem!
			 * Nothing to do except to exit, otherwise we'll just
			 * appear to hang.  The user should be able to restore
			 * from the recovery file (which is why it was added, in
			 * case of catastrophic failure in Mksquashfs)
			 */
			exit(1);
		} else {
			/* signal the restore thread to restore */
			pthread_kill(*restore_thread, SIGUSR1);
			pthread_exit(NULL);
		}
	} else if(delete) {
		if(destination_file && !block_device)
			unlink(destination_file);
	} else if(recovery_file)
		unlink(recovery_file);
}


int add_overflow(int a, int b)
{
	return (INT_MAX - a) < b;
}


int shift_overflow(int a, int shift)
{
	return (INT_MAX >> shift) < a;
}

 
int multiply_overflow(int a, int multiplier)
{
	return (INT_MAX / multiplier) < a;
}


int multiply_overflowll(long long a, int multiplier)
{
	return (LLONG_MAX / multiplier) < a;
}


#define MKINODE(A)	((squashfs_inode)(((squashfs_inode) inode_bytes << 16) \
			+ (((char *)A) - data_cache)))


void restorefs()
{
	int i;

	ERROR("Exiting - restoring original filesystem!\n\n");

	bytes = sbytes;
	memcpy(data_cache, sdata_cache, cache_bytes = scache_bytes);
	memcpy(directory_data_cache, sdirectory_data_cache,
		sdirectory_cache_bytes);
	directory_cache_bytes = sdirectory_cache_bytes;
	inode_bytes = sinode_bytes;
	directory_bytes = sdirectory_bytes;
 	memcpy(directory_table + directory_bytes, sdirectory_compressed,
		sdirectory_compressed_bytes);
 	directory_bytes += sdirectory_compressed_bytes;
	total_bytes = stotal_bytes;
	total_inode_bytes = stotal_inode_bytes;
	total_directory_bytes = stotal_directory_bytes;
	inode_count = sinode_count;
	file_count = sfile_count;
	sym_count = ssym_count;
	dev_count = sdev_count;
	dir_count = sdir_count;
	fifo_count = sfifo_count;
	sock_count = ssock_count;
	dup_files = sdup_files;
	fragments = sfragments;
	id_count = sid_count;
	restore_xattrs();
	write_filesystem_tables(&sBlk);

	if(!block_device)
		ftruncate(fd, bytes);

	if(!nopad && (i = bytes & (4096 - 1))) {
		char temp[4096] = {0};
		write_destination(fd, bytes, 4096 - i, temp);
	}

	close(fd);

	if(recovery_file)
		unlink(recovery_file);

	if(!quiet)
		print_summary();

	exit(1);
}


void sighandler()
{
	EXIT_MKSQUASHFS();
}


static int mangle2(void *strm, char *d, char *s, int size,
	int block_size, int uncompressed, int data_block)
{
	int error, c_byte = 0;

	if(!uncompressed) {
		c_byte = compressor_compress(comp, strm, d, s, size, block_size,
			 &error);
		if(c_byte == -1)
			BAD_ERROR("mangle2:: %s compress failed with error "
				"code %d\n", comp->name, error);
	}

	if(c_byte == 0 || c_byte >= size) {
		memcpy(d, s, size);
		return size | (data_block ? SQUASHFS_COMPRESSED_BIT_BLOCK :
			SQUASHFS_COMPRESSED_BIT);
	}

	return c_byte;
}


int mangle(char *d, char *s, int size, int block_size,
	int uncompressed, int data_block)
{
	return mangle2(stream, d, s, size, block_size, uncompressed,
		data_block);
}


static void *get_inode(int req_size)
{
	int data_space;
	unsigned short c_byte;

	while(cache_bytes >= SQUASHFS_METADATA_SIZE) {
		if((inode_size - inode_bytes) <
				((SQUASHFS_METADATA_SIZE << 1)) + 2) {
			void *it = realloc(inode_table, inode_size +
				(SQUASHFS_METADATA_SIZE << 1) + 2);
			if(it == NULL)
				MEM_ERROR();
			inode_table = it;
			inode_size += (SQUASHFS_METADATA_SIZE << 1) + 2;
		}

		c_byte = mangle(inode_table + inode_bytes + BLOCK_OFFSET,
			data_cache, SQUASHFS_METADATA_SIZE,
			SQUASHFS_METADATA_SIZE, noI, 0);
		TRACE("Inode block @ 0x%x, size %d\n", inode_bytes, c_byte);
		SQUASHFS_SWAP_SHORTS(&c_byte, inode_table + inode_bytes, 1);
		inode_bytes += SQUASHFS_COMPRESSED_SIZE(c_byte) + BLOCK_OFFSET;
		total_inode_bytes += SQUASHFS_METADATA_SIZE + BLOCK_OFFSET;
		memmove(data_cache, data_cache + SQUASHFS_METADATA_SIZE,
			cache_bytes - SQUASHFS_METADATA_SIZE);
		cache_bytes -= SQUASHFS_METADATA_SIZE;
	}

	data_space = (cache_size - cache_bytes);
	if(data_space < req_size) {
			int realloc_size = cache_size == 0 ?
				((req_size + SQUASHFS_METADATA_SIZE) &
				~(SQUASHFS_METADATA_SIZE - 1)) : req_size -
				data_space;

			void *dc = realloc(data_cache, cache_size +
				realloc_size);
			if(dc == NULL)
				MEM_ERROR();
			cache_size += realloc_size;
			data_cache = dc;
	}

	cache_bytes += req_size;

	return data_cache + cache_bytes - req_size;
}


long long read_bytes(int fd, void *buff, long long bytes)
{
	long long res, count;

	for(count = 0; count < bytes; count += res) {
		int len = (bytes - count) > SSIZE_MAX ? SSIZE_MAX : bytes - count;

		res = read(fd, buff + count, len);
		if(res < 1) {
			if(res == 0)
				goto bytes_read;
			else if(errno != EINTR) {
				ERROR("Read failed because %s\n",
						strerror(errno));
				return -1;
			} else
				res = 0;
		}
	}

bytes_read:
	return count;
}


int read_fs_bytes(int fd, long long byte, long long bytes, void *buff)
{
	off_t off = byte;
	int res = 1;

	TRACE("read_fs_bytes: reading from position 0x%llx, bytes %lld\n",
		byte, bytes);

	pthread_cleanup_push((void *) pthread_mutex_unlock, &pos_mutex);
	pthread_mutex_lock(&pos_mutex);
	if(lseek(fd, start_offset + off, SEEK_SET) == -1) {
		ERROR("read_fs_bytes: Lseek on destination failed because %s, "
			"offset=0x%llx\n", strerror(errno), start_offset + off);
		res = 0;
	} else if(read_bytes(fd, buff, bytes) < bytes) {
		ERROR("Read on destination failed\n");
		res = 0;
	}

	pthread_cleanup_pop(1);
	return res;
}


int write_bytes(int fd, void *buff, long long bytes)
{
	long long res, count;

	for(count = 0; count < bytes; count += res) {
		int len = (bytes - count) > SSIZE_MAX ? SSIZE_MAX : bytes - count;

		res = write(fd, buff + count, len);
		if(res == -1) {
			if(errno != EINTR) {
				ERROR("Write failed because %s\n",
						strerror(errno));
				return -1;
			}
			res = 0;
		}
	}

	return 0;
}


void write_destination(int fd, long long byte, long long bytes, void *buff)
{
	off_t off = byte;

	pthread_cleanup_push((void *) pthread_mutex_unlock, &pos_mutex);
	pthread_mutex_lock(&pos_mutex);

	if(lseek(fd, start_offset + off, SEEK_SET) == -1) {
		ERROR("write_destination: Lseek on destination "
			"failed because %s, offset=0x%llx\n", strerror(errno),
			start_offset + off);
		BAD_ERROR("Probably out of space on output %s\n",
			block_device ? "block device" : "filesystem");
	}

	if(write_bytes(fd, buff, bytes) == -1)
		BAD_ERROR("Failed to write to output %s\n",
			block_device ? "block device" : "filesystem");

	pthread_cleanup_pop(1);
}


static long long write_inodes()
{
	unsigned short c_byte;
	int avail_bytes;
	char *datap = data_cache;
	long long start_bytes = bytes;

	while(cache_bytes) {
		if(inode_size - inode_bytes <
				((SQUASHFS_METADATA_SIZE << 1) + 2)) {
			void *it = realloc(inode_table, inode_size +
				((SQUASHFS_METADATA_SIZE << 1) + 2));
			if(it == NULL)
				MEM_ERROR();
			inode_size += (SQUASHFS_METADATA_SIZE << 1) + 2;
			inode_table = it;
		}
		avail_bytes = cache_bytes > SQUASHFS_METADATA_SIZE ?
			SQUASHFS_METADATA_SIZE : cache_bytes;
		c_byte = mangle(inode_table + inode_bytes + BLOCK_OFFSET, datap,
			avail_bytes, SQUASHFS_METADATA_SIZE, noI, 0);
		TRACE("Inode block @ 0x%x, size %d\n", inode_bytes, c_byte);
		SQUASHFS_SWAP_SHORTS(&c_byte, inode_table + inode_bytes, 1); 
		inode_bytes += SQUASHFS_COMPRESSED_SIZE(c_byte) + BLOCK_OFFSET;
		total_inode_bytes += avail_bytes + BLOCK_OFFSET;
		datap += avail_bytes;
		cache_bytes -= avail_bytes;
	}

	write_destination(fd, bytes, inode_bytes,  inode_table);
	bytes += inode_bytes;

	return start_bytes;
}


static long long write_directories()
{
	unsigned short c_byte;
	int avail_bytes;
	char *directoryp = directory_data_cache;
	long long start_bytes = bytes;

	while(directory_cache_bytes) {
		if(directory_size - directory_bytes <
				((SQUASHFS_METADATA_SIZE << 1) + 2)) {
			void *dt = realloc(directory_table,
				directory_size + ((SQUASHFS_METADATA_SIZE << 1)
				+ 2));
			if(dt == NULL)
				MEM_ERROR();
			directory_size += (SQUASHFS_METADATA_SIZE << 1) + 2;
			directory_table = dt;
		}
		avail_bytes = directory_cache_bytes > SQUASHFS_METADATA_SIZE ?
			SQUASHFS_METADATA_SIZE : directory_cache_bytes;
		c_byte = mangle(directory_table + directory_bytes +
			BLOCK_OFFSET, directoryp, avail_bytes,
			SQUASHFS_METADATA_SIZE, noI, 0);
		TRACE("Directory block @ 0x%x, size %d\n", directory_bytes,
			c_byte);
		SQUASHFS_SWAP_SHORTS(&c_byte,
			directory_table + directory_bytes, 1);
		directory_bytes += SQUASHFS_COMPRESSED_SIZE(c_byte) +
			BLOCK_OFFSET;
		total_directory_bytes += avail_bytes + BLOCK_OFFSET;
		directoryp += avail_bytes;
		directory_cache_bytes -= avail_bytes;
	}
	write_destination(fd, bytes, directory_bytes, directory_table);
	bytes += directory_bytes;

	return start_bytes;
}


static long long write_id_table()
{
	unsigned int id_bytes = SQUASHFS_ID_BYTES(id_count);
	unsigned int p[id_count];
	int i;

	TRACE("write_id_table: ids %d, id_bytes %d\n", id_count, id_bytes);
	for(i = 0; i < id_count; i++) {
		TRACE("write_id_table: id index %d, id %d", i, id_table[i]->id);
		SQUASHFS_SWAP_INTS(&id_table[i]->id, p + i, 1);
	}

	return generic_write_table(id_bytes, p, 0, NULL, noI || noId);
}


static struct id *get_id(unsigned int id)
{
	int hash = ID_HASH(id);
	struct id *entry = id_hash_table[hash];

	for(; entry; entry = entry->next)
		if(entry->id == id)
			break;

	return entry;
}


struct id *create_id(unsigned int id)
{
	int hash = ID_HASH(id);
	struct id *entry = malloc(sizeof(struct id));
	if(entry == NULL)
		MEM_ERROR();
	entry->id = id;
	entry->index = id_count ++;
	entry->flags = 0;
	entry->next = id_hash_table[hash];
	id_hash_table[hash] = entry;
	id_table[entry->index] = entry;
	return entry;
}


unsigned int get_uid(unsigned int uid)
{
	struct id *entry = get_id(uid);

	if(entry == NULL) {
		if(id_count == SQUASHFS_IDS)
			BAD_ERROR("Out of uids!\n");
		entry = create_id(uid);
	}

	if((entry->flags & ISA_UID) == 0) {
		entry->flags |= ISA_UID;
		uid_count ++;
	}

	return entry->index;
}


unsigned int get_guid(unsigned int guid)
{
	struct id *entry = get_id(guid);

	if(entry == NULL) {
		if(id_count == SQUASHFS_IDS)
			BAD_ERROR("Out of gids!\n");
		entry = create_id(guid);
	}

	if((entry->flags & ISA_GID) == 0) {
		entry->flags |= ISA_GID;
		guid_count ++;
	}

	return entry->index;
}


char *pathname(struct dir_ent *dir_ent)
{
	static char *pathname = NULL;
	static int size = ALLOC_SIZE;

	if (dir_ent->nonstandard_pathname)
		return dir_ent->nonstandard_pathname;

	if(pathname == NULL) {
		pathname = malloc(ALLOC_SIZE);
		if(pathname == NULL)
			MEM_ERROR();
	}

	for(;;) {
		int res = snprintf(pathname, size, "%s/%s",
			dir_ent->our_dir->pathname,
			dir_ent->source_name ? : dir_ent->name);

		if(res < 0)
			BAD_ERROR("snprintf failed in pathname\n");
		else if(res >= size) {
			/*
			 * pathname is too small to contain the result, so
			 * increase it and try again
			 */
			size = (res + ALLOC_SIZE) & ~(ALLOC_SIZE - 1);
			pathname = realloc(pathname, size);
			if(pathname == NULL)
				MEM_ERROR();
		} else
			break;
	}

	return pathname;
}



char *subpathname(struct dir_ent *dir_ent)
{
	static char *subpath = NULL;
	static int size = ALLOC_SIZE;
	int res;

	if(subpath == NULL) {
		subpath = malloc(ALLOC_SIZE);
		if(subpath == NULL)
			MEM_ERROR();
	}

	for(;;) {
		if(dir_ent->our_dir->subpath[0] != '\0')
			res = snprintf(subpath, size, "%s/%s",
				dir_ent->our_dir->subpath, dir_ent->name);
		else
			res = snprintf(subpath, size, "/%s", dir_ent->name);

		if(res < 0)
			BAD_ERROR("snprintf failed in subpathname\n");
		else if(res >= size) {
			/*
			 * subpath is too small to contain the result, so
			 * increase it and try again
			 */
			size = (res + ALLOC_SIZE) & ~(ALLOC_SIZE - 1);
			subpath = realloc(subpath, size);
			if(subpath == NULL)
				MEM_ERROR();
		} else
			break;
	}

	return subpath;
}


static inline unsigned int get_inode_no(struct inode_info *inode)
{
	return inode->inode_number;
}


static inline unsigned int get_parent_no(struct dir_info *dir)
{
	return dir->depth ? get_inode_no(dir->dir_ent->inode) : inode_no;
}

	
static inline time_t get_time(time_t time)
{
	if(all_time_opt) {
		if(clamping)
			return time > all_time ? all_time : time;
		else
			return all_time;
	}

	return time;
}


squashfs_inode create_inode(struct dir_info *dir_info,
	struct dir_ent *dir_ent, int type, long long byte_size,
	long long start_block, unsigned int offset, unsigned int *block_list,
	struct fragment *fragment, struct directory *dir_in, long long sparse)
{
	struct stat *buf = &dir_ent->inode->buf;
	union squashfs_inode_header inode_header;
	struct squashfs_base_inode_header *base = &inode_header.base;
	void *inode;
	char *filename = pathname(dir_ent);
	int nlink = dir_ent->inode->nlink;
	int xattr = read_xattrs(dir_ent);

	switch(type) {
	case SQUASHFS_FILE_TYPE:
		if(dir_ent->inode->nlink > 1 ||
				byte_size >= (1LL << 32) ||
				start_block >= (1LL << 32) ||
				sparse || IS_XATTR(xattr))
			type = SQUASHFS_LREG_TYPE;
		break;
	case SQUASHFS_DIR_TYPE:
		if(dir_info->dir_is_ldir || IS_XATTR(xattr))
			type = SQUASHFS_LDIR_TYPE;
		break;
	case SQUASHFS_SYMLINK_TYPE:
		if(IS_XATTR(xattr))
			type = SQUASHFS_LSYMLINK_TYPE;
		break;
	case SQUASHFS_BLKDEV_TYPE:
		if(IS_XATTR(xattr))
			type = SQUASHFS_LBLKDEV_TYPE;
		break;
	case SQUASHFS_CHRDEV_TYPE:
		if(IS_XATTR(xattr))
			type = SQUASHFS_LCHRDEV_TYPE;
		break;
	case SQUASHFS_FIFO_TYPE:
		if(IS_XATTR(xattr))
			type = SQUASHFS_LFIFO_TYPE;
		break;
	case SQUASHFS_SOCKET_TYPE:
		if(IS_XATTR(xattr))
			type = SQUASHFS_LSOCKET_TYPE;
		break;
	}
			
	base->mode = SQUASHFS_MODE(buf->st_mode);
	base->uid = get_uid((unsigned int) global_uid == -1 ?
		buf->st_uid : global_uid);
	base->inode_type = type;
	base->guid = get_guid((unsigned int) global_gid == -1 ?
		buf->st_gid : global_gid);
	base->mtime = get_time(buf->st_mtime);
	base->inode_number = get_inode_no(dir_ent->inode);

	if(type == SQUASHFS_FILE_TYPE) {
		int i;
		struct squashfs_reg_inode_header *reg = &inode_header.reg;
		size_t off = offsetof(struct squashfs_reg_inode_header, block_list);

		inode = get_inode(sizeof(*reg) + offset * sizeof(unsigned int));
		reg->file_size = byte_size;
		reg->start_block = start_block;
		reg->fragment = fragment->index;
		reg->offset = fragment->offset;
		SQUASHFS_SWAP_REG_INODE_HEADER(reg, inode);
		SQUASHFS_SWAP_INTS(block_list, inode + off, offset);
		TRACE("File inode, file_size %lld, start_block 0x%llx, blocks "
			"%d, fragment %d, offset %d, size %d\n", byte_size,
			start_block, offset, fragment->index, fragment->offset,
			fragment->size);
		for(i = 0; i < offset; i++)
			TRACE("Block %d, size %d\n", i, block_list[i]);
	}
	else if(type == SQUASHFS_LREG_TYPE) {
		int i;
		struct squashfs_lreg_inode_header *reg = &inode_header.lreg;
		size_t off = offsetof(struct squashfs_lreg_inode_header, block_list);

		inode = get_inode(sizeof(*reg) + offset * sizeof(unsigned int));
		reg->nlink = nlink;
		reg->file_size = byte_size;
		reg->start_block = start_block;
		reg->fragment = fragment->index;
		reg->offset = fragment->offset;
		if(sparse && sparse >= byte_size)
			sparse = byte_size - 1;
		reg->sparse = sparse;
		reg->xattr = xattr;
		SQUASHFS_SWAP_LREG_INODE_HEADER(reg, inode);
		SQUASHFS_SWAP_INTS(block_list, inode + off, offset);
		TRACE("Long file inode, file_size %lld, start_block 0x%llx, "
			"blocks %d, fragment %d, offset %d, size %d, nlink %d"
			"\n", byte_size, start_block, offset, fragment->index,
			fragment->offset, fragment->size, nlink);
		for(i = 0; i < offset; i++)
			TRACE("Block %d, size %d\n", i, block_list[i]);
	}
	else if(type == SQUASHFS_LDIR_TYPE) {
		int i;
		unsigned char *p;
		struct squashfs_ldir_inode_header *dir = &inode_header.ldir;
		struct cached_dir_index *index = dir_in->index;
		unsigned int i_count = dir_in->i_count;
		unsigned int i_size = dir_in->i_size;

		if(byte_size >= 1LL << 32)
			BAD_ERROR("directory greater than 2^32-1 bytes!\n");

		inode = get_inode(sizeof(*dir) + i_size);
		dir->inode_type = SQUASHFS_LDIR_TYPE;
		dir->nlink = dir_ent->dir->directory_count + 2;
		dir->file_size = byte_size;
		dir->offset = offset;
		dir->start_block = start_block;
		dir->i_count = i_count;
		dir->parent_inode = get_parent_no(dir_ent->our_dir);
		dir->xattr = xattr;

		SQUASHFS_SWAP_LDIR_INODE_HEADER(dir, inode);
		p = inode + offsetof(struct squashfs_ldir_inode_header, index);
		for(i = 0; i < i_count; i++) {
			SQUASHFS_SWAP_DIR_INDEX(&index[i].index, p);
			p += offsetof(struct squashfs_dir_index, name);
			memcpy(p, index[i].name, index[i].index.size + 1);
			p += index[i].index.size + 1;
		}
		TRACE("Long directory inode, file_size %lld, start_block "
			"0x%llx, offset 0x%x, nlink %d\n", byte_size,
			start_block, offset, dir_ent->dir->directory_count + 2);
	}
	else if(type == SQUASHFS_DIR_TYPE) {
		struct squashfs_dir_inode_header *dir = &inode_header.dir;

		inode = get_inode(sizeof(*dir));
		dir->nlink = dir_ent->dir->directory_count + 2;
		dir->file_size = byte_size;
		dir->offset = offset;
		dir->start_block = start_block;
		dir->parent_inode = get_parent_no(dir_ent->our_dir);
		SQUASHFS_SWAP_DIR_INODE_HEADER(dir, inode);
		TRACE("Directory inode, file_size %lld, start_block 0x%llx, "
			"offset 0x%x, nlink %d\n", byte_size, start_block,
			offset, dir_ent->dir->directory_count + 2);
	}
	else if(type == SQUASHFS_CHRDEV_TYPE || type == SQUASHFS_BLKDEV_TYPE) {
		struct squashfs_dev_inode_header *dev = &inode_header.dev;
		unsigned int major = major(buf->st_rdev);
		unsigned int minor = minor(buf->st_rdev);

		if(major > 0xfff) {
			ERROR("Major %d out of range in device node %s, "
				"truncating to %d\n", major, filename,
				major & 0xfff);
			major &= 0xfff;
		}
		if(minor > 0xfffff) {
			ERROR("Minor %d out of range in device node %s, "
				"truncating to %d\n", minor, filename,
				minor & 0xfffff);
			minor &= 0xfffff;
		}
		inode = get_inode(sizeof(*dev));
		dev->nlink = nlink;
		dev->rdev = (major << 8) | (minor & 0xff) |
				((minor & ~0xff) << 12);
		SQUASHFS_SWAP_DEV_INODE_HEADER(dev, inode);
		TRACE("Device inode, rdev 0x%x, nlink %d\n", dev->rdev, nlink);
	}
	else if(type == SQUASHFS_LCHRDEV_TYPE || type == SQUASHFS_LBLKDEV_TYPE) {
		struct squashfs_ldev_inode_header *dev = &inode_header.ldev;
		unsigned int major = major(buf->st_rdev);
		unsigned int minor = minor(buf->st_rdev);

		if(major > 0xfff) {
			ERROR("Major %d out of range in device node %s, "
				"truncating to %d\n", major, filename,
				major & 0xfff);
			major &= 0xfff;
		}
		if(minor > 0xfffff) {
			ERROR("Minor %d out of range in device node %s, "
				"truncating to %d\n", minor, filename,
				minor & 0xfffff);
			minor &= 0xfffff;
		}
		inode = get_inode(sizeof(*dev));
		dev->nlink = nlink;
		dev->rdev = (major << 8) | (minor & 0xff) |
				((minor & ~0xff) << 12);
		dev->xattr = xattr;
		SQUASHFS_SWAP_LDEV_INODE_HEADER(dev, inode);
		TRACE("Device inode, rdev 0x%x, nlink %d\n", dev->rdev, nlink);
	}
	else if(type == SQUASHFS_SYMLINK_TYPE) {
		struct squashfs_symlink_inode_header *symlink = &inode_header.symlink;
		int byte = strlen(dir_ent->inode->symlink);
		size_t off = offsetof(struct squashfs_symlink_inode_header, symlink);

		inode = get_inode(sizeof(*symlink) + byte);
		symlink->nlink = nlink;
		symlink->symlink_size = byte;
		SQUASHFS_SWAP_SYMLINK_INODE_HEADER(symlink, inode);
		strncpy(inode + off, dir_ent->inode->symlink, byte);
		TRACE("Symbolic link inode, symlink_size %d, nlink %d\n", byte,
			nlink);
	}
	else if(type == SQUASHFS_LSYMLINK_TYPE) {
		struct squashfs_symlink_inode_header *symlink = &inode_header.symlink;
		int byte = strlen(dir_ent->inode->symlink);
		size_t off = offsetof(struct squashfs_symlink_inode_header, symlink);

		inode = get_inode(sizeof(*symlink) + byte +
						sizeof(unsigned int));
		symlink->nlink = nlink;
		symlink->symlink_size = byte;
		SQUASHFS_SWAP_SYMLINK_INODE_HEADER(symlink, inode);
		strncpy(inode + off, dir_ent->inode->symlink, byte);
		SQUASHFS_SWAP_INTS(&xattr, inode + off + byte, 1);
		TRACE("Symbolic link inode, symlink_size %d, nlink %d\n", byte,
			nlink);
	}
	else if(type == SQUASHFS_FIFO_TYPE || type == SQUASHFS_SOCKET_TYPE) {
		struct squashfs_ipc_inode_header *ipc = &inode_header.ipc;

		inode = get_inode(sizeof(*ipc));
		ipc->nlink = nlink;
		SQUASHFS_SWAP_IPC_INODE_HEADER(ipc, inode);
		TRACE("ipc inode, type %s, nlink %d\n", type ==
			SQUASHFS_FIFO_TYPE ? "fifo" : "socket", nlink);
	}
	else if(type == SQUASHFS_LFIFO_TYPE || type == SQUASHFS_LSOCKET_TYPE) {
		struct squashfs_lipc_inode_header *ipc = &inode_header.lipc;

		inode = get_inode(sizeof(*ipc));
		ipc->nlink = nlink;
		ipc->xattr = xattr;
		SQUASHFS_SWAP_LIPC_INODE_HEADER(ipc, inode);
		TRACE("ipc inode, type %s, nlink %d\n", type ==
			SQUASHFS_FIFO_TYPE ? "fifo" : "socket", nlink);
	} else
		BAD_ERROR("Unrecognised inode %d in create_inode\n", type);

	inode_count ++;

	TRACE("Created inode 0x%llx, type %d, uid %d, guid %d\n", MKINODE(inode), type,
		base->uid, base->guid);

	return MKINODE(inode);
}


static void add_dir(squashfs_inode inode, unsigned int inode_number, char *name,
	int type, struct directory *dir)
{
	unsigned char *buff;
	struct squashfs_dir_entry idir;
	unsigned int start_block = inode >> 16;
	unsigned int offset = inode & 0xffff;
	unsigned int size = strlen(name);
	size_t name_off = offsetof(struct squashfs_dir_entry, name);

	if(size > SQUASHFS_NAME_LEN) {
		size = SQUASHFS_NAME_LEN;
		ERROR("Filename is greater than %d characters, truncating! ..."
			"\n", SQUASHFS_NAME_LEN);
	}

	if(dir->p + sizeof(struct squashfs_dir_entry) + size +
			sizeof(struct squashfs_dir_header)
			>= dir->buff + dir->size) {
		buff = realloc(dir->buff, dir->size += SQUASHFS_METADATA_SIZE);
		if(buff == NULL)
			MEM_ERROR();

		dir->p = (dir->p - dir->buff) + buff;
		if(dir->entry_count_p) 
			dir->entry_count_p = (dir->entry_count_p - dir->buff +
			buff);
		dir->index_count_p = dir->index_count_p - dir->buff + buff;
		dir->buff = buff;
	}

	if(dir->entry_count == 256 || start_block != dir->start_block ||
			((dir->entry_count_p != NULL) &&
			((dir->p + sizeof(struct squashfs_dir_entry) + size -
			dir->index_count_p) > SQUASHFS_METADATA_SIZE)) ||
			((long long) inode_number - dir->inode_number) > 32767
			|| ((long long) inode_number - dir->inode_number)
			< -32768) {
		if(dir->entry_count_p) {
			struct squashfs_dir_header dir_header;

			if((dir->p + sizeof(struct squashfs_dir_entry) + size -
					dir->index_count_p) >
					SQUASHFS_METADATA_SIZE) {
				if(dir->i_count % I_COUNT_SIZE == 0) {
					dir->index = realloc(dir->index,
						(dir->i_count + I_COUNT_SIZE) *
						sizeof(struct cached_dir_index));
					if(dir->index == NULL)
						MEM_ERROR();
				}
				dir->index[dir->i_count].index.index =
					dir->p - dir->buff;
				dir->index[dir->i_count].index.size = size - 1;
				dir->index[dir->i_count++].name = name;
				dir->i_size += sizeof(struct squashfs_dir_index)
					+ size;
				dir->index_count_p = dir->p;
			}

			dir_header.count = dir->entry_count - 1;
			dir_header.start_block = dir->start_block;
			dir_header.inode_number = dir->inode_number;
			SQUASHFS_SWAP_DIR_HEADER(&dir_header,
				dir->entry_count_p);

		}


		dir->entry_count_p = dir->p;
		dir->start_block = start_block;
		dir->entry_count = 0;
		dir->inode_number = inode_number;
		dir->p += sizeof(struct squashfs_dir_header);
	}

	idir.offset = offset;
	idir.type = type;
	idir.size = size - 1;
	idir.inode_number = ((long long) inode_number - dir->inode_number);
	SQUASHFS_SWAP_DIR_ENTRY(&idir, dir->p);
	strncpy((char *) dir->p + name_off, name, size);
	dir->p += sizeof(struct squashfs_dir_entry) + size;
	dir->entry_count ++;
}


static squashfs_inode write_dir(struct dir_info *dir_info,
	struct directory *dir)
{
	long long dir_size = dir->p - dir->buff;
	int data_space = directory_cache_size - directory_cache_bytes;
	unsigned int directory_block, directory_offset, i_count, index;
	unsigned short c_byte;

	if(data_space < dir_size) {
		int realloc_size = directory_cache_size == 0 ?
			((dir_size + SQUASHFS_METADATA_SIZE) &
			~(SQUASHFS_METADATA_SIZE - 1)) : dir_size - data_space;

		void *dc = realloc(directory_data_cache,
			directory_cache_size + realloc_size);
		if(dc == NULL)
			MEM_ERROR();
		directory_cache_size += realloc_size;
		directory_data_cache = dc;
	}

	if(dir_size) {
		struct squashfs_dir_header dir_header;

		dir_header.count = dir->entry_count - 1;
		dir_header.start_block = dir->start_block;
		dir_header.inode_number = dir->inode_number;
		SQUASHFS_SWAP_DIR_HEADER(&dir_header, dir->entry_count_p);
		memcpy(directory_data_cache + directory_cache_bytes, dir->buff,
			dir_size);
	}
	directory_offset = directory_cache_bytes;
	directory_block = directory_bytes;
	directory_cache_bytes += dir_size;
	i_count = 0;
	index = SQUASHFS_METADATA_SIZE - directory_offset;

	while(1) {
		while(i_count < dir->i_count &&
				dir->index[i_count].index.index < index)
			dir->index[i_count++].index.start_block =
				directory_bytes;
		index += SQUASHFS_METADATA_SIZE;

		if(directory_cache_bytes < SQUASHFS_METADATA_SIZE)
			break;

		if((directory_size - directory_bytes) <
					((SQUASHFS_METADATA_SIZE << 1) + 2)) {
			void *dt = realloc(directory_table,
				directory_size + (SQUASHFS_METADATA_SIZE << 1)
				+ 2);
			if(dt == NULL)
				MEM_ERROR();
			directory_size += SQUASHFS_METADATA_SIZE << 1;
			directory_table = dt;
		}

		c_byte = mangle(directory_table + directory_bytes +
				BLOCK_OFFSET, directory_data_cache,
				SQUASHFS_METADATA_SIZE, SQUASHFS_METADATA_SIZE,
				noI, 0);
		TRACE("Directory block @ 0x%x, size %d\n", directory_bytes,
			c_byte);
		SQUASHFS_SWAP_SHORTS(&c_byte,
			directory_table + directory_bytes, 1);
		directory_bytes += SQUASHFS_COMPRESSED_SIZE(c_byte) +
			BLOCK_OFFSET;
		total_directory_bytes += SQUASHFS_METADATA_SIZE + BLOCK_OFFSET;
		memmove(directory_data_cache, directory_data_cache +
			SQUASHFS_METADATA_SIZE, directory_cache_bytes -
			SQUASHFS_METADATA_SIZE);
		directory_cache_bytes -= SQUASHFS_METADATA_SIZE;
	}

	dir_count ++;

#ifndef SQUASHFS_TRACE
	return create_inode(dir_info, dir_info->dir_ent, SQUASHFS_DIR_TYPE,
		dir_size + 3, directory_block, directory_offset, NULL, NULL,
		dir, 0);
#else
	{
		unsigned char *dirp;
		int count;
		squashfs_inode inode;

		inode = create_inode(dir_info, dir_info->dir_ent, SQUASHFS_DIR_TYPE,
			dir_size + 3, directory_block, directory_offset, NULL, NULL,
			dir, 0);

		TRACE("Directory contents of inode 0x%llx\n", inode);
		dirp = dir->buff;
		while(dirp < dir->p) {
			char buffer[SQUASHFS_NAME_LEN + 1];
			struct squashfs_dir_entry idir, *idirp;
			struct squashfs_dir_header dirh;
			SQUASHFS_SWAP_DIR_HEADER((struct squashfs_dir_header *) dirp,
				&dirh);
			count = dirh.count + 1;
			dirp += sizeof(struct squashfs_dir_header);

			TRACE("\tStart block 0x%x, count %d\n",
				dirh.start_block, count);

			while(count--) {
				idirp = (struct squashfs_dir_entry *) dirp;
				SQUASHFS_SWAP_DIR_ENTRY(idirp, &idir);
				strncpy(buffer, idirp->name, idir.size + 1);
				buffer[idir.size + 1] = '\0';
				TRACE("\t\tname %s, inode offset 0x%x, type "
					"%d\n", buffer, idir.offset, idir.type);
				dirp += sizeof(struct squashfs_dir_entry) + idir.size +
					1;
			}
		}

		return inode;
	}
#endif
}


static struct file_buffer *get_fragment(struct fragment *fragment)
{
	struct squashfs_fragment_entry *disk_fragment;
	struct file_buffer *buffer, *compressed_buffer;
	long long start_block;
	int res, size, index = fragment->index;
	char locked;

	/*
	 * Lookup fragment block in cache.
	 * If the fragment block doesn't exist, then get the compressed version
	 * from the writer cache or off disk, and decompress it.
	 *
	 * This routine has two things which complicate the code:
	 *
	 *	1. Multiple threads can simultaneously lookup/create the
	 *	   same buffer.  This means a buffer needs to be "locked"
	 *	   when it is being filled in, to prevent other threads from
	 *	   using it when it is not ready.  This is because we now do
	 *	   fragment duplicate checking in parallel.
	 *	2. We have two caches which need to be checked for the
	 *	   presence of fragment blocks: the normal fragment cache
	 *	   and a "reserve" cache.  The reserve cache is used to
	 *	   prevent an unnecessary pipeline stall when the fragment cache
	 *	   is full of fragments waiting to be compressed.
	 */

	if(fragment->index == SQUASHFS_INVALID_FRAG)
		return NULL;

	pthread_cleanup_push((void *) pthread_mutex_unlock, &dup_mutex);
	pthread_mutex_lock(&dup_mutex);

again:
	buffer = cache_lookup_nowait(fragment_buffer, index, &locked);
	if(buffer) {
		pthread_mutex_unlock(&dup_mutex);
		if(locked)
			/* got a buffer being filled in.  Wait for it */
			cache_wait_unlock(buffer);
		goto finished;
	}

	/* not in fragment cache, is it in the reserve cache? */
	buffer = cache_lookup_nowait(reserve_cache, index, &locked);
	if(buffer) {
		pthread_mutex_unlock(&dup_mutex);
		if(locked)
			/* got a buffer being filled in.  Wait for it */
			cache_wait_unlock(buffer);
		goto finished;
	}

	/* in neither cache, try to get it from the fragment cache */
	buffer = cache_get_nowait(fragment_buffer, index);
	if(!buffer) {
		/*
		 * no room, get it from the reserve cache, this is
		 * dimensioned so it will always have space (no more than
		 * processors + 1 can have an outstanding reserve buffer)
		 */
		buffer = cache_get_nowait(reserve_cache, index);
		if(!buffer) {
			/* failsafe */
			ERROR("no space in reserve cache\n");
			goto again;
		}
	}

	pthread_mutex_unlock(&dup_mutex);

	compressed_buffer = cache_lookup(fwriter_buffer, index);

	pthread_cleanup_push((void *) pthread_mutex_unlock, &fragment_mutex);
	pthread_mutex_lock(&fragment_mutex);
	disk_fragment = &fragment_table[index];
	size = SQUASHFS_COMPRESSED_SIZE_BLOCK(disk_fragment->size);
	start_block = disk_fragment->start_block;
	pthread_cleanup_pop(1);

	if(SQUASHFS_COMPRESSED_BLOCK(disk_fragment->size)) {
		int error;
		char *data;

		if(compressed_buffer)
			data = compressed_buffer->data;
		else {
			data = read_from_disk(start_block, size);
			if(data == NULL) {
				ERROR("Failed to read fragment from output"
					" filesystem\n");
				BAD_ERROR("Output filesystem corrupted?\n");
			}
		}

		res = compressor_uncompress(comp, buffer->data, data, size,
			block_size, &error);
		if(res == -1)
			BAD_ERROR("%s uncompress failed with error code %d\n",
				comp->name, error);
	} else if(compressed_buffer)
		memcpy(buffer->data, compressed_buffer->data, size);
	else {
		res = read_fs_bytes(fd, start_block, size, buffer->data);
		if(res == 0) {
			ERROR("Failed to read fragment from output "
				"filesystem\n");
			BAD_ERROR("Output filesystem corrupted?\n");
		}
	}

	cache_unlock(buffer);
	cache_block_put(compressed_buffer);

finished:
	pthread_cleanup_pop(0);

	return buffer;
}


static unsigned short get_fragment_checksum(struct file_info *file)
{
	struct file_buffer *frag_buffer;
	struct append_file *append;
	int res, index = file->fragment->index;
	unsigned short checksum;

	if(index == SQUASHFS_INVALID_FRAG)
		return 0;

	pthread_cleanup_push((void *) pthread_mutex_unlock, &dup_mutex);
	pthread_mutex_lock(&dup_mutex);
	res = file->have_frag_checksum;
	checksum = file->fragment_checksum;
	pthread_cleanup_pop(1);

	if(res)
		return checksum;

	frag_buffer = get_fragment(file->fragment);

	pthread_cleanup_push((void *) pthread_mutex_unlock, &dup_mutex);

	for(append = file_mapping[index]; append; append = append->next) {
		int offset = append->file->fragment->offset;
		int size = append->file->fragment->size;
		unsigned short cksum =
			get_checksum_mem(frag_buffer->data + offset, size);

		if(file == append->file)
			checksum = cksum;

		pthread_mutex_lock(&dup_mutex);
		append->file->fragment_checksum = cksum;
		append->file->have_frag_checksum = TRUE;
		pthread_mutex_unlock(&dup_mutex);
	}

	cache_block_put(frag_buffer);
	pthread_cleanup_pop(0);

	return checksum;
}


static void ensure_fragments_flushed()
{
	pthread_cleanup_push((void *) pthread_mutex_unlock, &fragment_mutex);
	pthread_mutex_lock(&fragment_mutex);

	while(fragments_outstanding)
		pthread_cond_wait(&fragment_waiting, &fragment_mutex);

	pthread_cleanup_pop(1);
}


static void lock_fragments()
{
	pthread_cleanup_push((void *) pthread_mutex_unlock, &fragment_mutex);
	pthread_mutex_lock(&fragment_mutex);
	fragments_locked = TRUE;
	pthread_cleanup_pop(1);
}


static void log_fragment(unsigned int fragment, long long start)
{
	if(logging)
		fprintf(log_fd, "Fragment %u, %lld\n", fragment, start);
}


static void unlock_fragments()
{
	int frg, size;
	struct file_buffer *write_buffer;

	pthread_cleanup_push((void *) pthread_mutex_unlock, &fragment_mutex);
	pthread_mutex_lock(&fragment_mutex);

	/*
	 * Note queue_empty() is inherently racy with respect to concurrent
	 * queue get and pushes.  We avoid this because we're holding the
	 * fragment_mutex which ensures no other threads can be using the
	 * queue at this time.
	 */
	while(!queue_empty(locked_fragment)) {
		write_buffer = queue_get(locked_fragment);
		frg = write_buffer->block;	
		size = SQUASHFS_COMPRESSED_SIZE_BLOCK(fragment_table[frg].size);
		fragment_table[frg].start_block = bytes;
		write_buffer->block = bytes;
		bytes += size;
		fragments_outstanding --;
		queue_put(to_writer, write_buffer);
		log_fragment(frg, fragment_table[frg].start_block);
		TRACE("fragment_locked writing fragment %d, compressed size %d"
			"\n", frg, size);
	}
	fragments_locked = FALSE;
	pthread_cleanup_pop(1);
}

/* Called with the fragment_mutex locked */
static void add_pending_fragment(struct file_buffer *write_buffer, int c_byte,
	int fragment)
{
	fragment_table[fragment].size = c_byte;
	write_buffer->block = fragment;

	queue_put(locked_fragment, write_buffer);
}


static void write_fragment(struct file_buffer *fragment)
{
	static long long sequence = 0;

	if(fragment == NULL)
		return;

	pthread_cleanup_push((void *) pthread_mutex_unlock, &fragment_mutex);
	pthread_mutex_lock(&fragment_mutex);
	fragment_table[fragment->block].unused = 0;
	fragment->sequence = sequence ++;
	fragments_outstanding ++;
	queue_put(to_frag, fragment);
	pthread_cleanup_pop(1);
}


static struct file_buffer *allocate_fragment()
{
	struct file_buffer *fragment = cache_get(fragment_buffer, fragments);

	pthread_cleanup_push((void *) pthread_mutex_unlock, &fragment_mutex);
	pthread_mutex_lock(&fragment_mutex);

	if(fragments % FRAG_SIZE == 0) {
		void *ft = realloc(fragment_table, (fragments +
			FRAG_SIZE) * sizeof(struct squashfs_fragment_entry));
		if(ft == NULL)
			MEM_ERROR();
		fragment_table = ft;
	}

	fragment->size = 0;
	fragment->block = fragments ++;

	pthread_cleanup_pop(1);

	return fragment;
}


static struct fragment empty_fragment = {SQUASHFS_INVALID_FRAG, 0, 0};


void free_fragment(struct fragment *fragment)
{
	if(fragment != &empty_fragment)
		free(fragment);
}


static struct fragment *get_and_fill_fragment(struct file_buffer *file_buffer,
	struct dir_ent *dir_ent, int tail)
{
	struct fragment *ffrg;
	struct file_buffer **fragment;

	if(file_buffer == NULL || file_buffer->size == 0)
		return &empty_fragment;

	fragment = eval_frag_actions(root_dir, dir_ent, tail);

	if((*fragment) && (*fragment)->size + file_buffer->size > block_size) {
		write_fragment(*fragment);
		*fragment = NULL;
	}

	ffrg = malloc(sizeof(struct fragment));
	if(ffrg == NULL)
		MEM_ERROR();

	if(*fragment == NULL)
		*fragment = allocate_fragment();

	ffrg->index = (*fragment)->block;
	ffrg->offset = (*fragment)->size;
	ffrg->size = file_buffer->size;
	memcpy((*fragment)->data + (*fragment)->size, file_buffer->data,
		file_buffer->size);
	(*fragment)->size += file_buffer->size;

	return ffrg;
}


long long generic_write_table(long long length, void *buffer, int length2,
	void *buffer2, int uncompressed)
{
	int meta_blocks = (length + SQUASHFS_METADATA_SIZE - 1) /
		SQUASHFS_METADATA_SIZE;
	long long *list, start_bytes;
	int compressed_size, i, list_size = meta_blocks * sizeof(long long);
	unsigned short c_byte;
	char cbuffer[(SQUASHFS_METADATA_SIZE << 2) + 2];
	
#ifdef SQUASHFS_TRACE
	long long obytes = bytes;
	long long olength = length;
#endif

	list = malloc(list_size);
	if(list == NULL)
		MEM_ERROR();

	for(i = 0; i < meta_blocks; i++) {
		int avail_bytes = length > SQUASHFS_METADATA_SIZE ?
			SQUASHFS_METADATA_SIZE : length;
		c_byte = mangle(cbuffer + BLOCK_OFFSET, buffer + i *
			SQUASHFS_METADATA_SIZE , avail_bytes,
			SQUASHFS_METADATA_SIZE, uncompressed, 0);
		SQUASHFS_SWAP_SHORTS(&c_byte, cbuffer, 1);
		list[i] = bytes;
		compressed_size = SQUASHFS_COMPRESSED_SIZE(c_byte) +
			BLOCK_OFFSET;
		TRACE("block %d @ 0x%llx, compressed size %d\n", i, bytes,
			compressed_size);
		write_destination(fd, bytes, compressed_size, cbuffer);
		bytes += compressed_size;
		total_bytes += avail_bytes;
		length -= avail_bytes;
	}

	start_bytes = bytes;
	if(length2) {
		write_destination(fd, bytes, length2, buffer2);
		bytes += length2;
		total_bytes += length2;
	}
		
	SQUASHFS_INSWAP_LONG_LONGS(list, meta_blocks);
	write_destination(fd, bytes, list_size, list);
	bytes += list_size;
	total_bytes += list_size;

	TRACE("generic_write_table: total uncompressed %lld compressed %lld\n",
		olength, bytes - obytes);

	free(list);

	return start_bytes;
}


static long long write_fragment_table()
{
	long long frag_bytes = SQUASHFS_FRAGMENT_BYTES(fragments);
	unsigned int i;

	TRACE("write_fragment_table: fragments %u, frag_bytes %d\n", fragments,
		frag_bytes);
	for(i = 0; i < fragments; i++) {
		TRACE("write_fragment_table: fragment %u, start_block 0x%llx, "
			"size %d\n", i, fragment_table[i].start_block,
			fragment_table[i].size);
		SQUASHFS_INSWAP_FRAGMENT_ENTRY(&fragment_table[i]);
	}

	return generic_write_table(frag_bytes, fragment_table, 0, NULL, noF);
}


char read_from_file_buffer[SQUASHFS_FILE_MAX_SIZE];
static char *read_from_disk(long long start, unsigned int avail_bytes)
{
	int res;

	res = read_fs_bytes(fd, start, avail_bytes, read_from_file_buffer);
	if(res == 0)
		return NULL;

	return read_from_file_buffer;
}


char read_from_file_buffer2[SQUASHFS_FILE_MAX_SIZE];
static char *read_from_disk2(long long start, unsigned int avail_bytes)
{
	int res;

	res = read_fs_bytes(fd, start, avail_bytes, read_from_file_buffer2);
	if(res == 0)
		return NULL;

	return read_from_file_buffer2;
}


/*
 * Compute 16 bit BSD checksum over the data
 */
unsigned short get_checksum(char *buff, int bytes, unsigned short chksum)
{
	unsigned char *b = (unsigned char *) buff;

	while(bytes --) {
		chksum = (chksum & 1) ? (chksum >> 1) | 0x8000 : chksum >> 1;
		chksum += *b++;
	}

	return chksum;
}


static unsigned short get_checksum_disk(long long start, long long l,
	unsigned int *blocks)
{
	unsigned short chksum = 0;
	unsigned int bytes;
	struct file_buffer *write_buffer;
	int i;

	for(i = 0; l; i++)  {
		bytes = SQUASHFS_COMPRESSED_SIZE_BLOCK(blocks[i]);
		if(bytes == 0) /* sparse block */
			continue;
		write_buffer = cache_lookup(bwriter_buffer, start);
		if(write_buffer) {
			chksum = get_checksum(write_buffer->data, bytes,
				chksum);
			cache_block_put(write_buffer);
		} else {
			void *data = read_from_disk(start, bytes);
			if(data == NULL) {	
				ERROR("Failed to checksum data from output"
					" filesystem\n");
				BAD_ERROR("Output filesystem corrupted?\n");
			}

			chksum = get_checksum(data, bytes, chksum);
		}

		l -= bytes;
		start += bytes;
	}

	return chksum;
}


unsigned short get_checksum_mem(char *buff, int bytes)
{
	return get_checksum(buff, bytes, 0);
}


static int block_hash(int size, int blocks)
{
	return ((size << 10) & 0xffc00) | (blocks & 0x3ff);
}


void add_file(long long start, long long file_size, long long file_bytes,
	unsigned int *block_listp, int blocks, unsigned int fragment,
	int offset, int bytes)
{
	struct fragment *frg;
	unsigned int *block_list = block_listp;
	struct file_info *dupl_ptr;
	struct append_file *append_file;
	struct file_info *file;
	int blocks_dup = FALSE, frag_dup = FALSE;
	int bl_hash = 0;

	if(!duplicate_checking || file_size == 0)
		return;

	if(blocks) {
		bl_hash = block_hash(block_list[0], blocks);
		dupl_ptr = dupl_block[bl_hash];

		for(; dupl_ptr; dupl_ptr = dupl_ptr->block_next) {
			if(start == dupl_ptr->start)
				break;
		}

		if(dupl_ptr) {
			/* Our blocks have already been added. If we don't
			 * have a fragment, then we've finished checking  */
			if(fragment == SQUASHFS_INVALID_FRAG)
				return;

			/* This entry probably created both the blocks and
			 * the tail-end fragment, and so check for that */
			if((fragment == dupl_ptr->fragment->index) && (offset == dupl_ptr->fragment->offset) && (bytes == dupl_ptr->fragment->size))
				return;

			/* Remember our blocks are duplicate, and continue
			 * looking for the tail-end fragment */
			blocks_dup = TRUE;
		}
	}

	if(fragment != SQUASHFS_INVALID_FRAG) {
		dupl_ptr = dupl_frag[bytes];

		for(; dupl_ptr; dupl_ptr = dupl_ptr->frag_next)
			if((fragment == dupl_ptr->fragment->index) && (offset == dupl_ptr->fragment->offset) && (bytes == dupl_ptr->fragment->size))
				break;

		if(dupl_ptr) {
			/* Our tail-end fragment entry has already been added.
			 * If there's no blocks or they're dup, then we're done here */
			if(blocks == 0 || blocks_dup)
				return;

			/* Remember our tail-end fragment entry is duplicate */
			frag_dup = TRUE;
		}
	}

	frg = malloc(sizeof(struct fragment));
	if(frg == NULL)
		MEM_ERROR();

	frg->index = fragment;
	frg->offset = offset;
	frg->size = bytes;

	file = add_non_dup(file_size, file_bytes, blocks, 0, block_list, start, frg, 0, 0,
		FALSE, FALSE, blocks_dup, frag_dup, bl_hash);

	if(fragment == SQUASHFS_INVALID_FRAG)
		return;

	append_file = malloc(sizeof(struct append_file));
	if(append_file == NULL)
		MEM_ERROR();

	append_file->file = file;
	append_file->next = file_mapping[fragment];
	file_mapping[fragment] = append_file;
}


static int pre_duplicate(long long file_size, struct inode_info *inode, struct file_buffer *buffer, int *bl_hash)
{
	struct file_info *dupl_ptr;
	long long fragment_size;
	int blocks;

	if(inode->no_fragments || (!inode->always_use_fragments && file_size >= block_size)) {
		blocks = (file_size + block_size - 1) >> block_log;
		fragment_size = 0;
	} else {
		blocks = file_size >> block_log;
		fragment_size = file_size & (block_size - 1);
	}

	/* Look for a possible duplicate set of blocks */
	if(blocks) {
		*bl_hash = block_hash(buffer->size, blocks);
		for(dupl_ptr = dupl_block[*bl_hash]; dupl_ptr; dupl_ptr = dupl_ptr->block_next)
			if(dupl_ptr->blocks == blocks && dupl_ptr->block_list[0] == buffer->c_byte)
				return TRUE;
	}

	/* Look for a possible duplicate fragment */
	if(fragment_size) {
		for(dupl_ptr = dupl_frag[fragment_size]; dupl_ptr; dupl_ptr = dupl_ptr->frag_next)
			if(dupl_ptr->fragment->size == fragment_size)
				return TRUE;
	}

	return FALSE;
}


static struct file_info *create_non_dup(long long file_size, long long bytes,
	unsigned int blocks, long long sparse, unsigned int *block_list,
	long long start,struct fragment *fragment,unsigned short checksum,
	unsigned short fragment_checksum, int checksum_flag,
	int checksum_frag_flag)
{
	struct file_info *dupl_ptr = malloc(sizeof(struct file_info));

	if(dupl_ptr == NULL)
		MEM_ERROR();

	dupl_ptr->file_size = file_size;
	dupl_ptr->bytes = bytes;
	dupl_ptr->blocks = blocks;
	dupl_ptr->sparse = sparse;
	dupl_ptr->block_list = block_list;
	dupl_ptr->start = start;
	dupl_ptr->fragment = fragment;
	dupl_ptr->checksum = checksum;
	dupl_ptr->fragment_checksum = fragment_checksum;
	dupl_ptr->have_frag_checksum = checksum_frag_flag;
	dupl_ptr->have_checksum = checksum_flag;
	dupl_ptr->block_next = NULL;
	dupl_ptr->frag_next = NULL;
	dupl_ptr->dup = NULL;

	return dupl_ptr;
}


static struct file_info *add_non_dup(long long file_size, long long bytes,
	unsigned int blocks, long long sparse, unsigned int *block_list,
	long long start,struct fragment *fragment,unsigned short checksum,
	unsigned short fragment_checksum, int checksum_flag,
	int checksum_frag_flag, int blocks_dup, int frag_dup, int bl_hash)
{
	struct file_info *dupl_ptr = malloc(sizeof(struct file_info));
	int fragment_size = fragment->size;

	if(dupl_ptr == NULL)
		MEM_ERROR();

	dupl_ptr->file_size = file_size;
	dupl_ptr->bytes = bytes;
	dupl_ptr->blocks = blocks;
	dupl_ptr->sparse = sparse;
	dupl_ptr->block_list = block_list;
	dupl_ptr->start = start;
	dupl_ptr->fragment = fragment;
	dupl_ptr->checksum = checksum;
	dupl_ptr->fragment_checksum = fragment_checksum;
	dupl_ptr->have_frag_checksum = checksum_frag_flag;
	dupl_ptr->have_checksum = checksum_flag;
	dupl_ptr->block_next = NULL;
	dupl_ptr->frag_next = NULL;
	dupl_ptr->dup = NULL;

	pthread_cleanup_push((void *) pthread_mutex_unlock, &dup_mutex);
        pthread_mutex_lock(&dup_mutex);

	if(blocks && !blocks_dup) {
		dupl_ptr->block_next = dupl_block[bl_hash];
		dupl_block[bl_hash] = dupl_ptr;
	}

	if(fragment_size && !frag_dup) {
		dupl_ptr->frag_next = dupl_frag[fragment_size];
		dupl_frag[fragment_size] = dupl_ptr;
	}

	dup_files ++;

	pthread_cleanup_pop(1);

	return dupl_ptr;
}


static struct file_info *frag_duplicate(struct file_buffer *file_buffer, int *duplicate)
{
	struct file_info *dupl_ptr;
	struct file_buffer *buffer;
	struct file_info *dupl_start = file_buffer->dupl_start;
	long long file_size = file_buffer->file_size;
	unsigned short checksum = file_buffer->checksum;
	int res;

	if(file_buffer->duplicate)
		dupl_ptr = dupl_start;
	else {
		for(dupl_ptr = dupl_frag[file_size]; dupl_ptr && dupl_ptr != dupl_start; dupl_ptr = dupl_ptr->frag_next) {
			if(file_size == dupl_ptr->fragment->size) {
				if(get_fragment_checksum(dupl_ptr) == checksum) {
					buffer = get_fragment(dupl_ptr->fragment);
					res = memcmp(file_buffer->data, buffer->data +
						dupl_ptr->fragment->offset, file_size);
					cache_block_put(buffer);
					if(res == 0)
						break;
				}
			}
		}

		if(!dupl_ptr || dupl_ptr == dupl_start) {
			*duplicate = FALSE;
			return NULL;
		}
	}

	if(dupl_ptr->file_size == file_size) {
		/* File only has a fragment, and so this is an exact match */
		TRACE("Found duplicate file, fragment %u, size %d, offset %d, "
			"checksum 0x%x\n", dupl_ptr->fragment->index, file_size,
			dupl_ptr->fragment->offset, checksum);
		*duplicate = TRUE;
		return dupl_ptr;
	} else {
		struct dup_info *dup;

		/* File also has a block list.  Create a new file without
		 * a block_list, and link it to this file.  First check whether
		 * it is already there.
		 */
		if(dupl_ptr->dup) {
			*duplicate = TRUE;
			return dupl_ptr->dup->file;
		}

		dup = malloc(sizeof(struct dup_info));
		if(dup == NULL)
			MEM_ERROR();

		dup->file = create_non_dup(file_size, 0, 0, 0, NULL, 0, dupl_ptr->fragment, 0, checksum, TRUE, TRUE);
		dup->next = NULL;
		dupl_ptr->dup = dup;
		*duplicate = FALSE;
		return dup->file;
	}
}


static struct file_info *duplicate(int *dupf, int *block_dup, long long file_size, long long bytes,
	unsigned int *block_list, long long start, struct dir_ent *dir_ent,
	struct file_buffer *file_buffer, int blocks, long long sparse, int bl_hash)
{
	struct file_info *dupl_ptr, *block_dupl = NULL, *frag_dupl = NULL, *file;
	struct dup_info *dup;
	int frag_bytes = file_buffer ? file_buffer->size : 0;
	unsigned short fragment_checksum = file_buffer ?
		file_buffer->checksum : 0;
	unsigned short checksum = 0;
	char checksum_flag = FALSE;
	struct fragment *fragment;

	/* Look for a possible duplicate set of blocks */
	for(dupl_ptr = dupl_block[bl_hash]; dupl_ptr; dupl_ptr = dupl_ptr->block_next) {
		if(bytes == dupl_ptr->bytes && blocks == dupl_ptr->blocks) {
			long long target_start, dup_start = dupl_ptr->start;
			int block;

			/* Block list has same uncompressed size and same compressed size.
			 * Now check if each block compressed to the same size */
			if(memcmp(block_list, dupl_ptr->block_list, blocks *
					sizeof(unsigned int)) != 0)
				continue;

			/* Now get the checksums and compare */
			if(checksum_flag == FALSE) {
				checksum = get_checksum_disk(start, bytes, block_list);
				checksum_flag = TRUE;
			}

			if(!dupl_ptr->have_checksum) {
				dupl_ptr->checksum =
					get_checksum_disk(dupl_ptr->start,
					dupl_ptr->bytes, dupl_ptr->block_list);
				dupl_ptr->have_checksum = TRUE;
			}

			if(checksum != dupl_ptr->checksum)
				continue;

			/* Checksums match, so now we need to do a byte by byte comparison */
			target_start = start;
			for(block = 0; block < blocks; block ++) {
				int size = SQUASHFS_COMPRESSED_SIZE_BLOCK(block_list[block]);
				struct file_buffer *target_buffer = NULL;
				struct file_buffer *dup_buffer = NULL;
				char *target_data, *dup_data;
				int res;

				/* Sparse blocks obviously match */
				if(size == 0)
					continue;

				/* Get the block for our file.  This will be in
				 * the cache unless the cache wasn't large enough
				 * to hold the entire file, in which case the block
				 * will have been written to disk. */
				target_buffer = cache_lookup(bwriter_buffer, target_start);
				if(target_buffer)
					target_data = target_buffer->data;
				else {
					target_data = read_from_disk(target_start, size);
					if(target_data == NULL) {
						ERROR("Failed to read data from"
							" output filesystem\n");
						BAD_ERROR("Output filesystem"
							" corrupted?\n");
					}
				}

				/* Get the block for the other file.  This may still
				 * be in the cache (if it was written recently),
				 * otherwise it will have to be read back from disk */
				dup_buffer = cache_lookup(bwriter_buffer, dup_start);
				if(dup_buffer)
					dup_data = dup_buffer->data;
				else {
					dup_data = read_from_disk2(dup_start, size);
					if(dup_data == NULL) {
						ERROR("Failed to read data from"
							" output filesystem\n");
						BAD_ERROR("Output filesystem"
							" corrupted?\n");
					}
				}

				res = memcmp(target_data, dup_data, size);
				cache_block_put(target_buffer);
				cache_block_put(dup_buffer);
				if(res != 0)
					break;
				target_start += size;
				dup_start += size;
			}

			if(block != blocks)
				continue;

			/* Yes, the block list matches.  We can use this, rather
			 * than writing an identical block list.
			 * If both it and us doesn't have a tail-end fragment, then we're
			 * finished.  Return the duplicate */
			if(!frag_bytes && !dupl_ptr->fragment->size) {
				*dupf = *block_dup = TRUE;
				return dupl_ptr;
			}

			/* We've got a tail-end fragment, and this file most likely
			 * has a matching tail-end fragment (i.e. it is a completely
			 * duplicate file).  So save time and have a look now.
			 */
			if(frag_bytes == dupl_ptr->fragment->size && fragment_checksum == get_fragment_checksum(dupl_ptr)) {
				/* Checksums match, so now we need to do a byte by byte comparison */
				struct file_buffer *frag_buffer = get_fragment(dupl_ptr->fragment);
				int res = memcmp(file_buffer->data, frag_buffer->data + dupl_ptr->fragment->offset, frag_bytes);

				cache_block_put(frag_buffer);

				if(res == 0) {
					/* Yes, the fragment matches.  We're now finished.
					 * Return the duplicate */
					*dupf = *block_dup = TRUE;
					return dupl_ptr;
				}
			}

			/* No, the fragment didn't match.  Remember the file with
			 * the matching blocks, and look for a matching fragment in
			 * the fragment list */
			block_dupl = dupl_ptr;
			break;
		}
	}

	/* Look for a possible duplicate fragment */
	if(frag_bytes) {
		for(dupl_ptr = dupl_frag[frag_bytes]; dupl_ptr; dupl_ptr = dupl_ptr->frag_next) {
			if(frag_bytes == dupl_ptr->fragment->size && fragment_checksum == get_fragment_checksum(dupl_ptr)) {
				/* Checksums match, so now we need to do a byte by byte comparison */
				struct file_buffer *frag_buffer = get_fragment(dupl_ptr->fragment);
				int res = memcmp(file_buffer->data, frag_buffer->data + dupl_ptr->fragment->offset, frag_bytes);

				cache_block_put(frag_buffer);

				if(res == 0) {
					/* Yes, the fragment matches.  This file may have
					 * a matching block list and fragment, in which case
					 * we're finished. */
					if(block_dupl && block_dupl->start == dupl_ptr->start) {
						*dupf = *block_dup = TRUE;
						return dupl_ptr;
					}

					/* Block list doesn't match.  We can construct a hybrid
					 * from these two partially matching files */
					frag_dupl = dupl_ptr;
					break;
				}
			}
		}
	}

	/* If we've got here, then we've either matched on nothing, or got a partial match.
	 * Matched on nothing is straightforward */
	if(!block_dupl && !frag_dupl) {
		*dupf = *block_dup = FALSE;
		fragment = get_and_fill_fragment(file_buffer, dir_ent, TRUE);

		return add_non_dup(file_size, bytes, blocks, sparse, block_list, start, fragment, checksum,
			fragment_checksum, checksum_flag, file_buffer != NULL, FALSE, FALSE, bl_hash);
	}

	/* At this point, we may have
	 * 1. A partially matching single file.  For example the file may contain
	 *    the block list we want, but, it has the wrong tail-end, or vice-versa,
	 * 2. A partially matching single file for another reason.  For example
	 *    it has the block list we want, and a tail-end, whereas we don't
	 *    have a tail-end.  Note the vice-versa situation doesn't appear here
	 *    (it is handled in frag_duplicate).
	 * 3. We have two partially matching files.  One has the block list we
	 *    want, and the other has the tail-end we want.
	 *
	 * Strictly speaking, a file which is constructed from one or two partial
	 * matches isn't a duplicate (of any single file), and it will be
	 * confusing to list it as such (using the -info option).  But a
	 * second and thereafter appearance of this combination *is* a
	 * duplicate of another file.  Some of this second and thereafter
	 * appearance is already handled above */

	if(block_dupl && (!frag_bytes || frag_dupl)) {
		/* This file won't be added to any hash list, because it is a complete
		 * duplicate, and it doesn't need extra data to be stored, e.g. part 2 & 3 above.
		 * So keep track of it by adding  it to a linked list.  Obviously check if it's
		 * already there first.
		 */
		for(dup = block_dupl->dup; dup; dup = dup->next)
			if((!frag_bytes && dup->frag == NULL) || (frag_bytes && dup->frag == frag_dupl))
				break;

		if(dup) {
			/* Found a matching file.  Return the duplicate */
			*dupf = *block_dup = TRUE;
			return dup->file;
		}
	}

	if(frag_dupl)
		fragment = frag_dupl->fragment;
	else
		fragment = get_and_fill_fragment(file_buffer, dir_ent, TRUE);

	if(block_dupl) {
		start = block_dupl->start;
		block_list = block_dupl->block_list;
	}

	*dupf = FALSE;
	*block_dup = block_dupl != NULL;

	file = create_non_dup(file_size, bytes, blocks, sparse, block_list, start, fragment, checksum,
		fragment_checksum, checksum_flag, file_buffer != NULL);

	if(!block_dupl || (frag_bytes && !frag_dupl)) {
		/* Partial duplicate, had to store some extra data for this file,
		 * either a block list, or a fragment */
		pthread_cleanup_push((void *) pthread_mutex_unlock, &dup_mutex);
		pthread_mutex_lock(&dup_mutex);

		if(!block_dupl) {
			file->block_next = dupl_block[bl_hash];
			dupl_block[bl_hash] = file;
		}

		if(frag_bytes && !frag_dupl) {
			file->frag_next = dupl_frag[frag_bytes];
			dupl_frag[frag_bytes] = file;
		}

		dup_files ++;

		pthread_cleanup_pop(1);
	} else {
		dup = malloc(sizeof(struct dup_info));
		if(dup == NULL)
			MEM_ERROR();

		dup->frag = frag_dupl;
		dup->file = file;
		dup->next = block_dupl->dup;
		block_dupl->dup = dup;
	}

	return file;
}


static void *writer(void *arg)
{
	while(1) {
		struct file_buffer *file_buffer = queue_get(to_writer);
		off_t off;

		if(file_buffer == NULL) {
			queue_put(from_writer, NULL);
			continue;
		}

		off = file_buffer->block;

		pthread_cleanup_push((void *) pthread_mutex_unlock, &pos_mutex);
		pthread_mutex_lock(&pos_mutex);

		if(lseek(fd, start_offset + off, SEEK_SET) == -1) {
			ERROR("writer: Lseek on destination failed because "
				"%s, offset=0x%llx\n", strerror(errno), start_offset + off);
			BAD_ERROR("Probably out of space on output "
				"%s\n", block_device ? "block device" :
				"filesystem");
		}

		if(write_bytes(fd, file_buffer->data,
				file_buffer->size) == -1)
			BAD_ERROR("Failed to write to output %s\n",
				block_device ? "block device" : "filesystem");

		pthread_cleanup_pop(1);

		cache_block_put(file_buffer);
	}
}


static int all_zero(struct file_buffer *file_buffer)
{
	int i;
	long entries = file_buffer->size / sizeof(long);
	long *p = (long *) file_buffer->data;

	for(i = 0; i < entries && p[i] == 0; i++);

	if(i == entries) {
		for(i = file_buffer->size & ~(sizeof(long) - 1);
			i < file_buffer->size && file_buffer->data[i] == 0;
			i++);

		return i == file_buffer->size;
	}

	return 0;
}


static void *deflator(void *arg)
{
	struct file_buffer *write_buffer = cache_get_nohash(bwriter_buffer);
	void *stream = NULL;
	int res;

	res = compressor_init(comp, &stream, block_size, 1);
	if(res)
		BAD_ERROR("deflator:: compressor_init failed\n");

	while(1) {
		struct file_buffer *file_buffer = queue_get(to_deflate);

		if(sparse_files && all_zero(file_buffer)) { 
			file_buffer->c_byte = 0;
			seq_queue_put(to_main, file_buffer);
		} else {
			write_buffer->c_byte = mangle2(stream,
				write_buffer->data, file_buffer->data,
				file_buffer->size, block_size,
				file_buffer->noD, 1);
			write_buffer->sequence = file_buffer->sequence;
			write_buffer->file_size = file_buffer->file_size;
			write_buffer->block = file_buffer->block;
			write_buffer->size = SQUASHFS_COMPRESSED_SIZE_BLOCK
				(write_buffer->c_byte);
			write_buffer->fragment = FALSE;
			write_buffer->error = FALSE;
			cache_block_put(file_buffer);
			seq_queue_put(to_main, write_buffer);
			write_buffer = cache_get_nohash(bwriter_buffer);
		}
	}
}


static void *frag_deflator(void *arg)
{
	void *stream = NULL;
	int res;

	res = compressor_init(comp, &stream, block_size, 1);
	if(res)
		BAD_ERROR("frag_deflator:: compressor_init failed\n");

	pthread_cleanup_push((void *) pthread_mutex_unlock, &fragment_mutex);

	while(1) {
		int c_byte, compressed_size;
		struct file_buffer *file_buffer = queue_get(to_frag);
		struct file_buffer *write_buffer =
			cache_get(fwriter_buffer, file_buffer->block);

		c_byte = mangle2(stream, write_buffer->data, file_buffer->data,
			file_buffer->size, block_size, noF, 1);
		compressed_size = SQUASHFS_COMPRESSED_SIZE_BLOCK(c_byte);
		write_buffer->size = compressed_size;
		pthread_mutex_lock(&fragment_mutex);
		if(fragments_locked == FALSE) {
			fragment_table[file_buffer->block].size = c_byte;
			fragment_table[file_buffer->block].start_block = bytes;
			write_buffer->block = bytes;
			bytes += compressed_size;
			fragments_outstanding --;
			queue_put(to_writer, write_buffer);
			log_fragment(file_buffer->block, fragment_table[file_buffer->block].start_block);
			pthread_mutex_unlock(&fragment_mutex);
			TRACE("Writing fragment %lld, uncompressed size %d, "
				"compressed size %d\n", file_buffer->block,
				file_buffer->size, compressed_size);
		} else {
				add_pending_fragment(write_buffer, c_byte,
					file_buffer->block);
				pthread_mutex_unlock(&fragment_mutex);
		}
		cache_block_put(file_buffer);
	}

	pthread_cleanup_pop(0);
}


static void *frag_order_deflator(void *arg)
{
	void *stream = NULL;
	int res;

	res = compressor_init(comp, &stream, block_size, 1);
	if(res)
		BAD_ERROR("frag_deflator:: compressor_init failed\n");

	while(1) {
		int c_byte;
		struct file_buffer *file_buffer = queue_get(to_frag);
		struct file_buffer *write_buffer =
			cache_get(fwriter_buffer, file_buffer->block);

		c_byte = mangle2(stream, write_buffer->data, file_buffer->data,
			file_buffer->size, block_size, noF, 1);
		write_buffer->block = file_buffer->block;
		write_buffer->sequence = file_buffer->sequence;
		write_buffer->size = c_byte;
		write_buffer->fragment = FALSE;
		seq_queue_put(to_order, write_buffer);
		TRACE("Writing fragment %lld, uncompressed size %d, "
			"compressed size %d\n", file_buffer->block,
			file_buffer->size, SQUASHFS_COMPRESSED_SIZE_BLOCK(c_byte));
		cache_block_put(file_buffer);
	}
}


static void *frag_orderer(void *arg)
{
	pthread_cleanup_push((void *) pthread_mutex_unlock, &fragment_mutex);

	while(1) {
		struct file_buffer *write_buffer = seq_queue_get(to_order);
		int block = write_buffer->block;

		pthread_mutex_lock(&fragment_mutex);
		fragment_table[block].size = write_buffer->size;
		fragment_table[block].start_block = bytes;
		write_buffer->block = bytes;
		bytes += SQUASHFS_COMPRESSED_SIZE_BLOCK(write_buffer->size);
		write_buffer->size = SQUASHFS_COMPRESSED_SIZE_BLOCK(write_buffer->size);
		fragments_outstanding --;
		log_fragment(block, write_buffer->block);
		queue_put(to_writer, write_buffer);
		pthread_cond_signal(&fragment_waiting);
		pthread_mutex_unlock(&fragment_mutex);
	}

	pthread_cleanup_pop(0);
}


static struct file_buffer *get_file_buffer()
{
	struct file_buffer *file_buffer = seq_queue_get(to_main);

	return file_buffer;
}


static struct file_info *write_file_empty(struct dir_ent *dir_ent,
	struct file_buffer *file_buffer, int *duplicate_file)
{
	file_count ++;
	*duplicate_file = FALSE;
	cache_block_put(file_buffer);
	return create_non_dup(0, 0, 0, 0, NULL, 0, &empty_fragment, 0, 0, FALSE, FALSE);
}


static struct file_info *write_file_frag(struct dir_ent *dir_ent,
	struct file_buffer *file_buffer, int *duplicate_file)
{
	int size = file_buffer->file_size;
	struct fragment *fragment;
	unsigned short checksum = file_buffer->checksum;
	struct file_info *file;

	file = frag_duplicate(file_buffer, duplicate_file);
	if(!file) {
		fragment = get_and_fill_fragment(file_buffer, dir_ent, FALSE);

		if(duplicate_checking)
			file = add_non_dup(size, 0, 0, 0, NULL, 0, fragment, 0, checksum,
				TRUE, TRUE, FALSE, FALSE, 0);
		else
			file = create_non_dup(size, 0, 0, 0, NULL, 0, fragment, 0, checksum,
				TRUE, TRUE);
	}

	cache_block_put(file_buffer);

	total_bytes += size;
	file_count ++;

	inc_progress_bar();

	return file;
}


static void log_file(struct dir_ent *dir_ent, long long start)
{
	if(logging && start)
		fprintf(log_fd, "%s, %lld\n", pathname(dir_ent), start);
}


static struct file_info *write_file_process(int *status, struct dir_ent *dir_ent,
	struct file_buffer *read_buffer, int *duplicate_file)
{
	long long read_size, file_bytes, start;
	struct fragment *fragment;
	unsigned int *block_list = NULL;
	int block = 0;
	long long sparse = 0;
	struct file_buffer *fragment_buffer = NULL;
	struct file_info *file;

	*duplicate_file = FALSE;

	if(reproducible)
		ensure_fragments_flushed();
	else
		lock_fragments();

	file_bytes = 0;
	start = bytes;
	while (1) {
		read_size = read_buffer->file_size;
		if(read_buffer->fragment) {
			fragment_buffer = read_buffer;
			if(block == 0)
				start=0;
		} else {
			block_list = realloc(block_list, (block + 1) *
				sizeof(unsigned int));
			if(block_list == NULL)
				MEM_ERROR();
			block_list[block ++] = read_buffer->c_byte;
			if(read_buffer->c_byte) {
				read_buffer->block = bytes;
				bytes += read_buffer->size;
				cache_hash(read_buffer, read_buffer->block);
				file_bytes += read_buffer->size;
				queue_put(to_writer, read_buffer);
			} else {
				sparse += read_buffer->size;
				cache_block_put(read_buffer);
			}
		}
		inc_progress_bar();

		if(read_size != -1)
			break;

		read_buffer = get_file_buffer();
		if(read_buffer->error)
			goto read_err;
	}

	if(!reproducible)
		unlock_fragments();

	fragment = get_and_fill_fragment(fragment_buffer, dir_ent, block != 0);

	if(duplicate_checking) {
		int bl_hash = block ? block_hash(block_list[0], block) : 0;

		file = add_non_dup(read_size, file_bytes, block, sparse, block_list, start, fragment,
			0, fragment_buffer ? fragment_buffer->checksum : 0,
			FALSE, TRUE, FALSE, FALSE, bl_hash);
	} else
		file = create_non_dup(read_size, file_bytes, block, sparse, block_list, start, fragment,
			0, fragment_buffer ? fragment_buffer->checksum : 0,
			FALSE, TRUE);

	cache_block_put(fragment_buffer);
	file_count ++;
	total_bytes += read_size;

	log_file(dir_ent, start);

	*status = 0;
	return file;

read_err:
	dec_progress_bar(block);
	*status = read_buffer->error;
	bytes = start;
	if(!block_device) {
		int res;

		queue_put(to_writer, NULL);
		if(queue_get(from_writer) != 0)
			EXIT_MKSQUASHFS();
		res = ftruncate(fd, bytes);
		if(res != 0)
			BAD_ERROR("Failed to truncate dest file because %s\n",
				strerror(errno));
	}
	if(!reproducible)
		unlock_fragments();
	free(block_list);
	cache_block_put(read_buffer);
	return NULL;
}


static struct file_info *write_file_blocks_dup(int *status, struct dir_ent *dir_ent,
	struct file_buffer *read_buffer, int *duplicate_file, int bl_hash)
{
	int block, thresh;
	long long read_size = read_buffer->file_size;
	long long file_bytes, start;
	int blocks = (read_size + block_size - 1) >> block_log;
	unsigned int *block_list;
	struct file_buffer **buffer_list;
	long long sparse = 0;
	struct file_buffer *fragment_buffer = NULL;
	struct file_info *file;
	int block_dup;

	block_list = malloc(blocks * sizeof(unsigned int));
	if(block_list == NULL)
		MEM_ERROR();

	buffer_list = malloc(blocks * sizeof(struct file_buffer *));
	if(buffer_list == NULL)
		MEM_ERROR();

	if(reproducible)
		ensure_fragments_flushed();
	else
		lock_fragments();

	file_bytes = 0;
	start = bytes;
	thresh = blocks > bwriter_size ? blocks - bwriter_size : 0;

	for(block = 0; block < blocks;) {
		if(read_buffer->fragment) {
			block_list[block] = 0;
			buffer_list[block] = NULL;
			fragment_buffer = read_buffer;
			blocks = read_size >> block_log;
		} else {
			block_list[block] = read_buffer->c_byte;

			if(read_buffer->c_byte) {
				read_buffer->block = bytes;
				bytes += read_buffer->size;
				file_bytes += read_buffer->size;
				cache_hash(read_buffer, read_buffer->block);
				if(block < thresh) {
					buffer_list[block] = NULL;
					queue_put(to_writer, read_buffer);
				} else
					buffer_list[block] = read_buffer;
			} else {
				buffer_list[block] = NULL;
				sparse += read_buffer->size;
				cache_block_put(read_buffer);
			}
		}
		inc_progress_bar();

		if(++block < blocks) {
			read_buffer = get_file_buffer();
			if(read_buffer->error)
				goto read_err;
		}
	}

	/*
	 * sparse count is needed to ensure squashfs correctly reports a
 	 * a smaller block count on stat calls to sparse files.  This is
 	 * to ensure intelligent applications like cp correctly handle the
 	 * file as a sparse file.  If the file in the original filesystem isn't
 	 * stored as a sparse file then still store it sparsely in squashfs, but
 	 * report it as non-sparse on stat calls to preserve semantics
 	 */
	if(sparse && (dir_ent->inode->buf.st_blocks << 9) >= read_size)
		sparse = 0;

	file = duplicate(duplicate_file, &block_dup, read_size, file_bytes, block_list,
		start, dir_ent, fragment_buffer, blocks, sparse, bl_hash);

	if(block_dup == FALSE) {
		for(block = thresh; block < blocks; block ++)
			if(buffer_list[block])
				queue_put(to_writer, buffer_list[block]);
	} else {
		for(block = thresh; block < blocks; block ++)
			cache_block_put(buffer_list[block]);
		bytes = start;
		if(thresh && !block_device) {
			int res;

			queue_put(to_writer, NULL);
			if(queue_get(from_writer) != 0)
				EXIT_MKSQUASHFS();
			res = ftruncate(fd, bytes);
			if(res != 0)
				BAD_ERROR("Failed to truncate dest file because"
					"  %s\n", strerror(errno));
		}
	}

	if(!reproducible)
		unlock_fragments();
	cache_block_put(fragment_buffer);
	free(buffer_list);
	file_count ++;
	total_bytes += read_size;

	if(block_dup == TRUE)
		free(block_list);
	else
		log_file(dir_ent, file->start);

	*status = 0;
	return file;

read_err:
	dec_progress_bar(block);
	*status = read_buffer->error;
	bytes = start;
	if(thresh && !block_device) {
		int res;

		queue_put(to_writer, NULL);
		if(queue_get(from_writer) != 0)
			EXIT_MKSQUASHFS();
		res = ftruncate(fd, bytes);
		if(res != 0)
			BAD_ERROR("Failed to truncate dest file because %s\n",
				strerror(errno));
	}
	if(!reproducible)
		unlock_fragments();
	for(blocks = thresh; blocks < block; blocks ++)
		cache_block_put(buffer_list[blocks]);
	free(buffer_list);
	free(block_list);
	cache_block_put(read_buffer);
	return NULL;
}


static struct file_info *write_file_blocks(int *status, struct dir_ent *dir_ent,
	struct file_buffer *read_buffer, int *dup)
{
	long long read_size = read_buffer->file_size;
	long long file_bytes, start;
	struct fragment *fragment;
	unsigned int *block_list;
	int block;
	int blocks = (read_size + block_size - 1) >> block_log;
	long long sparse = 0;
	struct file_buffer *fragment_buffer = NULL;
	struct file_info *file;
	int bl_hash = 0;

	if(pre_duplicate(read_size, dir_ent->inode, read_buffer, &bl_hash))
		return write_file_blocks_dup(status, dir_ent, read_buffer, dup, bl_hash);

	*dup = FALSE;

	block_list = malloc(blocks * sizeof(unsigned int));
	if(block_list == NULL)
		MEM_ERROR();

	if(reproducible)
		ensure_fragments_flushed();
	else
		lock_fragments();

	file_bytes = 0;
	start = bytes;
	for(block = 0; block < blocks;) {
		if(read_buffer->fragment) {
			block_list[block] = 0;
			fragment_buffer = read_buffer;
			blocks = read_size >> block_log;
		} else {
			block_list[block] = read_buffer->c_byte;
			if(read_buffer->c_byte) {
				read_buffer->block = bytes;
				bytes += read_buffer->size;
				cache_hash(read_buffer, read_buffer->block);
				file_bytes += read_buffer->size;
				queue_put(to_writer, read_buffer);
			} else {
				sparse += read_buffer->size;
				cache_block_put(read_buffer);
			}
		}
		inc_progress_bar();

		if(++block < blocks) {
			read_buffer = get_file_buffer();
			if(read_buffer->error)
				goto read_err;
		}
	}

	/*
	 * sparse count is needed to ensure squashfs correctly reports a
 	 * a smaller block count on stat calls to sparse files.  This is
 	 * to ensure intelligent applications like cp correctly handle the
 	 * file as a sparse file.  If the file in the original filesystem isn't
 	 * stored as a sparse file then still store it sparsely in squashfs, but
 	 * report it as non-sparse on stat calls to preserve semantics
 	 */
	if(sparse && (dir_ent->inode->buf.st_blocks << 9) >= read_size)
		sparse = 0;

	if(!reproducible)
		unlock_fragments();

	fragment = get_and_fill_fragment(fragment_buffer, dir_ent, TRUE);

	if(duplicate_checking)
		file = add_non_dup(read_size, file_bytes, blocks, sparse, block_list,
			start, fragment, 0, fragment_buffer ? fragment_buffer->checksum : 0,
			FALSE, TRUE, FALSE, FALSE, bl_hash);
	else
		file = create_non_dup(read_size, file_bytes, blocks, sparse, block_list, start, fragment,
			0, fragment_buffer ? fragment_buffer->checksum : 0, FALSE, TRUE);

	cache_block_put(fragment_buffer);
	file_count ++;
	total_bytes += read_size;

	log_file(dir_ent, start);

	*status = 0;
	return file;

read_err:
	dec_progress_bar(block);
	*status = read_buffer->error;
	bytes = start;
	if(!block_device) {
		int res;

		queue_put(to_writer, NULL);
		if(queue_get(from_writer) != 0)
			EXIT_MKSQUASHFS();
		res = ftruncate(fd, bytes);
		if(res != 0)
			BAD_ERROR("Failed to truncate dest file because %s\n",
				strerror(errno));
	}
	if(!reproducible)
		unlock_fragments();
	free(block_list);
	cache_block_put(read_buffer);
	return NULL;
}


struct file_info *write_file(struct dir_ent *dir, int *dup)
{
	int status;
	struct file_buffer *read_buffer;
	struct file_info *file;

again:
	read_buffer = get_file_buffer();
	status = read_buffer->error;

	if(status)
		cache_block_put(read_buffer);
	else if(read_buffer->file_size == -1)
		file = write_file_process(&status, dir, read_buffer, dup);
	else if(read_buffer->file_size == 0)
		file = write_file_empty(dir, read_buffer, dup);
	else if(read_buffer->fragment && read_buffer->c_byte)
		file = write_file_frag(dir, read_buffer, dup);
	else
		file = write_file_blocks(&status, dir, read_buffer, dup);

	if(status == 2) {
		ERROR("File %s changed size while reading filesystem, "
			"attempting to re-read\n", pathname(dir));
		goto again;
	} else if(status == 1) {
		ERROR_START("Failed to read file %s", pathname(dir));
		ERROR_EXIT(", creating empty file\n");
		file = write_file_empty(dir, NULL, dup);
	}

	return file;
}


#define BUFF_SIZE 512
char *name;
static char *basename_r();

static char *getbase(char *pathname)
{
	static char *b_buffer = NULL;
	static int b_size = BUFF_SIZE;
	char *result;

	if(b_buffer == NULL) {
		b_buffer = malloc(b_size);
		if(b_buffer == NULL)
			MEM_ERROR();
	}

	while(1) {
		if(*pathname != '/') {
			result = getcwd(b_buffer, b_size);
			if(result == NULL && errno != ERANGE)
				BAD_ERROR("Getcwd failed in getbase\n");

			/* enough room for pathname + "/" + '\0' terminator? */
			if(result && strlen(pathname) + 2 <=
						b_size - strlen(b_buffer)) {
				strcat(strcat(b_buffer, "/"), pathname);
				break;
			}
		} else if(strlen(pathname) < b_size) {
			strcpy(b_buffer, pathname);
			break;
		}

		/* Buffer not large enough, realloc and try again */
		b_buffer = realloc(b_buffer, b_size += BUFF_SIZE);
		if(b_buffer == NULL)
			MEM_ERROR();
	}

	name = b_buffer;
	if(((result = basename_r()) == NULL) || (strcmp(result, "..") == 0))
		return NULL;
	else
		return result;
}


static char *basename_r()
{
	char *s;
	char *p;
	int n = 1;

	for(;;) {
		s = name;
		if(*name == '\0')
			return NULL;
		if(*name != '/') {
			while(*name != '\0' && *name != '/') name++;
			n = name - s;
		}
		while(*name == '/') name++;
		if(strncmp(s, ".", n) == 0)
			continue;
		if((*name == '\0') || (strncmp(s, "..", n) == 0) ||
				((p = basename_r()) == NULL)) {
			s[n] = '\0';
			return s;
		}
		if(strcmp(p, "..") == 0)
			continue;
		return p;
	}
}


static inline void dec_nlink_inode(struct dir_ent *dir_ent)
{
	if(dir_ent->inode == NULL || dir_ent->inode->root_entry)
		return;

	if(dir_ent->inode->nlink == 1) {
		/* Delete this inode, as the last or only reference
		 * to it is going away */
		struct stat *buf = &dir_ent->inode->buf;
		int ino_hash = INODE_HASH(buf->st_dev, buf->st_ino);
		struct inode_info *inode = inode_info[ino_hash];
		struct inode_info *prev = NULL;

		while(inode && inode != dir_ent->inode) {
			prev = inode;
			inode = inode->next;
		}

		if(inode) {
			if(prev)
				prev->next = inode->next;
			else
				inode_info[ino_hash] = inode->next;
		}

		/* Decrement the progress bar */
		if((buf->st_mode & S_IFMT) == S_IFREG)
			progress_bar_size(-((buf->st_size + block_size - 1)
								 >> block_log));

		free(dir_ent->inode);
		dir_ent->inode = NULL;
	} else
		dir_ent->inode->nlink --;
}


static struct inode_info *lookup_inode3(struct stat *buf, struct pseudo_dev *pseudo,
	char *symlink, int bytes)
{
	int ino_hash = INODE_HASH(buf->st_dev, buf->st_ino);
	struct inode_info *inode;

	/*
	 * Look-up inode in hash table, if it already exists we have a
	 * hardlink, so increment the nlink count and return it.
	 * Don't do the look-up for directories because Unix/Linux doesn't
	 * allow hard-links to directories.
	 */
	if ((buf->st_mode & S_IFMT) != S_IFDIR && !no_hardlinks) {
		for(inode = inode_info[ino_hash]; inode; inode = inode->next) {
			if(memcmp(buf, &inode->buf, sizeof(struct stat)) == 0) {
				inode->nlink ++;
				return inode;
			}
		}
	}

	if((buf->st_mode & S_IFMT) == S_IFREG)
		progress_bar_size((buf->st_size + block_size - 1)
							 >> block_log);

	inode = malloc(sizeof(struct inode_info) + bytes);
	if(inode == NULL)
		MEM_ERROR();

	if(bytes)
		memcpy(&inode->symlink, symlink, bytes);
	memcpy(&inode->buf, buf, sizeof(struct stat));
	inode->read = FALSE;
	inode->root_entry = FALSE;
	inode->pseudo = pseudo;
	inode->inode = SQUASHFS_INVALID_BLK;
	inode->nlink = 1;
	inode->inode_number = 0;
	inode->dummy_root_dir = FALSE;
	inode->tarfile = FALSE;

	/*
	 * Copy filesystem wide defaults into inode, these filesystem
	 * wide defaults may be altered on an individual inode basis by
	 * user specified actions
	 *
	*/
	inode->no_fragments = no_fragments;
	inode->always_use_fragments = always_use_fragments;
	inode->noD = noD;
	inode->noF = noF;

	inode->next = inode_info[ino_hash];
	inode_info[ino_hash] = inode;

	return inode;
}


static struct inode_info *lookup_inode2(struct stat *buf, struct pseudo_dev *pseudo)
{
	return lookup_inode3(buf, pseudo, NULL, 0);
}


struct inode_info *lookup_inode(struct stat *buf)
{
	return lookup_inode2(buf, NULL);
}


static inline void alloc_inode_no(struct inode_info *inode, unsigned int use_this)
{
	if (inode->inode_number == 0) {
		inode->inode_number = use_this ? : inode_no ++;
	}
}


struct dir_info *create_dir(char *pathname, char *subpath, int depth)
{
	struct dir_info *dir;

	dir = malloc(sizeof(struct dir_info));
	if(dir == NULL)
		MEM_ERROR();

	dir->pathname = strdup(pathname);
	dir->subpath = strdup(subpath);
	dir->count = 0;
	dir->directory_count = 0;
	dir->dir_is_ldir = TRUE;
	dir->list = NULL;
	dir->depth = depth;
	dir->excluded = 0;

	return dir;
}


struct dir_ent *lookup_name(struct dir_info *dir, char *name)
{
	struct dir_ent *dir_ent = dir->list;

	for(; dir_ent && strcmp(dir_ent->name, name) != 0;
					dir_ent = dir_ent->next);

	return dir_ent;
}


struct dir_ent *create_dir_entry(char *name, char *source_name,
	char *nonstandard_pathname, struct dir_info *dir)
{
	struct dir_ent *dir_ent = malloc(sizeof(struct dir_ent));
	if(dir_ent == NULL)
		MEM_ERROR();

	dir_ent->name = name;
	dir_ent->source_name = source_name;
	dir_ent->nonstandard_pathname = nonstandard_pathname;
	dir_ent->our_dir = dir;
	dir_ent->inode = NULL;
	dir_ent->next = NULL;

	return dir_ent;
}


void add_dir_entry(struct dir_ent *dir_ent, struct dir_info *sub_dir,
	struct inode_info *inode_info)
{
	struct dir_info *dir = dir_ent->our_dir;

	if(sub_dir)
		sub_dir->dir_ent = dir_ent;
	dir_ent->inode = inode_info;
	dir_ent->dir = sub_dir;

	dir_ent->next = dir->list;
	dir->list = dir_ent;
	dir->count++;
}


static inline void add_dir_entry2(char *name, char *source_name,
	char *nonstandard_pathname, struct dir_info *sub_dir,
	struct inode_info *inode_info, struct dir_info *dir)
{
	struct dir_ent *dir_ent = create_dir_entry(name, source_name,
		nonstandard_pathname, dir);


	add_dir_entry(dir_ent, sub_dir, inode_info);
}


void free_dir_entry(struct dir_ent *dir_ent)
{
	if(dir_ent->name)
		free(dir_ent->name);

	if(dir_ent->source_name)
		free(dir_ent->source_name);

	if(dir_ent->nonstandard_pathname)
		free(dir_ent->nonstandard_pathname);

	/* if this entry has been associated with an inode, then we need
	 * to update the inode nlink count */
	dec_nlink_inode(dir_ent);

	free(dir_ent);
}


static inline void add_excluded(struct dir_info *dir)
{
	dir->excluded ++;
}


squashfs_inode do_directory_scans(struct dir_ent *dir_ent, int progress)
{
	squashfs_inode inode;
	struct pseudo *pseudo = get_pseudo();

	/*
	 * Process most actions and any pseudo files
	 */

	/* if there's a root pseudo definition skip it, it will have already
	 * been handled if no sources specified on command line.
	 * If sources have been specified, then just ignore it, as sources
	 * on the command line take precedence.
	 */
	if(pseudo != NULL && pseudo->names == 1 && strcmp(pseudo->name[0].name, "/") == 0)
		pseudo = pseudo->name[0].pseudo;

	if(actions() || get_pseudo())
		dir_scan2(root_dir, pseudo);

	/*
	 * Process move actions
	 */
	if(move_actions()) {
		dir_scan3(root_dir);
		do_move_actions();
	}

	/*
	 * Process prune actions
	 */
	if(prune_actions()) {
		dir_scan4(root_dir, TRUE);
		dir_scan4(root_dir, FALSE);
	}

	/*
	 * Process empty actions
	 */
	if(empty_actions())
		dir_scan5(root_dir);

 	/*
	 * Sort directories and compute the inode numbers
	 */
	dir_scan6(root_dir);

	alloc_inode_no(dir_ent->inode, root_inode_number);

	eval_actions(root_dir, dir_ent);

	if(sorted)
		generate_file_priorities(root_dir, 0,
			&root_dir->dir_ent->inode->buf);

	if(appending) {
		sigset_t sigmask;

		restore_thread = init_restore_thread();
		sigemptyset(&sigmask);
		sigaddset(&sigmask, SIGINT);
		sigaddset(&sigmask, SIGTERM);
		sigaddset(&sigmask, SIGUSR1);
		if(pthread_sigmask(SIG_BLOCK, &sigmask, NULL) != 0)
			BAD_ERROR("Failed to set signal mask\n");
		write_destination(fd, SQUASHFS_START, 4, "\0\0\0\0");
	}

	if(!tarfile)
		queue_put(to_reader, root_dir);

	if(sorted)
		sort_files_and_write(root_dir);

	dir_scan7(&inode, root_dir);
	dir_ent->inode->inode = inode;
	dir_ent->inode->type = SQUASHFS_DIR_TYPE;

	return inode;
}


static squashfs_inode scan_single(char *pathname, int progress)
{
	struct stat buf;
	struct dir_ent *dir_ent;

	if(appending)
		root_dir = dir_scan1(pathname, "", paths, scan1_single_readdir, 1);
	else
		root_dir = dir_scan1(pathname, "", paths, scan1_readdir, 1);

	if(root_dir == NULL)
		BAD_ERROR("Failed to scan source directory\n");

	/* Create root directory dir_ent and associated inode, and connect
	 * it to the root directory dir_info structure */
	dir_ent = create_dir_entry("", NULL, pathname, scan1_opendir("", "", 0));

	if(lstat(pathname, &buf) == -1)
		/* source directory has disappeared? */
		BAD_ERROR("Cannot stat source directory %s because %s\n",
						pathname, strerror(errno));
	if(root_mode_opt)
		buf.st_mode = root_mode | S_IFDIR;

	dir_ent->inode = lookup_inode(&buf);
	dir_ent->dir = root_dir;
	root_dir->dir_ent = dir_ent;

	return do_directory_scans(dir_ent, progress);
}


static squashfs_inode scan_encomp(int progress)
{
	struct stat buf;
	struct dir_ent *dir_ent;

	root_dir = dir_scan1("", "", paths, scan1_encomp_readdir, 1);
	if(root_dir == NULL)
		BAD_ERROR("Failed to scan source\n");

	/* Create root directory dir_ent and associated inode, and connect
	 * it to the root directory dir_info structure */
	dir_ent = create_dir_entry("", NULL, "", scan1_opendir("", "", 0));

	/*
	 * dummy top level directory, multiple sources specified on
	 * command line
	 */
	memset(&buf, 0, sizeof(buf));
	if(root_mode_opt)
		buf.st_mode = root_mode | S_IFDIR;
	else
		buf.st_mode = S_IRWXU | S_IRWXG | S_IRWXO | S_IFDIR;
	buf.st_uid = getuid();
	buf.st_gid = getgid();
	buf.st_mtime = time(NULL);
	buf.st_dev = 0;
	buf.st_ino = 0;
	dir_ent->inode = lookup_inode(&buf);
	dir_ent->inode->dummy_root_dir = TRUE;
	dir_ent->dir = root_dir;
	root_dir->dir_ent = dir_ent;

	return do_directory_scans(dir_ent, progress);
}


squashfs_inode dir_scan(int directory, int progress)
{
	int single = !keep_as_directory && source == 1;

	if(single && directory)
		return scan_single(source_path[0], progress);
	else
		return scan_encomp(progress);
}


/*
 * dir_scan1 routines...
 * These scan the source directories into memory for processing.
 * Exclude actions are processed here (in contrast to the other actions)
 * because they affect what is scanned.
 */
struct dir_info *scan1_opendir(char *pathname, char *subpath, int depth)
{
	struct dir_info *dir;

	dir = malloc(sizeof(struct dir_info));
	if(dir == NULL)
		MEM_ERROR();

	if(pathname[0] != '\0') {
		dir->linuxdir = opendir(pathname);
		if(dir->linuxdir == NULL) {
			free(dir);
			return NULL;
		}
	}

	dir->pathname = strdup(pathname);
	dir->subpath = strdup(subpath);
	dir->count = 0;
	dir->directory_count = 0;
	dir->dir_is_ldir = TRUE;
	dir->list = NULL;
	dir->depth = depth;
	dir->excluded = 0;

	return dir;
}


static struct dir_ent *scan1_encomp_readdir(struct dir_info *dir)
{
	static int index = 0;

	if(dir->count < old_root_entries) {
		int i;

		for(i = 0; i < old_root_entries; i++) {
			if(old_root_entry[i].inode.type == SQUASHFS_DIR_TYPE)
				dir->directory_count ++;
			add_dir_entry2(old_root_entry[i].name, NULL, NULL, NULL,
				&old_root_entry[i].inode, dir);
		}
	}

	while(index < source) {
		char *basename = NULL;
		char *dir_name = getbase(source_path[index]);
		int pass = 1, res;

		if(dir_name == NULL) {
			ERROR_START("Bad source directory %s",
				source_path[index]);
			ERROR_EXIT(" - skipping ...\n");
			index ++;
			continue;
		}
		dir_name = strdup(dir_name);
		for(;;) {
			struct dir_ent *dir_ent = dir->list;

			for(; dir_ent && strcmp(dir_ent->name, dir_name) != 0;
				dir_ent = dir_ent->next);
			if(dir_ent == NULL)
				break;
			ERROR("Source directory entry %s already used! - trying"
				" ", dir_name);
			if(pass == 1)
				basename = dir_name;
			else
				free(dir_name);
			res = asprintf(&dir_name, "%s_%d", basename, pass++);
			if(res == -1)
				BAD_ERROR("asprintf failed in "
					"scan1_encomp_readdir\n");
			ERROR("%s\n", dir_name);
		}

		if(one_file_system && source > 1)
			cur_dev = source_dev[index];

		return create_dir_entry(dir_name, basename,
			strdup(source_path[index ++]), dir);
	}
	return NULL;
}


static struct dir_ent *scan1_single_readdir(struct dir_info *dir)
{
	struct dirent *d_name;
	int i;

	if(dir->count < old_root_entries) {
		for(i = 0; i < old_root_entries; i++) {
			if(old_root_entry[i].inode.type == SQUASHFS_DIR_TYPE)
				dir->directory_count ++;
			add_dir_entry2(old_root_entry[i].name, NULL, NULL, NULL,
				&old_root_entry[i].inode, dir);
		}
	}

	if((d_name = readdir(dir->linuxdir)) != NULL) {
		char *basename = NULL;
		char *dir_name = strdup(d_name->d_name);
		int pass = 1, res;

		for(;;) {
			struct dir_ent *dir_ent = dir->list;

			for(; dir_ent && strcmp(dir_ent->name, dir_name) != 0;
				dir_ent = dir_ent->next);
			if(dir_ent == NULL)
				break;
			ERROR("Source directory entry %s already used! - trying"
				" ", dir_name);
			if (pass == 1)
				basename = dir_name;
			else
				free(dir_name);
			res = asprintf(&dir_name, "%s_%d", d_name->d_name, pass++);
			if(res == -1)
				BAD_ERROR("asprintf failed in "
					"scan1_single_readdir\n");
			ERROR("%s\n", dir_name);
		}
		return create_dir_entry(dir_name, basename, NULL, dir);
	}

	return NULL;
}


static struct dir_ent *scan1_readdir(struct dir_info *dir)
{
	struct dirent *d_name = readdir(dir->linuxdir);

	return d_name ?
		create_dir_entry(strdup(d_name->d_name), NULL, NULL, dir) :
		NULL;
}


static void scan1_freedir(struct dir_info *dir)
{
	if(dir->pathname[0] != '\0')
		closedir(dir->linuxdir);
}


static struct dir_info *dir_scan1(char *filename, char *subpath,
	struct pathnames *paths,
	struct dir_ent *(_readdir)(struct dir_info *), int depth)
{
	struct dir_info *dir = scan1_opendir(filename, subpath, depth);
	struct dir_ent *dir_ent;

	if(dir == NULL) {
		ERROR_START("Could not open %s", filename);
		ERROR_EXIT(", skipping...\n");
		return NULL;
	}

	while((dir_ent = _readdir(dir))) {
		struct dir_info *sub_dir;
		struct stat buf;
		struct pathnames *new = NULL;
		char *filename = pathname(dir_ent);
		char *subpath = NULL;
		char *dir_name = dir_ent->name;

		if(strcmp(dir_name, ".") == 0 || strcmp(dir_name, "..") == 0) {
			free_dir_entry(dir_ent);
			continue;
		}

		if(lstat(filename, &buf) == -1) {
			ERROR_START("Cannot stat dir/file %s because %s",
				filename, strerror(errno));
			ERROR_EXIT(", ignoring\n");
			free_dir_entry(dir_ent);
			continue;
		}

		if(one_file_system) {
			if(buf.st_dev != cur_dev) {
				ERROR("%s is on a different filesystem, ignored\n", filename);
				free_dir_entry(dir_ent);
				continue;
			}
		}

		if((buf.st_mode & S_IFMT) != S_IFREG &&
					(buf.st_mode & S_IFMT) != S_IFDIR &&
					(buf.st_mode & S_IFMT) != S_IFLNK &&
					(buf.st_mode & S_IFMT) != S_IFCHR &&
					(buf.st_mode & S_IFMT) != S_IFBLK &&
					(buf.st_mode & S_IFMT) != S_IFIFO &&
					(buf.st_mode & S_IFMT) != S_IFSOCK) {
			ERROR_START("File %s has unrecognised filetype %d",
				filename, buf.st_mode & S_IFMT);
			ERROR_EXIT(", ignoring\n");
			free_dir_entry(dir_ent);
			continue;
		}

		if(old_exclude && old_excluded(filename, &buf)) {
			add_excluded(dir);
			free_dir_entry(dir_ent);
			continue;
		}

		if(!old_exclude && excluded(dir_name, paths, &new)) {
			add_excluded(dir);
			free_dir_entry(dir_ent);
			continue;
		}

		if(exclude_actions()) {
			subpath = subpathname(dir_ent);
			
			if(eval_exclude_actions(dir_name, filename, subpath,
							&buf, depth, dir_ent)) {
				add_excluded(dir);
				free_dir_entry(dir_ent);
				continue;
			}
		}

		switch(buf.st_mode & S_IFMT) {
		case S_IFDIR:
			if(subpath == NULL)
				subpath = subpathname(dir_ent);

			sub_dir = dir_scan1(filename, subpath, new,
					scan1_readdir, depth + 1);
			if(sub_dir) {
				dir->directory_count ++;
				add_dir_entry(dir_ent, sub_dir,
							lookup_inode(&buf));
			} else
				free_dir_entry(dir_ent);
			break;
		case S_IFLNK: {
			int byte;
			static char buff[65536]; /* overflow safe */

			byte = readlink(filename, buff, 65536);
			if(byte == -1) {
				ERROR_START("Failed to read symlink %s",
								filename);
				ERROR_EXIT(", ignoring\n");
			} else if(byte == 65536) {
				ERROR_START("Symlink %s is greater than 65536 "
							"bytes!", filename);
				ERROR_EXIT(", ignoring\n");
			} else {
				/* readlink doesn't 0 terminate the returned
				 * path */
				buff[byte] = '\0';
				add_dir_entry(dir_ent, NULL, lookup_inode3(&buf,
							 NULL, buff, byte + 1));
			}
			break;
		}
		default:
			add_dir_entry(dir_ent, NULL, lookup_inode(&buf));
		}

		free(new);
	}

	scan1_freedir(dir);

	return dir;
}


/*
 * dir_scan2 routines...
 * This processes most actions and any pseudo files
 */
static struct dir_ent *scan2_readdir(struct dir_info *dir, struct dir_ent *dir_ent)
{
	if (dir_ent == NULL)
		dir_ent = dir->list;
	else
		dir_ent = dir_ent->next;

	for(; dir_ent && dir_ent->inode->root_entry; dir_ent = dir_ent->next);

	return dir_ent;	
}


static void dir_scan2(struct dir_info *dir, struct pseudo *pseudo)
{
	struct dir_ent *dir_ent = NULL;
	struct pseudo_entry *pseudo_ent;
	struct stat buf;
	
	while((dir_ent = scan2_readdir(dir, dir_ent)) != NULL) {
		struct inode_info *inode_info = dir_ent->inode;
		struct stat *buf = &inode_info->buf;
		char *name = dir_ent->name;

		eval_actions(root_dir, dir_ent);

		if((buf->st_mode & S_IFMT) == S_IFDIR)
			dir_scan2(dir_ent->dir, pseudo_subdir(name, pseudo));
	}

	while((pseudo_ent = pseudo_readdir(pseudo)) != NULL) {
		dir_ent = lookup_name(dir, pseudo_ent->name);
		if(pseudo_ent->dev->type == 'm' || pseudo_ent->dev->type == 'M') {
			struct stat *buf;
			if(dir_ent == NULL) {
				ERROR_START("Pseudo modify file \"%s\" does "
					"not exist in source filesystem.",
					pseudo_ent->pathname);
				ERROR_EXIT("  Ignoring.\n");
				continue;
			}
			if(dir_ent->inode->root_entry) {
				ERROR_START("Pseudo modify file \"%s\" is a "
					"pre-existing file in the filesystem "
					"being appended to.  It cannot be "\
					"modified.", pseudo_ent->pathname);
				ERROR_EXIT("  Ignoring.\n");
				continue;
			}
			buf = &dir_ent->inode->buf;
			buf->st_mode = (buf->st_mode & S_IFMT) |
				pseudo_ent->dev->buf->mode;
			buf->st_uid = pseudo_ent->dev->buf->uid;
			buf->st_gid = pseudo_ent->dev->buf->gid;
			if(pseudo_ent->dev->type == 'M')
				buf->st_mtime = pseudo_ent->dev->buf->mtime;
			continue;
		}

		if(dir_ent) {
			if(dir_ent->inode->root_entry) {
				ERROR_START("Pseudo file \"%s\" is a "
					"pre-existing file in the filesystem "
					"being appended to.",
					pseudo_ent->pathname);
				ERROR_EXIT("  Ignoring.\n");
			} else {
				ERROR_START("Pseudo file \"%s\" exists in "
					"source filesystem \"%s\".",
					pseudo_ent->pathname,
					pathname(dir_ent));
				ERROR_EXIT("\nIgnoring, exclude it (-e/-ef) to "
					"override.\n");
			}
			continue;
		}

		if(pseudo_ent->dev->type != 'l') {
			memset(&buf, 0, sizeof(buf));
			buf.st_mode = pseudo_ent->dev->buf->mode;
			buf.st_uid = pseudo_ent->dev->buf->uid;
			buf.st_gid = pseudo_ent->dev->buf->gid;
			buf.st_rdev = makedev(pseudo_ent->dev->buf->major,
				pseudo_ent->dev->buf->minor);
			buf.st_mtime = pseudo_ent->dev->buf->mtime;
			buf.st_ino = pseudo_ent->dev->buf->ino;

			if(pseudo_ent->dev->type == 'r')
				buf.st_size = pseudo_ent->dev->data->length;
		}

		if(pseudo_ent->dev->type == 'd') {
			struct dir_ent *dir_ent =
				create_dir_entry(pseudo_ent->name, NULL,
						pseudo_ent->pathname, dir);
			char *subpath = subpathname(dir_ent);
			struct dir_info *sub_dir = scan1_opendir("", subpath,
						dir->depth + 1);
			dir_scan2(sub_dir, pseudo_ent->pseudo);
			dir->directory_count ++;
			add_dir_entry(dir_ent, sub_dir,
				lookup_inode2(&buf, pseudo_ent->dev));
		} else if(pseudo_ent->dev->type == 's') {
			add_dir_entry2(pseudo_ent->name, NULL,
				pseudo_ent->pathname, NULL,
				lookup_inode3(&buf, pseudo_ent->dev,
				pseudo_ent->dev->symlink,
				strlen(pseudo_ent->dev->symlink) + 1), dir);
		} else if(pseudo_ent->dev->type == 'l') {
			add_dir_entry2(pseudo_ent->name, NULL,
				pseudo_ent->dev->linkname, NULL,
				lookup_inode(pseudo_ent->dev->linkbuf), dir);
		} else {
			add_dir_entry2(pseudo_ent->name, NULL,
				pseudo_ent->pathname, NULL,
				lookup_inode2(&buf, pseudo_ent->dev), dir);
		}
	}
}


/*
 * dir_scan3 routines...
 * This processes the move action
 */
static void dir_scan3(struct dir_info *dir)
{
	struct dir_ent *dir_ent = NULL;

	while((dir_ent = scan2_readdir(dir, dir_ent)) != NULL) {

		eval_move_actions(root_dir, dir_ent);

		if((dir_ent->inode->buf.st_mode & S_IFMT) == S_IFDIR)
			dir_scan3(dir_ent->dir);
	}
}


/*
 * dir_scan4 routines...
 * This processes the prune action.  This action is designed to do fine
 * grained tuning of the in-core directory structure after the exclude,
 * move and pseudo actions have been performed.  This allows complex
 * tests to be performed which are impossible at exclude time (i.e.
 * tests which rely on the in-core directory structure)
 */
void free_dir(struct dir_info *dir)
{
	struct dir_ent *dir_ent = dir->list;

	while(dir_ent) {
		struct dir_ent *tmp = dir_ent;

		if((dir_ent->inode->buf.st_mode & S_IFMT) == S_IFDIR)
			if(dir_ent->dir)
				free_dir(dir_ent->dir);

		dir_ent = dir_ent->next;
		free_dir_entry(tmp);
	}

	free(dir->pathname);
	free(dir->subpath);
	free(dir);
}
	

static void dir_scan4(struct dir_info *dir, int symlink)
{
	struct dir_ent *dir_ent = dir->list, *prev = NULL;

	while(dir_ent) {
		if(dir_ent->inode->root_entry) {
			prev = dir_ent;
			dir_ent = dir_ent->next;
			continue;
		}

		if((dir_ent->inode->buf.st_mode & S_IFMT) == S_IFDIR)
			dir_scan4(dir_ent->dir, symlink);

		if(symlink != ((dir_ent->inode->buf.st_mode & S_IFMT) == S_IFLNK)) {
			prev = dir_ent;
			dir_ent = dir_ent->next;
			continue;
		}

		if(eval_prune_actions(root_dir, dir_ent)) {
			struct dir_ent *tmp = dir_ent;

			if((dir_ent->inode->buf.st_mode & S_IFMT) == S_IFDIR) {
				free_dir(dir_ent->dir);
				dir->directory_count --;
			}

			dir->count --;

			/* remove dir_ent from list */
			dir_ent = dir_ent->next;
			if(prev)
				prev->next = dir_ent;
			else
				dir->list = dir_ent;
			
			/* free it */
			free_dir_entry(tmp);

			add_excluded(dir);
			continue;
		}

		prev = dir_ent;
		dir_ent = dir_ent->next;
	}
}


/*
 * dir_scan5 routines...
 * This processes the empty action.  This action has to be processed after
 * all other actions because the previous exclude and move actions and the
 * pseudo actions affect whether a directory is empty
 */
static void dir_scan5(struct dir_info *dir)
{
	struct dir_ent *dir_ent = dir->list, *prev = NULL;

	while(dir_ent) {
		if(dir_ent->inode->root_entry) {
			prev = dir_ent;
			dir_ent = dir_ent->next;
			continue;
		}

		if((dir_ent->inode->buf.st_mode & S_IFMT) == S_IFDIR) {
			dir_scan5(dir_ent->dir);

			if(eval_empty_actions(root_dir, dir_ent)) {
				struct dir_ent *tmp = dir_ent;

				/*
				 * delete sub-directory, this is by definition
				 * empty
				 */
				free(dir_ent->dir->pathname);
				free(dir_ent->dir->subpath);
				free(dir_ent->dir);

				/* remove dir_ent from list */
				dir_ent = dir_ent->next;
				if(prev)
					prev->next = dir_ent;
				else
					dir->list = dir_ent;
			
				/* free it */
				free_dir_entry(tmp);

				/* update counts */
				dir->directory_count --;
				dir->count --;
				add_excluded(dir);
				continue;
			}
		}

		prev = dir_ent;
		dir_ent = dir_ent->next;
	}
}


/*
 * dir_scan6 routines...
 * This sorts every directory and computes the inode numbers
 */

/*
 * Bottom up linked list merge sort.
 *
 * Qsort and other O(n log n) algorithms work well with arrays but not
 * linked lists.  Merge sort another O(n log n) sort algorithm on the other hand
 * is not ideal for arrays (as it needs an additonal n storage locations
 * as sorting is not done in place), but it is ideal for linked lists because
 * it doesn't require any extra storage,
 */ 
void sort_directory(struct dir_info *dir)
{
	struct dir_ent *cur, *l1, *l2, *next;
	int len1, len2, stride = 1;

	if(dir->list == NULL || dir->count < 2)
		return;

	/*
	 * We can consider our linked-list to be made up of stride length
	 * sublists.  Eacn iteration around this loop merges adjacent
	 * stride length sublists into larger 2*stride sublists.  We stop
	 * when stride becomes equal to the entire list.
	 *
	 * Initially stride = 1 (by definition a sublist of 1 is sorted), and
	 * these 1 element sublists are merged into 2 element sublists,  which
	 * are then merged into 4 element sublists and so on.
	 */
	do {
		l2 = dir->list; /* head of current linked list */
		cur = NULL; /* empty output list */

		/*
		 * Iterate through the linked list, merging adjacent sublists.
		 * On each interation l2 points to the next sublist pair to be
		 * merged (if there's only one sublist left this is simply added
		 * to the output list)
		 */
		while(l2) {
			l1 = l2;
			for(len1 = 0; l2 && len1 < stride; len1 ++, l2 = l2->next);
			len2 = stride;

			/*
			 * l1 points to first sublist.
			 * l2 points to second sublist.
			 * Merge them onto the output list
			 */
			while(len1 && l2 && len2) {
				if(strcmp(l1->name, l2->name) <= 0) {
					next = l1;
					l1 = l1->next;
					len1 --;
				} else {
					next = l2;
					l2 = l2->next;
					len2 --;
				}

				if(cur) {
					cur->next = next;
					cur = next;
				} else
					dir->list = cur = next;
			}
			/*
			 * One sublist is now empty, copy the other one onto the
			 * output list
			 */
			for(; len1; len1 --, l1 = l1->next) {
				if(cur) {
					cur->next = l1;
					cur = l1;
				} else
					dir->list = cur = l1;
			}
			for(; l2 && len2; len2 --, l2 = l2->next) {
				if(cur) {
					cur->next = l2;
					cur = l2;
				} else
					dir->list = cur = l2;
			}
		}
		cur->next = NULL;
		stride = stride << 1;
	} while(stride < dir->count);
}


static void dir_scan6(struct dir_info *dir)
{
	struct dir_ent *dir_ent;
	unsigned int byte_count = 0;

	sort_directory(dir);

	for(dir_ent = dir->list; dir_ent; dir_ent = dir_ent->next) {
		byte_count += strlen(dir_ent->name) +
			sizeof(struct squashfs_dir_entry);

		if(dir_ent->inode->root_entry)
			continue;

		alloc_inode_no(dir_ent->inode, 0);

		if((dir_ent->inode->buf.st_mode & S_IFMT) == S_IFDIR)
			dir_scan6(dir_ent->dir);
	}

	if((dir->count < 257 && byte_count < SQUASHFS_METADATA_SIZE))
		dir->dir_is_ldir = FALSE;
}


/*
 * dir_scan6 routines...
 * This generates the filesystem metadata and writes it out to the destination
 */
static void scan7_init_dir(struct directory *dir)
{
	dir->buff = malloc(SQUASHFS_METADATA_SIZE);
	if(dir->buff == NULL)
		MEM_ERROR();

	dir->size = SQUASHFS_METADATA_SIZE;
	dir->p = dir->index_count_p = dir->buff;
	dir->entry_count = 256;
	dir->entry_count_p = NULL;
	dir->index = NULL;
	dir->i_count = dir->i_size = 0;
}


static struct dir_ent *scan7_readdir(struct directory *dir, struct dir_info *dir_info,
	struct dir_ent *dir_ent)
{
	if (dir_ent == NULL)
		dir_ent = dir_info->list;
	else
		dir_ent = dir_ent->next;

	for(; dir_ent && dir_ent->inode->root_entry; dir_ent = dir_ent->next)
		add_dir(dir_ent->inode->inode, dir_ent->inode->inode_number,
			dir_ent->name, dir_ent->inode->type, dir);

	return dir_ent;	
}


static void scan7_freedir(struct directory *dir)
{
	if(dir->index)
		free(dir->index);
	free(dir->buff);
}


static void dir_scan7(squashfs_inode *inode, struct dir_info *dir_info)
{
	int squashfs_type;
	int duplicate_file;
	struct directory dir;
	struct dir_ent *dir_ent = NULL;
	struct file_info *file;
	
	scan7_init_dir(&dir);
	
	while((dir_ent = scan7_readdir(&dir, dir_info, dir_ent)) != NULL) {
		struct stat *buf = &dir_ent->inode->buf;

		update_info(dir_ent);

		if(dir_ent->inode->inode == SQUASHFS_INVALID_BLK) {
			switch(buf->st_mode & S_IFMT) {
				case S_IFREG:
					if(dir_ent->inode->tarfile && dir_ent->inode->tar_file->file)
						file = dir_ent->inode->tar_file->file;
					else {
						file = write_file(dir_ent, &duplicate_file);
						INFO("file %s, uncompressed size %lld "
							"bytes %s\n",
							subpathname(dir_ent),
							(long long) buf->st_size,
							duplicate_file ?  "DUPLICATE" :
							 "");
					}
					squashfs_type = SQUASHFS_FILE_TYPE;
					*inode = create_inode(NULL, dir_ent,
						squashfs_type, file->file_size,
						file->start, file->blocks,
						file->block_list,
						file->fragment, NULL,
						file->sparse);
					if(duplicate_checking == FALSE) {
						free_fragment(file->fragment);
						free(file->block_list);
						free(file);
					}
					break;

				case S_IFDIR:
					squashfs_type = SQUASHFS_DIR_TYPE;
					dir_scan7(inode, dir_ent->dir);
					break;

				case S_IFLNK:
					squashfs_type = SQUASHFS_SYMLINK_TYPE;
					*inode = create_inode(NULL, dir_ent,
						squashfs_type, 0, 0, 0, NULL,
						NULL, NULL, 0);
					INFO("symbolic link %s inode 0x%llx\n",
						subpathname(dir_ent), *inode);
					sym_count ++;
					break;

				case S_IFCHR:
					squashfs_type = SQUASHFS_CHRDEV_TYPE;
					*inode = create_inode(NULL, dir_ent,
						squashfs_type, 0, 0, 0, NULL,
						NULL, NULL, 0);
					INFO("character device %s inode 0x%llx"
						"\n", subpathname(dir_ent),
						*inode);
					dev_count ++;
					break;

				case S_IFBLK:
					squashfs_type = SQUASHFS_BLKDEV_TYPE;
					*inode = create_inode(NULL, dir_ent,
						squashfs_type, 0, 0, 0, NULL,
						NULL, NULL, 0);
					INFO("block device %s inode 0x%llx\n",
						subpathname(dir_ent), *inode);
					dev_count ++;
					break;

				case S_IFIFO:
					squashfs_type = SQUASHFS_FIFO_TYPE;
					*inode = create_inode(NULL, dir_ent,
						squashfs_type, 0, 0, 0, NULL,
						NULL, NULL, 0);
					INFO("fifo %s inode 0x%llx\n",
						subpathname(dir_ent), *inode);
					fifo_count ++;
					break;

				case S_IFSOCK:
					squashfs_type = SQUASHFS_SOCKET_TYPE;
					*inode = create_inode(NULL, dir_ent,
						squashfs_type, 0, 0, 0, NULL,
						NULL, NULL, 0);
					INFO("unix domain socket %s inode "
						"0x%llx\n",
						subpathname(dir_ent), *inode);
					sock_count ++;
					break;

				default:
					BAD_ERROR("%s unrecognised file type, "
						"mode is %x\n",
						subpathname(dir_ent),
						buf->st_mode);
			}
			dir_ent->inode->inode = *inode;
			dir_ent->inode->type = squashfs_type;
		 } else {
			*inode = dir_ent->inode->inode;
			squashfs_type = dir_ent->inode->type;
			switch(squashfs_type) {
				case SQUASHFS_FILE_TYPE:
					if(!sorted)
						INFO("file %s, uncompressed "
							"size %lld bytes LINK"
							"\n",
							subpathname(dir_ent),
							(long long)
							buf->st_size);
					break;
				case SQUASHFS_SYMLINK_TYPE:
					INFO("symbolic link %s inode 0x%llx "
						"LINK\n", subpathname(dir_ent),
						 *inode);
					break;
				case SQUASHFS_CHRDEV_TYPE:
					INFO("character device %s inode 0x%llx "
						"LINK\n", subpathname(dir_ent),
						*inode);
					break;
				case SQUASHFS_BLKDEV_TYPE:
					INFO("block device %s inode 0x%llx "
						"LINK\n", subpathname(dir_ent),
						*inode);
					break;
				case SQUASHFS_FIFO_TYPE:
					INFO("fifo %s inode 0x%llx LINK\n",
						subpathname(dir_ent), *inode);
					break;
				case SQUASHFS_SOCKET_TYPE:
					INFO("unix domain socket %s inode "
						"0x%llx LINK\n",
						subpathname(dir_ent), *inode);
					break;
			}
		}
		
		add_dir(*inode, get_inode_no(dir_ent->inode), dir_ent->name,
			squashfs_type, &dir);
	}

	*inode = write_dir(dir_info, &dir);
	INFO("directory %s inode 0x%llx\n", subpathname(dir_info->dir_ent),
		*inode);

	scan7_freedir(&dir);
}


static void handle_root_entries(struct dir_info *dir)
{
	int i;

	if(dir->count == 0) {
		for(i = 0; i < old_root_entries; i++) {
			if(old_root_entry[i].inode.type == SQUASHFS_DIR_TYPE)
				dir->directory_count ++;
			add_dir_entry2(strdup(old_root_entry[i].name), NULL,
				NULL, NULL, &old_root_entry[i].inode, dir);
		}
	}
}


static char *walk_source(char *source, char **pathname, char **name)
{
	char *path = source, *start;

	while(*source == '/')
		source ++;

	start = source;
	while(*source != '/' && *source != '\0')
		source ++;

	*name = strndup(start, source - start);

	if(*pathname == NULL)
		*pathname = strndup(path, source - path);
	else {
		char *orig = *pathname;
		int size = strlen(orig) + (source - path) + 2;

		*pathname = malloc(size);
		strcpy(*pathname, orig);
		strcat(*pathname, "/");
		strncat(*pathname, path, source - path);
	}

	while(*source == '/')
		source ++;

	return source;
}


static struct dir_info *add_source(struct dir_info *sdir, char *source,
		char *subpath, char *file, struct pathnames *paths, int depth)
{
	struct dir_info *sub;
	struct dir_ent *entry;
	struct pathnames *new = NULL;
	struct dir_info *dir = sdir;
	struct stat buf;
	char *name;
	int res;

	if(dir == NULL)
		dir = create_dir("", subpath, depth);

	if(appending && file == NULL)
		handle_root_entries(dir);

	source = walk_source(source, &file, &name);

	if((strcmp(name, ".") == 0) || strcmp(name, "..") == 0) {
		ERROR("Error: Source path can't have '.' or '..' in it with -tarstyle\n");
		goto failed_early;
	}

	res = lstat(file, &buf);
	if (res == -1) {
		ERROR("Error: Can't stat %s because %s\n", file, strerror(errno));
		goto failed_early;
	}

	entry = lookup_name(dir, name);

	if(entry) {
		/*
		 * name already there.  This must be the same file, otherwise
		 * we have a clash, as we can't have two different files with
		 * the same pathname.
		 *
		 * An original root entry from the file being appended to
		 * is never the same file.
		 */
		if(entry->inode->root_entry) {
			ERROR("Source %s conflicts with name in filesystem "
						"being appended to\n", name);
			goto failed_early;
		}

		res = memcmp(&buf, &(entry->inode->buf), sizeof(buf));
		if(res) {
			ERROR("Error: Can't have two different sources with same "
								"pathname\n");
			goto failed_match;
		}

		/*
		 * Matching file.
		 *
		 * For tarstyle source handling (leaf directores are
		 * recursively descended)
		 *
		 * - If we're at the leaf of the source, then we either match
		 *   or encompass this pre-existing include.  So delete any
		 *   sub-directories of this pre-existing include.
		 *
		 * - If we're not at the leaf of the source, but we're at
		 *   the leaf of the pre-existing include, then the
		 *   pre-existing include encompasses this source.  So nothing
		 *   more to do.
		 *
		 * - Otherwise this is not the leaf of the source, or the leaf of
		 *   the pre-existing include, so recurse continuing walking the
		 *   source.
		 *
		 * For cpiostyle source handling (leaf directories are not
		 * recursively descended)
		 *
		 * - If we're at the leaf of the source, then we have a pre-existing include.
		 *   So nothing to do.
		 *
		 * - If we're not at the leaf of the source, but we're at
		 *   the leaf of the pre-existing include, then recurse
		 *   walking the source.
		 *
		 * - Otherwise this is not the leaf of the source, or the leaf of
		 *   the pre-existing include, so recurse continuing walking the
		 *   source.
		 */
		if(source[0] == '\0') {
			if(tarstyle && entry->dir) {
				free_dir(entry->dir);
				entry->dir = NULL;
			}
		} else if(S_ISDIR(buf.st_mode)) {
			if(cpiostyle || entry->dir) {
				excluded(entry->name, paths, &new);
				subpath = subpathname(entry);
				sub = add_source(entry->dir, source, subpath,
							file, new, depth + 1);
				if(sub == NULL)
					goto failed_match;
				entry->dir = sub;
				sub->dir_ent = entry;
			}
		} else {
			ERROR("ERROR: Source component %s is not a directory\n", name);
			goto failed_match;
		}

		free(name);
		free(file);
	} else {
		/*
		 * No matching name found.
		 *
		 * - If we're at the leaf of the source, then add it.
		 *
		 * - If we're not at the leaf of the source, we will add it,
		 *   and recurse walking the source
		 */
		if(old_exclude && old_excluded(file, &buf)) {
			ERROR("Error: Source %s is excluded\n", file);
			goto failed_early;
		}

		if(old_exclude == FALSE && excluded(name, paths, &new)) {
			ERROR("Error: Source %s is excluded\n", file);
			goto failed_early;
		}

		entry = create_dir_entry(name, NULL, file, dir);

		if(exclude_actions()) {
			if(eval_exclude_actions(name, file, subpath, &buf,
							depth, entry)) {
				ERROR("Error: Source %s is excluded\n", file);
				goto failed_entry;
			}
		}

		if(source[0] == '\0' && S_ISLNK(buf.st_mode)) {
			int byte;
			static char buff[65536]; /* overflow safe */
			struct inode_info *i;

			byte = readlink(file, buff, 65536);
			if(byte == -1) {
				ERROR("Error: Failed to read source symlink %s", file);
				goto failed_entry;
			} else if(byte == 65536) {
				ERROR("Error: Symlink %s is greater than 65536 "
						"bytes!", file);
				goto failed_entry;
			}

			/* readlink doesn't 0 terminate the returned path */
			buff[byte] = '\0';
			i = lookup_inode3(&buf, NULL, buff, byte + 1);
			add_dir_entry(entry, NULL, i);
		} else if(source[0] == '\0') {
			add_dir_entry(entry, NULL, lookup_inode(&buf));
			if(S_ISDIR(buf.st_mode))
				dir->directory_count ++;
		} else if(S_ISDIR(buf.st_mode)) {
			subpath = subpathname(entry);
			sub = add_source(NULL, source, subpath, file, new, depth + 1);
			if(sub == NULL)
				goto failed_entry;
			add_dir_entry(entry, sub, lookup_inode(&buf));
			dir->directory_count ++;
		} else {
			ERROR("Error: Source component %s is not a directory\n", name);
			goto failed_entry;
		}
	}

	free(new);
	return dir;

failed_early:
	free(new);
	free(name);
	free(file);
	if(sdir == NULL)
		free_dir(dir);
	return NULL;

failed_entry:
	free(new);
	free_dir_entry(entry);
	if(sdir == NULL)
		free_dir(dir);
	return NULL;

failed_match:
	free(new);
	free(name);
	free(file);
	return NULL;
}


static struct dir_info *populate_tree(struct dir_info *dir, struct pathnames *paths)
{
	struct dir_ent *entry;
	struct dir_info *new;

	for(entry = dir->list; entry; entry = entry->next)
		if(S_ISDIR(entry->inode->buf.st_mode) && !entry->inode->root_entry) {
			struct pathnames *newp = NULL;

			excluded(entry->name, paths, &newp);

			if(entry->dir == NULL && cpiostyle) {
				entry->dir = create_dir(pathname(entry),
					subpathname(entry), dir->depth + 1);
				entry->dir->dir_ent = entry;
			} else if(entry->dir == NULL) {
				cur_dev = entry->inode->buf.st_dev;
				new = dir_scan1(pathname(entry),
					subpathname(entry), newp, scan1_readdir,
					dir->depth + 1);
				if(new == NULL)
					return NULL;

				entry->dir = new;
				new->dir_ent = entry;
			} else {
				new = populate_tree(entry->dir, newp);
				if(new == NULL)
					return NULL;
			}

			free(newp);
		}

	return dir;
}


static char *get_filename_from_stdin(char terminator)
{
	static int bytes = 0;
	static int size = 0;
	static char *buffer = NULL;
	static char *filename = NULL;
	static char *src = NULL;
	char *dest = filename;
	int used = 0;

	if(buffer == NULL) {
		buffer = malloc(4096);
		if(buffer == NULL)
			MEM_ERROR();
	}

	while(1) {
		if(bytes == 0) {
			bytes = read_bytes(STDIN_FILENO, buffer, 4096);
			if(bytes == 0) {
				if(used)
					ERROR("Got EOF when reading filename from STDIN, ignoring\n");
				free(filename);
				free(buffer);
				return NULL;
			}
			src = buffer;
		}

		if(size - used == 0) {
			char *buff = realloc(filename, size += 100);
			if(buff == NULL)
				MEM_ERROR();
			dest = buff + (dest - filename);
			filename = buff;
		}

		*dest = *src++;
		bytes --;
		used ++;

		if(*dest == terminator)
			break;

		dest++;
	}

	*dest = '\0';
	return filename;
}


static char *get_next_filename()
{
	static int cur = 0;
	char *filename;

	if(cpiostyle) {
		while(1) {
			filename = get_filename_from_stdin(filename_terminator);
			if(filename == NULL || strlen(filename) != 0)
				break;
		}
		return filename;
	} else if(cur < source)
		return source_path[cur ++];
	else
		return NULL;
}


static squashfs_inode process_source(int progress)
{
	int size = 0, absolute = FALSE, relative = FALSE, i, inroot = FALSE;
	char *buff = NULL, *result;
	char *filename;
	struct stat buf;
	struct dir_ent *entry;
	struct dir_info *new;

	/*
	 * Get current working directory to see if we're at the
	 * root directory
	 */
	while(1) {
		buff = realloc(buff, size += 512);
		if(buff == NULL)
			MEM_ERROR();

		result = getcwd(buff, size);
		if(result)
			break;
		if(errno != ERANGE)
			BAD_ERROR("Getcwd failed\n");
	}

	if(strcmp(buff, "/") == 0)
		inroot = TRUE;

	free(buff);

	for(i = 0; (filename = get_next_filename()); i++) {
		new = add_source(root_dir, filename, "", NULL, paths, 1);

		if(new) {
			/* does argv[i] start from the root directory? */
			if(filename[0] == '/' || inroot)
				absolute = TRUE;
			else
				relative = TRUE;
			root_dir = new;
		} else
			ERROR("Error: Failed to add source %s, ignoring\n",
							filename);
	}

	if(root_dir == NULL)
		BAD_ERROR("Failed to add any source file\n");

	new = scan1_opendir("", "", 0);

	if(absolute && relative) {
		/*
		 * Top level directory conflict.  Create dummy
		 * top level directory
		 */
		memset(&buf, 0, sizeof(buf));
		buf.st_mode = (root_mode_opt) ? root_mode | S_IFDIR :
				S_IRWXU | S_IRWXG | S_IRWXO | S_IFDIR;
		buf.st_uid = getuid();
		buf.st_gid = getgid();
		buf.st_mtime = time(NULL);
		entry = create_dir_entry("", NULL, "", new);
		entry->inode = lookup_inode(&buf);
		entry->inode->dummy_root_dir = TRUE;
	} else {
		char *pathname = absolute ? "/" : ".";

		if(lstat(pathname, &buf) == -1)
			BAD_ERROR("Cannot stat %s because %s\n",
				pathname, strerror(errno));

		if(root_mode_opt)
			buf.st_mode = root_mode | S_IFDIR;

		entry = create_dir_entry("", NULL, pathname, new);
		entry->inode = lookup_inode(&buf);
	}


	entry->dir = root_dir;
	root_dir->dir_ent = entry;

	root_dir = populate_tree(root_dir, paths);
	if(root_dir == NULL)
		BAD_ERROR("Failed to read directory hierarchy\n");


	return do_directory_scans(entry, progress);
}


/*
 * Source directory specified as - which means no source directories
 *
 * Here the pseudo definitions will be providing the source directory
 */
static squashfs_inode no_sources(int progress)
{
	struct stat buf;
	struct dir_ent *dir_ent;
	struct pseudo_entry *pseudo_ent;
	struct pseudo *pseudo = get_pseudo();

	if(appending)
		BAD_ERROR("Pseudo files defining \"/\" cannot be used with appending\n");

	if(pseudo == NULL || pseudo->names != 1 || strcmp(pseudo->name[0].name, "/") != 0) {
		ERROR_START("Source is \"-\", but no pseudo definition for \"/\"\n");
		ERROR_EXIT("Did you forget to specify -cpiostyle or -tar?\n");
		EXIT_MKSQUASHFS();
	}

	pseudo_ent = &pseudo->name[0];

	/* create root directory */
	root_dir = scan1_opendir("", "", 1);

	/* Create root directory dir_ent and associated inode, and connect
	 * it to the root directory dir_info structure */
	dir_ent = create_dir_entry("", NULL, "", scan1_opendir("", "", 0));

	memset(&buf, 0, sizeof(buf));
	buf.st_mode = pseudo_ent->dev->buf->mode;
	buf.st_uid = pseudo_ent->dev->buf->uid;
	buf.st_gid = pseudo_ent->dev->buf->gid;
	buf.st_mtime = pseudo_ent->dev->buf->mtime;
	buf.st_ino = pseudo_ent->dev->buf->ino;

	dir_ent->inode = lookup_inode2(&buf, pseudo_ent->dev);
	dir_ent->dir = root_dir;
	root_dir->dir_ent = dir_ent;

	return do_directory_scans(dir_ent, progress);
}


static unsigned int slog(unsigned int block)
{
	int i;

	for(i = 12; i <= 20; i++)
		if(block == (1 << i))
			return i;
	return 0;
}


static int old_excluded(char *filename, struct stat *buf)
{
	int i;

	for(i = 0; i < exclude; i++)
		if((exclude_paths[i].st_dev == buf->st_dev) &&
				(exclude_paths[i].st_ino == buf->st_ino))
			return TRUE;
	return FALSE;
}


#define ADD_ENTRY(buf) \
	if(exclude % EXCLUDE_SIZE == 0) { \
		exclude_paths = realloc(exclude_paths, (exclude + EXCLUDE_SIZE) \
			* sizeof(struct exclude_info)); \
		if(exclude_paths == NULL) \
			MEM_ERROR(); \
	} \
	exclude_paths[exclude].st_dev = buf.st_dev; \
	exclude_paths[exclude++].st_ino = buf.st_ino;
static int old_add_exclude(char *path)
{
	int i;
	char *filename;
	struct stat buf;

	if(path[0] == '/' || strncmp(path, "./", 2) == 0 ||
			strncmp(path, "../", 3) == 0) {
		if(lstat(path, &buf) == -1) {
			ERROR_START("Cannot stat exclude dir/file %s because "
				"%s", path, strerror(errno));
			ERROR_EXIT(", ignoring\n");
			return TRUE;
		}
		ADD_ENTRY(buf);
		return TRUE;
	}

	for(i = 0; i < source; i++) {
		int res = asprintf(&filename, "%s/%s", source_path[i], path);
		if(res == -1)
			BAD_ERROR("asprintf failed in old_add_exclude\n");
		if(lstat(filename, &buf) == -1) {
			if(!(errno == ENOENT || errno == ENOTDIR)) {
				ERROR_START("Cannot stat exclude dir/file %s "
					"because %s", filename, strerror(errno));
				ERROR_EXIT(", ignoring\n");
			}
			free(filename);
			continue;
		}
		free(filename);
		ADD_ENTRY(buf);
	}
	return TRUE;
}


static void add_old_root_entry(char *name, squashfs_inode inode,
	unsigned int inode_number, int type)
{
	old_root_entry = realloc(old_root_entry,
		sizeof(struct old_root_entry_info) * (old_root_entries + 1));
	if(old_root_entry == NULL)
		MEM_ERROR();

	old_root_entry[old_root_entries].name = strdup(name);
	old_root_entry[old_root_entries].inode.inode = inode;
	old_root_entry[old_root_entries].inode.inode_number = inode_number;
	old_root_entry[old_root_entries].inode.type = type;
	old_root_entry[old_root_entries++].inode.root_entry = TRUE;
}


static void initialise_threads(int readq, int fragq, int bwriteq, int fwriteq,
	int freelst, char *destination_file)
{
	int i;
	sigset_t sigmask, old_mask;
	int total_mem = readq;
	int reader_size;
	int fragment_size;
	int fwriter_size;
	/*
	 * bwriter_size is global because it is needed in
	 * write_file_blocks_dup()
	 */

	/*
	 * Never allow the total size of the queues to be larger than
	 * physical memory
	 *
	 * When adding together the possibly user supplied values, make
	 * sure they've not been deliberately contrived to overflow an int
	 */
	if(add_overflow(total_mem, fragq))
		BAD_ERROR("Queue sizes rediculously too large\n");
	total_mem += fragq;
	if(add_overflow(total_mem, bwriteq))
		BAD_ERROR("Queue sizes rediculously too large\n");
	total_mem += bwriteq;
	if(add_overflow(total_mem, fwriteq))
		BAD_ERROR("Queue sizes rediculously too large\n");
	total_mem += fwriteq;

	check_usable_phys_mem(total_mem);

	/*
	 * convert from queue size in Mbytes to queue size in
	 * blocks.
	 *
	 * This isn't going to overflow an int unless there exists
	 * systems with more than 8 Petabytes of RAM!
	 */
	reader_size = readq << (20 - block_log);
	fragment_size = fragq << (20 - block_log);
	bwriter_size = bwriteq << (20 - block_log);
	fwriter_size = fwriteq << (20 - block_log);

	/*
	 * setup signal handlers for the main thread, these cleanup
	 * deleting the destination file, if appending the
	 * handlers for SIGTERM and SIGINT will be replaced with handlers
	 * allowing the user to press ^C twice to restore the existing
	 * filesystem.
	 *
	 * SIGUSR1 is an internal signal, which is used by the sub-threads
	 * to tell the main thread to terminate, deleting the destination file,
	 * or if necessary restoring the filesystem on appending
	 */
	signal(SIGTERM, sighandler);
	signal(SIGINT, sighandler);
	signal(SIGUSR1, sighandler);

	/* block SIGQUIT and SIGHUP, these are handled by the info thread */
	sigemptyset(&sigmask);
	sigaddset(&sigmask, SIGQUIT);
	sigaddset(&sigmask, SIGHUP);
	if(pthread_sigmask(SIG_BLOCK, &sigmask, NULL) != 0)
		BAD_ERROR("Failed to set signal mask in intialise_threads\n");

	/*
	 * temporarily block these signals, so the created sub-threads
	 * will ignore them, ensuring the main thread handles them
	 */
	sigemptyset(&sigmask);
	sigaddset(&sigmask, SIGINT);
	sigaddset(&sigmask, SIGTERM);
	sigaddset(&sigmask, SIGUSR1);
	if(pthread_sigmask(SIG_BLOCK, &sigmask, &old_mask) != 0)
		BAD_ERROR("Failed to set signal mask in intialise_threads\n");

	if(processors == -1) {
#ifndef linux
		int mib[2];
		size_t len = sizeof(processors);

		mib[0] = CTL_HW;
#ifdef HW_AVAILCPU
		mib[1] = HW_AVAILCPU;
#else
		mib[1] = HW_NCPU;
#endif

		if(sysctl(mib, 2, &processors, &len, NULL, 0) == -1) {
			ERROR_START("Failed to get number of available "
				"processors.");
			ERROR_EXIT("  Defaulting to 1\n");
			processors = 1;
		}
#else
		processors = sysconf(_SC_NPROCESSORS_ONLN);
#endif
	}

	if(multiply_overflow(processors, 3) ||
			multiply_overflow(processors * 3, sizeof(pthread_t)))
		BAD_ERROR("Processors too large\n");

	deflator_thread = malloc(processors * 3 * sizeof(pthread_t));
	if(deflator_thread == NULL)
		MEM_ERROR();

	frag_deflator_thread = &deflator_thread[processors];
	frag_thread = &frag_deflator_thread[processors];

	to_reader = queue_init(1);
	to_deflate = queue_init(reader_size);
	to_process_frag = queue_init(reader_size);
	to_writer = queue_init(bwriter_size + fwriter_size);
	from_writer = queue_init(1);
	to_frag = queue_init(fragment_size);
	to_main = seq_queue_init();
	if(reproducible)
		to_order = seq_queue_init();
	else
		locked_fragment = queue_init(fragment_size);
	reader_buffer = cache_init(block_size, reader_size, 0, 0);
	bwriter_buffer = cache_init(block_size, bwriter_size, 1, freelst);
	fwriter_buffer = cache_init(block_size, fwriter_size, 1, freelst);
	fragment_buffer = cache_init(block_size, fragment_size, 1, 0);
	reserve_cache = cache_init(block_size, processors + 1, 1, 0);
	pthread_create(&reader_thread, NULL, reader, NULL);
	pthread_create(&writer_thread, NULL, writer, NULL);
	init_progress_bar();
	init_info();

	for(i = 0; i < processors; i++) {
		if(pthread_create(&deflator_thread[i], NULL, deflator, NULL))
			BAD_ERROR("Failed to create thread\n");
		if(pthread_create(&frag_deflator_thread[i], NULL, reproducible ?
				frag_order_deflator : frag_deflator, NULL) != 0)
			BAD_ERROR("Failed to create thread\n");
		if(pthread_create(&frag_thread[i], NULL, frag_thrd,
				(void *) destination_file) != 0)
			BAD_ERROR("Failed to create thread\n");
	}

	main_thread = pthread_self();

	if(reproducible)
		pthread_create(&order_thread, NULL, frag_orderer, NULL);

	if(!quiet)
		printf("Parallel mksquashfs: Using %d processor%s\n", processors,
			processors == 1 ? "" : "s");

	/* Restore the signal mask for the main thread */
	if(pthread_sigmask(SIG_SETMASK, &old_mask, NULL) != 0)
		BAD_ERROR("Failed to set signal mask in intialise_threads\n");
}


static long long write_inode_lookup_table()
{
	int i, lookup_bytes = SQUASHFS_LOOKUP_BYTES(inode_count);
	unsigned int inode_number;
	void *it;

	if(inode_count == sinode_count)
		goto skip_inode_hash_table;

	it = realloc(inode_lookup_table, lookup_bytes);
	if(it == NULL)
		MEM_ERROR();
	inode_lookup_table = it;

	for(i = 0; i < INODE_HASH_SIZE; i ++) {
		struct inode_info *inode;

		for(inode = inode_info[i]; inode; inode = inode->next) {

			inode_number = get_inode_no(inode);

			/* The empty action will produce orphaned inode
			 * entries in the inode_info[] table.  These
			 * entries because they are orphaned will not be
			 * allocated an inode number in dir_scan5(), so
			 * skip any entries with the default dummy inode
			 * number of 0 */
			if(inode_number == 0)
				continue;

			SQUASHFS_SWAP_LONG_LONGS(&inode->inode,
				&inode_lookup_table[inode_number - 1], 1);

		}
	}

skip_inode_hash_table:
	return generic_write_table(lookup_bytes, inode_lookup_table, 0, NULL,
		noI);
}


static char *get_component(char *target, char **targname)
{
	char *start;

	while(*target == '/')
		target ++;

	start = target;
	while(*target != '/' && *target != '\0')
		target ++;

	*targname = strndup(start, target - start);

	while(*target == '/')
		target ++;

	return target;
}


static void free_path(struct pathname *paths)
{
	int i;

	for(i = 0; i < paths->names; i++) {
		if(paths->name[i].paths)
			free_path(paths->name[i].paths);
		free(paths->name[i].name);
		if(paths->name[i].preg) {
			regfree(paths->name[i].preg);
			free(paths->name[i].preg);
		}
	}

	free(paths);
}


static struct pathname *add_path(struct pathname *paths, char *target, char *alltarget)
{
	char *targname;
	int i, error;

	target = get_component(target, &targname);

	if(paths == NULL) {
		paths = malloc(sizeof(struct pathname));
		if(paths == NULL)
			MEM_ERROR();

		paths->names = 0;
		paths->name = NULL;
	}

	for(i = 0; i < paths->names; i++)
		if(strcmp(paths->name[i].name, targname) == 0)
			break;

	if(i == paths->names) {
		/* allocate new name entry */
		paths->names ++;
		paths->name = realloc(paths->name, (i + 1) *
			sizeof(struct path_entry));
		if(paths->name == NULL)
			MEM_ERROR();
		paths->name[i].name = targname;
		paths->name[i].paths = NULL;
		if(use_regex) {
			paths->name[i].preg = malloc(sizeof(regex_t));
			if(paths->name[i].preg == NULL)
				MEM_ERROR();
			error = regcomp(paths->name[i].preg, targname,
				REG_EXTENDED|REG_NOSUB);
			if(error) {
				char str[1024]; /* overflow safe */

				regerror(error, paths->name[i].preg, str, 1024);
				BAD_ERROR("invalid regex %s in export %s, "
					"because %s\n", targname, alltarget,
					str);
			}
		} else
			paths->name[i].preg = NULL;

		if(target[0] == '\0')
			/* at leaf pathname component */
			paths->name[i].paths = NULL;
		else
			/* recurse adding child components */
			paths->name[i].paths = add_path(NULL, target,
				alltarget);
	} else {
		/* existing matching entry */
		free(targname);

		if(paths->name[i].paths == NULL) {
			/* No sub-directory which means this is the leaf
			 * component of a pre-existing exclude which subsumes
			 * the exclude currently being added, in which case stop
			 * adding components */
		} else if(target[0] == '\0') {
			/* at leaf pathname component and child components exist
			 * from more specific excludes, delete as they're
			 * subsumed by this exclude */
			free_path(paths->name[i].paths);
			paths->name[i].paths = NULL;
		} else
			/* recurse adding child components */
			add_path(paths->name[i].paths, target, alltarget);
	}

	return paths;
}


static void add_exclude(char *target)
{

	if(target[0] == '/' || strncmp(target, "./", 2) == 0 ||
			strncmp(target, "../", 3) == 0)
		BAD_ERROR("/, ./ and ../ prefixed excludes not supported with "
			"-wildcards or -regex options\n");	
	else if(strncmp(target, "... ", 4) == 0)
		stickypath = add_path(stickypath, target + 4, target + 4);
	else	
		path = add_path(path, target, target);
}


static struct pathnames *add_subdir(struct pathnames *paths, struct pathname *path)
{
	int count = paths == NULL ? 0 : paths->count;

	if(count % PATHS_ALLOC_SIZE == 0) {
		paths = realloc(paths, sizeof(struct pathnames) +
			(count + PATHS_ALLOC_SIZE) * sizeof(struct pathname *));
		if(paths == NULL)
			MEM_ERROR();
	}

	paths->path[count] = path;
	paths->count = count  + 1;
	return paths;
}


static int excluded_match(char *name, struct pathname *path, struct pathnames **new)
{
	int i;

	for(i = 0; i < path->names; i++) {
		int match = use_regex ?
			regexec(path->name[i].preg, name, (size_t) 0,
					NULL, 0) == 0 :
			fnmatch(path->name[i].name, name,
				FNM_PATHNAME|FNM_PERIOD|FNM_EXTMATCH) == 0;

		if(match) {
			 if(path->name[i].paths == NULL || new == NULL)
				/* match on a leaf component, any subdirectories
			 	* in the filesystem should be excluded */
				return TRUE;
			else
				/* match on a non-leaf component, add any
				 * subdirectories to the new set of
				 * subdirectories to scan for this name */
				*new = add_subdir(*new, path->name[i].paths);
		}
	}

	return FALSE;
}


int excluded(char *name, struct pathnames *paths, struct pathnames **new)
{
	int n;
		
	if(stickypath && excluded_match(name, stickypath, NULL))
		return TRUE;

	for(n = 0; paths && n < paths->count; n++) {
		int res = excluded_match(name, paths->path[n], new);
		if(res) {
			free(*new);
			*new = NULL;
			return TRUE;
		}
	}

	/*
	 * Either:
	 * -  no matching names found, return empty new search set, or
	 * -  one or more matches with sub-directories found (no leaf matches),
	 *    in which case return new search set.
	 *
	 * In either case return FALSE as we don't want to exclude this entry
	 */
	return FALSE;
}


static void process_exclude_file(char *argv)
{
	FILE *fd;
	char buffer[MAX_LINE + 1]; /* overflow safe */
	char *filename;

	fd = fopen(argv, "r");
	if(fd == NULL)
		BAD_ERROR("Failed to open exclude file \"%s\" because %s\n",
			argv, strerror(errno));

	while(fgets(filename = buffer, MAX_LINE + 1, fd) != NULL) {
		int len = strlen(filename);

		if(len == MAX_LINE && filename[len - 1] != '\n')
			/* line too large */
			BAD_ERROR("Line too long when reading "
				"exclude file \"%s\", larger than %d "
				"bytes\n", argv, MAX_LINE);

		/*
		 * Remove '\n' terminator if it exists (the last line
		 * in the file may not be '\n' terminated)
		 */
		if(len && filename[len - 1] == '\n')
			filename[len - 1] = '\0';

		/* Skip any leading whitespace */
		while(isspace(*filename))
			filename ++;

		/* if comment line, skip */
		if(*filename == '#')
			continue;

		/*
		 * check for initial backslash, to accommodate
		 * filenames with leading space or leading # character
		 */
		if(*filename == '\\')
			filename ++;

		/* if line is now empty after skipping characters, skip it */
		if(*filename == '\0')
			continue;

		if(old_exclude)
			old_add_exclude(filename);
		else
			add_exclude(filename);
	}

	if(ferror(fd))
		BAD_ERROR("Reading exclude file \"%s\" failed because %s\n",
			argv, strerror(errno));

	fclose(fd);
}


#define RECOVER_ID "Squashfs recovery file v1.0\n"
#define RECOVER_ID_SIZE 28

static void write_recovery_data(struct squashfs_super_block *sBlk)
{
	int recoverfd;
	long long res, bytes = sBlk->bytes_used - sBlk->inode_table_start;
	pid_t pid = getpid();
	char *metadata;
	char header[] = RECOVER_ID;

	if(recover == FALSE) {
		printf("No recovery data option specified.\n");
		printf("Skipping saving recovery file.\n\n");
		return;
	}

	if(recovery_pathname == NULL) {
		recovery_pathname = getenv("HOME");
		if(recovery_pathname == NULL)
			BAD_ERROR("Could not read $HOME, use -recovery-path or -no-recovery options\n");
	}

	res = asprintf(&recovery_file, "%s/squashfs_recovery_%s_%d", recovery_pathname,
		getbase(destination_file), pid);
	if(res == -1)
		MEM_ERROR();

	metadata = malloc(bytes);
	if(metadata == NULL)
		MEM_ERROR();

	res = read_fs_bytes(fd, sBlk->inode_table_start, bytes, metadata);
	if(res == 0) {
		ERROR("Failed to read append filesystem metadata\n");
		BAD_ERROR("Filesystem corrupted?\n");
	}

	recoverfd = open(recovery_file, O_CREAT | O_TRUNC | O_RDWR, S_IRWXU);
	if(recoverfd == -1)
		BAD_ERROR("Failed to create recovery file, because %s.  "
			"Aborting\n", strerror(errno));
		
	if(write_bytes(recoverfd, header, RECOVER_ID_SIZE) == -1)
		BAD_ERROR("Failed to write recovery file, because %s\n",
			strerror(errno));

	if(write_bytes(recoverfd, sBlk, sizeof(struct squashfs_super_block)) == -1)
		BAD_ERROR("Failed to write recovery file, because %s\n",
			strerror(errno));

	if(write_bytes(recoverfd, metadata, bytes) == -1)
		BAD_ERROR("Failed to write recovery file, because %s\n",
			strerror(errno));

	close(recoverfd);
	free(metadata);
	
	printf("Recovery file \"%s\" written\n", recovery_file);
	printf("If Mksquashfs aborts abnormally (i.e. power failure), run\n");
	printf("mksquashfs - %s -recover %s\n", destination_file,
		recovery_file);
	printf("to restore filesystem\n\n");
}


static void read_recovery_data(char *recovery_file, char *destination_file)
{
	int fd, recoverfd;
	struct squashfs_super_block orig_sBlk, sBlk;
	char *metadata;
	long long res, bytes;
	struct stat buf;
	char header[] = RECOVER_ID;
	char header2[RECOVER_ID_SIZE];

	recoverfd = open(recovery_file, O_RDONLY);
	if(recoverfd == -1)
		BAD_ERROR("Failed to open recovery file because %s\n",
			strerror(errno));

	if(stat(destination_file, &buf) == -1)
		BAD_ERROR("Failed to stat destination file, because %s\n",
			strerror(errno));

	fd = open(destination_file, O_RDWR);
	if(fd == -1)
		BAD_ERROR("Failed to open destination file because %s\n",
			strerror(errno));

	res = read_bytes(recoverfd, header2, RECOVER_ID_SIZE);
	if(res == -1)
		BAD_ERROR("Failed to read recovery file, because %s\n",
			strerror(errno));
	if(res < RECOVER_ID_SIZE)
		BAD_ERROR("Recovery file appears to be truncated\n");
	if(strncmp(header, header2, RECOVER_ID_SIZE) !=0 )
		BAD_ERROR("Not a recovery file\n");

	res = read_bytes(recoverfd, &sBlk, sizeof(struct squashfs_super_block));
	if(res == -1)
		BAD_ERROR("Failed to read recovery file, because %s\n",
			strerror(errno));
	if(res < sizeof(struct squashfs_super_block))
		BAD_ERROR("Recovery file appears to be truncated\n");

	res = read_fs_bytes(fd, 0, sizeof(struct squashfs_super_block), &orig_sBlk);
	if(res == 0) {
		ERROR("Failed to read superblock from output filesystem\n");
		BAD_ERROR("Output filesystem is empty!\n");
	}

	if(memcmp(((char *) &sBlk) + 4, ((char *) &orig_sBlk) + 4,
			sizeof(struct squashfs_super_block) - 4) != 0)
		BAD_ERROR("Recovery file and destination file do not seem to "
			"match\n");

	bytes = sBlk.bytes_used - sBlk.inode_table_start;

	metadata = malloc(bytes);
	if(metadata == NULL)
		MEM_ERROR();

	res = read_bytes(recoverfd, metadata, bytes);
	if(res == -1)
		BAD_ERROR("Failed to read recovery file, because %s\n",
			strerror(errno));
	if(res < bytes)
		BAD_ERROR("Recovery file appears to be truncated\n");

	write_destination(fd, 0, sizeof(struct squashfs_super_block), &sBlk);

	write_destination(fd, sBlk.inode_table_start, bytes, metadata);

	close(recoverfd);
	close(fd);

	printf("Successfully wrote recovery file \"%s\".  Exiting\n",
		recovery_file);
	
	exit(0);
}


static void write_filesystem_tables(struct squashfs_super_block *sBlk)
{
	sBlk->fragments = fragments;
	sBlk->no_ids = id_count;
	sBlk->inode_table_start = write_inodes();
	sBlk->directory_table_start = write_directories();
	sBlk->fragment_table_start = write_fragment_table();
	sBlk->lookup_table_start = exportable ? write_inode_lookup_table() :
		SQUASHFS_INVALID_BLK;
	sBlk->id_table_start = write_id_table();
	sBlk->xattr_id_table_start = write_xattrs();

	TRACE("sBlk->inode_table_start 0x%llx\n", sBlk->inode_table_start);
	TRACE("sBlk->directory_table_start 0x%llx\n",
		sBlk->directory_table_start);
	TRACE("sBlk->fragment_table_start 0x%llx\n", sBlk->fragment_table_start);
	if(exportable)
		TRACE("sBlk->lookup_table_start 0x%llx\n",
			sBlk->lookup_table_start);

	sBlk->bytes_used = bytes;

	sBlk->compression = comp->id;

	SQUASHFS_INSWAP_SUPER_BLOCK(sBlk); 
	write_destination(fd, SQUASHFS_START, sizeof(*sBlk), sBlk);

	total_bytes += total_inode_bytes + total_directory_bytes +
		sizeof(struct squashfs_super_block) + total_xattr_bytes;
}


static int _parse_numberll(char *start, long long *res, int size, int base)
{
	char *end;
	long long number;

	errno = 0; /* To distinguish success/failure after call */

	number = strtoll(start, &end, base);

	/*
	 * check for strtoll underflow or overflow in conversion, and other
	 * errors.
	 */
	if((errno == ERANGE && (number == LLONG_MIN || number == LLONG_MAX)) ||
			(errno != 0 && number == 0))
		return 0;

	/* reject negative numbers as invalid */
	if(number < 0)
		return 0;

	if(size) {
		/*
		 * Check for multiplier and trailing junk.
		 * But first check that a number exists before the
		 * multiplier
		 */
		if(end == start)
			return 0;

		switch(end[0]) {
		case 'g':
		case 'G':
			if(multiply_overflowll(number, 1073741824))
				return 0;
			number *= 1073741824;

			if(end[1] != '\0')
				/* trailing junk after multiplier, but
				 * allow it to be "bytes" */
				if(strcmp(end + 1, "bytes"))
					return 0;

			break;
		case 'm':
		case 'M':
			if(multiply_overflowll(number, 1048576))
				return 0;
			number *= 1048576;

			if(end[1] != '\0')
				/* trailing junk after multiplier, but
				 * allow it to be "bytes" */
				if(strcmp(end + 1, "bytes"))
					return 0;

			break;
		case 'k':
		case 'K':
			if(multiply_overflowll(number, 1024))
				return 0;
			number *= 1024;

			if(end[1] != '\0')
				/* trailing junk after multiplier, but
				 * allow it to be "bytes" */
				if(strcmp(end + 1, "bytes"))
					return 0;

			break;
		case '\0':
			break;
		default:
			/* trailing junk after number */
			return 0;
		}
	} else if(end[0] != '\0')
		/* trailing junk after number */
		return 0;

	*res = number;
	return 1;
}


static int parse_numberll(char *start, long long *res, int size)
{
	return _parse_numberll(start, res, size, 10);
}


static int parse_number(char *start, int *res, int size)
{
	long long number;

	if(!_parse_numberll(start, &number, size, 10))
		return 0;
	
	/* check if long result will overflow signed int */
	if(number > INT_MAX)
		return 0;

	*res = (int) number;
	return 1;
}


static int parse_number_unsigned(char *start, unsigned int *res, int size)
{
	long long number;

	if(!_parse_numberll(start, &number, size, 10))
		return 0;
	
	/* check if long result will overflow unsigned int */
	if(number > UINT_MAX)
		return 0;

	*res = (unsigned int) number;
	return 1;
}


static int parse_num(char *arg, int *res)
{
	return parse_number(arg, res, 0);
}


static int parse_num_unsigned(char *arg, unsigned int *res)
{
	return parse_number_unsigned(arg, res, 0);
}


static int parse_mode(char *arg, mode_t *res)
{
	long long number;

	if(!_parse_numberll(arg, &number, 0, 8))
		return 0;

	if(number > 07777)
		return 0;

	*res = (mode_t) number;
	return 1;
}


static int get_physical_memory()
{
	/*
	 * Long longs are used here because with PAE, a 32-bit
	 * machine can have more than 4GB of physical memory
	 *
	 * sysconf(_SC_PHYS_PAGES) relies on /proc being mounted.
	 * If it fails use sysinfo, if that fails return 0
	 */
	long long num_pages = sysconf(_SC_PHYS_PAGES);
	long long page_size = sysconf(_SC_PAGESIZE);
	int phys_mem;

	if(num_pages == -1 || page_size == -1) {
		struct sysinfo sys;
		int res = sysinfo(&sys);

		if(res == -1)
			return 0;

		num_pages = sys.totalram;
		page_size = sys.mem_unit;
	}

	phys_mem = num_pages * page_size >> 20;

	if(phys_mem < SQUASHFS_LOWMEM)
		BAD_ERROR("Mksquashfs requires more physical memory than is "
			"available!\n");

	return phys_mem;
}


static void check_usable_phys_mem(int total_mem)
{
	/*
	 * We want to allow users to use as much of their physical
	 * memory as they wish.  However, for practical reasons there are
	 * limits which need to be imposed, to protect users from themselves
	 * and to prevent people from using Mksquashfs as a DOS attack by using
	 * all physical memory.   Mksquashfs uses memory to cache data from disk
	 * to optimise performance.  It is pointless to ask it to use more
	 * than 75% of physical memory, as this causes thrashing and it is thus
	 * self-defeating.
	 */
	int mem = get_physical_memory();

	mem = (mem >> 1) + (mem >> 2); /* 75% */
						
	if(total_mem > mem && mem) {
		ERROR("Total memory requested is more than 75%% of physical "
						"memory.\n");
		ERROR("Mksquashfs uses memory to cache data from disk to "
						"optimise performance.\n");
		ERROR("It is pointless to ask it to use more than this amount "
						"of memory, as this\n");
		ERROR("causes thrashing and it is thus self-defeating.\n");
		BAD_ERROR("Requested memory size too large\n");
	}

	if(sizeof(void *) == 4 && total_mem > 2048) {
		/*
		 * If we're running on a kernel with PAE or on a 64-bit kernel,
		 * then the 75% physical memory limit can still easily exceed
		 * the addressable memory by this process.
		 *
		 * Due to the typical kernel/user-space split (1GB/3GB, or
		 * 2GB/2GB), we have to conservatively assume the 32-bit
		 * processes can only address 2-3GB.  So refuse if the user
		 * tries to allocate more than 2GB.
		 */
		ERROR("Total memory requested may exceed maximum "
				"addressable memory by this process\n");
		BAD_ERROR("Requested memory size too large\n");
	}
}


static int get_default_phys_mem()
{
	/*
	 * get_physical_memory() relies on /proc being mounted.
	 * If it fails, issue a warning, and use
	 * SQUASHFS_LOWMEM / SQUASHFS_TAKE as default,
	 * and allow a larger value to be set with -mem.
	 */
	int mem = get_physical_memory();

	if(mem == 0) {
		mem = SQUASHFS_LOWMEM / SQUASHFS_TAKE;

		ERROR("Warning: Cannot get size of physical memory, probably "
				"because /proc is missing.\n");
		ERROR("Warning: Defaulting to minimal use of %d Mbytes, use "
				"-mem to set a better value,\n", mem);
		ERROR("Warning: or fix /proc.\n");
	} else
		mem /= SQUASHFS_TAKE;

	if(sizeof(void *) == 4 && mem > 640) {
		/*
		 * If we're running on a kernel with PAE or on a 64-bit kernel,
		 * the default memory usage can exceed the addressable
		 * memory by this process.
		 * Due to the typical kernel/user-space split (1GB/3GB, or
		 * 2GB/2GB), we have to conservatively assume the 32-bit
		 * processes can only address 2-3GB.  So limit the  default
		 * usage to 640M, which gives room for other data.
		 */
		mem = 640;
	}

	return mem;
}


static void calculate_queue_sizes(int mem, int *readq, int *fragq, int *bwriteq,
							int *fwriteq)
{
	*readq = mem / SQUASHFS_READQ_MEM;
	*bwriteq = mem / SQUASHFS_BWRITEQ_MEM;
	*fwriteq = mem / SQUASHFS_FWRITEQ_MEM;
	*fragq = mem - *readq - *bwriteq - *fwriteq;
}


static void open_log_file(char *filename)
{
	log_fd=fopen(filename, "w");
	if(log_fd == NULL)
		BAD_ERROR("Failed to open log file \"%s\" because %s\n", filename, strerror(errno));

	logging=TRUE;
}


static void check_env_var()
{
	char *time_string = getenv("SOURCE_DATE_EPOCH");
	unsigned int time;

	if(time_string != NULL) {
		/*
		 * We cannot have both command-line options and environment
		 * variable trying to set the timestamp(s) at the same
		 * time.  Semantically both are FORCE options which cannot be
		 * over-ridden elsewhere (otherwise they can't be relied on).
		 *
		 * So refuse to continue if both are set.
		 */
		if(mkfs_time_opt || all_time_opt)
			BAD_ERROR("SOURCE_DATE_EPOCH and command line options "
				"can't be used at the same time to set "
				"timestamp(s)\n");

		if(!parse_num_unsigned(time_string, &time)) {
			ERROR("Env Var SOURCE_DATE_EPOCH has invalid time value\n");
			EXIT_MKSQUASHFS();
		}

		all_time = mkfs_time = time;
		all_time_opt = mkfs_time_opt = TRUE;
	}
}


static void print_options(FILE *stream, char *name, int total_mem)
{
	fprintf(stream, "SYNTAX:%s source1 source2 ...  dest [options] ", name);
	fprintf(stream, "[-e list of exclude\ndirs/files]\n");
	fprintf(stream, "\nFilesystem build options:\n");
	fprintf(stream, "-tar\t\t\tread uncompressed tar file from standard in (stdin)\n");
	fprintf(stream, "-no-strip\t\tact like tar, and do not strip leading ");
	fprintf(stream, "directories\n\t\t\tfrom source files\n");
	fprintf(stream, "-tarstyle\t\talternative name for -no-strip\n");
	fprintf(stream, "-cpiostyle\t\tact like cpio, and read files from standard in (stdin)\n");
	fprintf(stream, "-cpiostyle0\t\tlike -cpiostyle, but filenames are null terminated\n");
	fprintf(stream, "-comp <comp>\t\tselect <comp> compression\n");
	fprintf(stream, "\t\t\tCompressors available:\n");
	display_compressors(stream, "\t\t\t", COMP_DEFAULT);
	fprintf(stream, "-b <block_size>\t\tset data block to <block_size>.  Default ");
	fprintf(stream, "128 Kbytes\n");
	fprintf(stream, "\t\t\tOptionally a suffix of K or M can be given to ");
	fprintf(stream, "specify\n\t\t\tKbytes or Mbytes respectively\n");
	fprintf(stream, "-reproducible\t\tbuild images that are reproducible");
	fprintf(stream, REP_STR "\n");
	fprintf(stream, "-not-reproducible\tbuild images that are not reproducible");
	fprintf(stream, NOREP_STR "\n");
	fprintf(stream, "-mkfs-time <time>\tset mkfs time to <time> which is an ");
	fprintf(stream, "unsigned int\n");
	fprintf(stream, "-fstime <time>\t\tsynonym for mkfs-time\n");
	fprintf(stream, "-all-time <time>\tset all inode times to <time> which is an ");
	fprintf(stream, "unsigned int\n");
	fprintf(stream, "-no-exports\t\tdon't make the filesystem exportable via NFS\n");
	fprintf(stream, "-no-sparse\t\tdon't detect sparse files\n");
	fprintf(stream, "-no-xattrs\t\tdon't store extended attributes" NOXOPT_STR "\n");
	fprintf(stream, "-xattrs\t\t\tstore extended attributes" XOPT_STR "\n");
	fprintf(stream, "-noI\t\t\tdo not compress inode table\n");
	fprintf(stream, "-noId\t\t\tdo not compress the uid/gid table (implied by ");
	fprintf(stream, "-noI)\n");
	fprintf(stream, "-noD\t\t\tdo not compress data blocks\n");
	fprintf(stream, "-noF\t\t\tdo not compress fragment blocks\n");
	fprintf(stream, "-noX\t\t\tdo not compress extended attributes\n");
	fprintf(stream, "-no-fragments\t\tdo not use fragments\n");
	fprintf(stream, "-always-use-fragments\tuse fragment blocks for files larger ");
	fprintf(stream, "than block size\n");
	fprintf(stream, "-no-duplicates\t\tdo not perform duplicate checking\n");
	fprintf(stream, "-no-hardlinks\t\tdo not hardlink files, instead store duplicates\n");
	fprintf(stream, "-all-root\t\tmake all files owned by root\n");
	fprintf(stream, "-root-mode <mode>\tset root directory permissions to octal ");
	fprintf(stream, "<mode>\n");
	fprintf(stream, "-force-uid <uid>\tset all file uids to <uid>\n");
	fprintf(stream, "-force-gid <gid>\tset all file gids to <gid>\n");
	fprintf(stream, "-nopad\t\t\tdo not pad filesystem to a multiple of 4K\n");
	fprintf(stream, "-keep-as-directory\tif one source directory is specified, ");
	fprintf(stream, "create a root\n");
	fprintf(stream, "\t\t\tdirectory containing that directory, rather than the\n");
	fprintf(stream, "\t\t\tcontents of the directory\n");
	fprintf(stream, "-action <action@expr>\tevaluate <expr> on every file, ");
	fprintf(stream, "and execute <action>\n\t\t\tif it returns TRUE\n");
	fprintf(stream, "-log-action <act@expr>\tas above, but log expression ");
	fprintf(stream, "evaluation results and\n\t\t\tactions performed\n");
	fprintf(stream, "-true-action <act@expr>\tas above, but only log expressions ");
	fprintf(stream, "which return TRUE\n");
	fprintf(stream, "-false-action <act@exp>\tas above, but only log expressions ");
	fprintf(stream, "which return FALSE\n");
	fprintf(stream, "-action-file <file>\tas action, but read actions ");
	fprintf(stream, "from <file>\n");
	fprintf(stream, "-log-action-file <file>\tas -log-action, but read ");
	fprintf(stream, "actions from <file>\n");
	fprintf(stream, "-true-action-file <f>\tas -true-action, but read ");
	fprintf(stream, "actions from <f>\n");
	fprintf(stream, "-false-action-file <f>\tas -false-action, but read ");
	fprintf(stream, "actions from <f>\n");
	fprintf(stream, "\nFilesystem filter options:\n");
	fprintf(stream, "-p <pseudo-definition>\tAdd pseudo file definition\n");
	fprintf(stream, "-pf <pseudo-file>\tAdd list of pseudo file definitions\n");
	fprintf(stream, "\t\t\tPseudo definitions should be of the format\n");
	fprintf(stream, "\t\t\t\tfilename d mode uid gid\n");
	fprintf(stream, "\t\t\t\tfilename m mode uid gid\n");
	fprintf(stream, "\t\t\t\tfilename b mode uid gid major minor\n");
	fprintf(stream, "\t\t\t\tfilename c mode uid gid major minor\n");
	fprintf(stream, "\t\t\t\tfilename f mode uid gid command\n");
	fprintf(stream, "\t\t\t\tfilename s mode uid gid symlink\n");
	fprintf(stream, "\t\t\t\tfilename i mode uid gid [s|f]\n");
	fprintf(stream, "\t\t\t\tfilename l filename\n");
	fprintf(stream, "\t\t\t\tfilename L pseudo_filename\n");
	fprintf(stream, "\t\t\t\tfilename D time mode uid gid\n");
	fprintf(stream, "\t\t\t\tfilename M time mode uid gid\n");
	fprintf(stream, "\t\t\t\tfilename B time mode uid gid major minor\n");
	fprintf(stream, "\t\t\t\tfilename C time mode uid gid major minor\n");
	fprintf(stream, "\t\t\t\tfilename F time mode uid gid command\n");
	fprintf(stream, "\t\t\t\tfilename S time mode uid gid symlink\n");
	fprintf(stream, "\t\t\t\tfilename I time mode uid gid [s|f]\n");
	fprintf(stream, "\t\t\t\tfilename R time mode uid gid length offset\n");
	fprintf(stream, "-sort <sort_file>\tsort files according to priorities in ");
	fprintf(stream, "<sort_file>.  One\n\t\t\tfile or dir with priority per ");
	fprintf(stream, "line.  Priority -32768 to\n\t\t\t32767, default priority 0\n");
	fprintf(stream, "-ef <exclude_file>\tlist of exclude dirs/files.  ");
	fprintf(stream, "One per line\n");
	fprintf(stream, "-wildcards\t\tAllow extended shell wildcards (globbing) to be ");
	fprintf(stream, "used in\n\t\t\texclude dirs/files\n");
	fprintf(stream, "-regex\t\t\tAllow POSIX regular expressions to be used in ");
	fprintf(stream, "exclude\n\t\t\tdirs/files\n");
	fprintf(stream, "-one-file-system\tDo not cross filesystem ");
	fprintf(stream, "boundaries when scanning sources\n");
	fprintf(stream, "\nFilesystem append options:\n");
	fprintf(stream, "-noappend\t\tdo not append to existing filesystem\n");
	fprintf(stream, "-root-becomes <name>\twhen appending source ");
	fprintf(stream, "files/directories, make the\n");
	fprintf(stream, "\t\t\toriginal root become a subdirectory in the new root\n");
	fprintf(stream, "\t\t\tcalled <name>, rather than adding the new source items\n");
	fprintf(stream, "\t\t\tto the original root\n");
	fprintf(stream, "\nMksquashfs runtime options:\n");
	fprintf(stream, "-version\t\tprint version, licence and copyright message\n");
	fprintf(stream, "-exit-on-error\t\ttreat normally ignored errors as fatal\n");
	fprintf(stream, "-recover <name>\t\trecover filesystem data using recovery ");
	fprintf(stream, "file <name>\n");
	fprintf(stream, "-no-recovery\t\tdon't generate a recovery file\n");
	fprintf(stream, "-recovery-path <name>\tuse <name> as the directory ");
	fprintf(stream, "to store the recovery file\n");
	fprintf(stream, "-quiet\t\t\tno verbose output\n");
	fprintf(stream, "-info\t\t\tprint files written to filesystem\n");
	fprintf(stream, "-no-progress\t\tdon't display the progress bar\n");
	fprintf(stream, "-progress\t\tdisplay progress bar when using the -info ");
	fprintf(stream, "option\n");
	fprintf(stream, "-throttle <percentage>\tthrottle the I/O input rate by the ");
	fprintf(stream, "given percentage.\n\t\t\tThis can be used to reduce the I/O ");
	fprintf(stream, "and CPU consumption\n\t\t\tof Mksquashfs\n");
	fprintf(stream, "-limit <percentage>\tlimit the I/O input rate to the given ");
	fprintf(stream, "percentage.\n\t\t\tThis can be used to reduce the I/O and CPU ");
	fprintf(stream, "consumption\n\t\t\tof Mksquashfs (alternative to -throttle)\n");
	fprintf(stream, "-processors <number>\tUse <number> processors.  By default ");
	fprintf(stream, "will use number of\n\t\t\tprocessors available\n");
	fprintf(stream, "-mem <size>\t\tUse <size> physical memory.  Currently set ");
	fprintf(stream, "to %dM\n", total_mem);
	fprintf(stream, "\t\t\tOptionally a suffix of K, M or G can be given to ");
	fprintf(stream, "specify\n\t\t\tKbytes, Mbytes or Gbytes respectively\n");
	fprintf(stream, "\nMiscellaneous options:\n");
	fprintf(stream, "-root-owned\t\talternative name for -all-root\n");
	fprintf(stream, "-offset <offset>\tSkip <offset> bytes at the beginning of ");
	fprintf(stream, "<dest>.\n\t\t\tOptionally a suffix of K, M or G can be given ");
	fprintf(stream, "to specify\n\t\t\tKbytes, Mbytes or Gbytes respectively.\n");
	fprintf(stream, "\t\t\tDefault 0 bytes.\n");
	fprintf(stream, "-o <offset>\t\tsynonym for -offset\n");
	fprintf(stream, "-noInodeCompression\talternative name for -noI\n");
	fprintf(stream, "-noIdTableCompression\talternative name for -noId\n");
	fprintf(stream, "-noDataCompression\talternative name for -noD\n");
	fprintf(stream, "-noFragmentCompression\talternative name for -noF\n");
	fprintf(stream, "-noXattrCompression\talternative name for -noX\n");
	fprintf(stream, "\n-help\t\t\toutput this options text to stdout\n");
	fprintf(stream, "-h\t\t\toutput this options text to stdout\n");
	fprintf(stream, "\n-Xhelp\t\t\tprint compressor options for selected ");
	fprintf(stream, "compressor\n");
	fprintf(stream, "\nCompressors available and compressor specific options:\n");
	display_compressor_usage(stream, COMP_DEFAULT);

	fprintf(stream, "\nThe README for the Squash-tools 4.5 release, ");
	fprintf(stream, "describing the new features can be\n");
	fprintf(stream, "read here https://github.com/plougher/squashfs-tools/blob/master/README-4.5\n");

	fprintf(stream, "\nThe Squashfs-tools USAGE guide can be read here\n");
	fprintf(stream, "https://github.com/plougher/squashfs-tools/blob/master/USAGE\n");
	fprintf(stream, "\nThe ACTIONS-README file describing how to use the new actions feature can be read\n");
	fprintf(stream, "here https://github.com/plougher/squashfs-tools/blob/master/ACTIONS-README\n");
}


static void print_sqfstar_options(FILE *stream, char *name, int total_mem)
{
	fprintf(stream, "SYNTAX:%s [options] dest ", name);
	fprintf(stream, "[list of exclude dirs/files]\n");
	fprintf(stream, "\nFilesystem build options:\n");
	fprintf(stream, "-comp <comp>\t\tselect <comp> compression\n");
	fprintf(stream, "\t\t\tCompressors available:\n");
	display_compressors(stream, "\t\t\t", COMP_DEFAULT);
	fprintf(stream, "-b <block_size>\t\tset data block to <block_size>.  Default ");
	fprintf(stream, "128 Kbytes\n");
	fprintf(stream, "\t\t\tOptionally a suffix of K or M can be given to ");
	fprintf(stream, "specify\n\t\t\tKbytes or Mbytes respectively\n");
	fprintf(stream, "-reproducible\t\tbuild images that are reproducible");
	fprintf(stream, REP_STR "\n");
	fprintf(stream, "-not-reproducible\tbuild images that are not reproducible");
	fprintf(stream, NOREP_STR "\n");
	fprintf(stream, "-mkfs-time <time>\tset mkfs time to <time> which is an ");
	fprintf(stream, "unsigned int\n");
	fprintf(stream, "-fstime <time>\t\tsynonym for mkfs-time\n");
	fprintf(stream, "-all-time <time>\tset all inode times to <time> which is an ");
	fprintf(stream, "unsigned int\n");
	fprintf(stream, "-no-exports\t\tdon't make the filesystem exportable via NFS\n");
	fprintf(stream, "-no-sparse\t\tdon't detect sparse files\n");
	fprintf(stream, "-no-xattrs\t\tdon't store extended attributes" NOXOPT_STR "\n");
	fprintf(stream, "-xattrs\t\t\tstore extended attributes" XOPT_STR "\n");
	fprintf(stream, "-noI\t\t\tdo not compress inode table\n");
	fprintf(stream, "-noId\t\t\tdo not compress the uid/gid table (implied by ");
	fprintf(stream, "-noI)\n");
	fprintf(stream, "-noD\t\t\tdo not compress data blocks\n");
	fprintf(stream, "-noF\t\t\tdo not compress fragment blocks\n");
	fprintf(stream, "-noX\t\t\tdo not compress extended attributes\n");
	fprintf(stream, "-no-fragments\t\tdo not use fragments\n");
	fprintf(stream, "-always-use-fragments\tuse fragment blocks for files larger ");
	fprintf(stream, "than block size\n");
	fprintf(stream, "-no-duplicates\t\tdo not perform duplicate checking\n");
	fprintf(stream, "-no-hardlinks\t\tdo not hardlink files, instead store duplicates\n");
	fprintf(stream, "-all-root\t\tmake all files owned by root\n");
	fprintf(stream, "-root-mode <mode>\tset root directory permissions to octal ");
	fprintf(stream, "<mode>\n");
	fprintf(stream, "-force-uid <uid>\tset all file uids to <uid>\n");
	fprintf(stream, "-force-gid <gid>\tset all file gids to <gid>\n");
	fprintf(stream, "-nopad\t\t\tdo not pad filesystem to a multiple of 4K\n");
	fprintf(stream, "\nFilesystem filter options:\n");
	fprintf(stream, "-p <pseudo-definition>\tAdd pseudo file definition\n");
	fprintf(stream, "-pf <pseudo-file>\tAdd list of pseudo file definitions\n");
	fprintf(stream, "\t\t\tPseudo definitions should be of the format\n");
	fprintf(stream, "\t\t\t\tfilename d mode uid gid\n");
	fprintf(stream, "\t\t\t\tfilename m mode uid gid\n");
	fprintf(stream, "\t\t\t\tfilename b mode uid gid major minor\n");
	fprintf(stream, "\t\t\t\tfilename c mode uid gid major minor\n");
	fprintf(stream, "\t\t\t\tfilename f mode uid gid command\n");
	fprintf(stream, "\t\t\t\tfilename s mode uid gid symlink\n");
	fprintf(stream, "\t\t\t\tfilename i mode uid gid [s|f]\n");
	fprintf(stream, "\t\t\t\tfilename l filename\n");
	fprintf(stream, "\t\t\t\tfilename L pseudo_filename\n");
	fprintf(stream, "\t\t\t\tfilename D time mode uid gid\n");
	fprintf(stream, "\t\t\t\tfilename M time mode uid gid\n");
	fprintf(stream, "\t\t\t\tfilename B time mode uid gid major minor\n");
	fprintf(stream, "\t\t\t\tfilename C time mode uid gid major minor\n");
	fprintf(stream, "\t\t\t\tfilename F time mode uid gid command\n");
	fprintf(stream, "\t\t\t\tfilename S time mode uid gid symlink\n");
	fprintf(stream, "\t\t\t\tfilename I time mode uid gid [s|f]\n");
	fprintf(stream, "\t\t\t\tfilename R time mode uid gid length offset\n");
	fprintf(stream, "-ef <exclude_file>\tlist of exclude dirs/files.  ");
	fprintf(stream, "One per line\n");
	fprintf(stream, "-regex\t\t\tAllow POSIX regular expressions to be used in ");
	fprintf(stream, "exclude\n\t\t\tdirs/files\n");
	fprintf(stream, "\nMksquashfs runtime options:\n");
	fprintf(stream, "-version\t\tprint version, licence and copyright message\n");
	fprintf(stream, "-exit-on-error\t\ttreat normally ignored errors as fatal\n");
	fprintf(stream, "-quiet\t\t\tno verbose output\n");
	fprintf(stream, "-info\t\t\tprint files written to filesystem\n");
	fprintf(stream, "-no-progress\t\tdon't display the progress bar\n");
	fprintf(stream, "-progress\t\tdisplay progress bar when using the -info ");
	fprintf(stream, "option\n");
	fprintf(stream, "-throttle <percentage>\tthrottle the I/O input rate by the ");
	fprintf(stream, "given percentage.\n\t\t\tThis can be used to reduce the I/O ");
	fprintf(stream, "and CPU consumption\n\t\t\tof Mksquashfs\n");
	fprintf(stream, "-limit <percentage>\tlimit the I/O input rate to the given ");
	fprintf(stream, "percentage.\n\t\t\tThis can be used to reduce the I/O and CPU ");
	fprintf(stream, "consumption\n\t\t\tof Mksquashfs (alternative to -throttle)\n");
	fprintf(stream, "-processors <number>\tUse <number> processors.  By default ");
	fprintf(stream, "will use number of\n\t\t\tprocessors available\n");
	fprintf(stream, "-mem <size>\t\tUse <size> physical memory.  Currently set ");
	fprintf(stream, "to %dM\n", total_mem);
	fprintf(stream, "\t\t\tOptionally a suffix of K, M or G can be given to ");
	fprintf(stream, "specify\n\t\t\tKbytes, Mbytes or Gbytes respectively\n");
	fprintf(stream, "\nMiscellaneous options:\n");
	fprintf(stream, "-root-owned\t\talternative name for -all-root\n");
	fprintf(stream, "-offset <offset>\tSkip <offset> bytes at the beginning of ");
	fprintf(stream, "<dest>.\n\t\t\tOptionally a suffix of K, M or G can be given ");
	fprintf(stream, "to specify\n\t\t\tKbytes, Mbytes or Gbytes respectively.\n");
	fprintf(stream, "\t\t\tDefault 0 bytes.\n");
	fprintf(stream, "-o <offset>\t\tsynonym for -offset\n");
	fprintf(stream, "-noInodeCompression\talternative name for -noI\n");
	fprintf(stream, "-noIdTableCompression\talternative name for -noId\n");
	fprintf(stream, "-noDataCompression\talternative name for -noD\n");
	fprintf(stream, "-noFragmentCompression\talternative name for -noF\n");
	fprintf(stream, "-noXattrCompression\talternative name for -noX\n");
	fprintf(stream, "\n-help\t\t\toutput this options text to stdout\n");
	fprintf(stream, "-h\t\t\toutput this options text to stdout\n");
	fprintf(stream, "\n-Xhelp\t\t\tprint compressor options for selected ");
	fprintf(stream, "compressor\n");
	fprintf(stream, "\nCompressors available and compressor specific options:\n");
	display_compressor_usage(stream, COMP_DEFAULT);

	fprintf(stream, "\nThe README for the Squash-tools 4.5 release, ");
	fprintf(stream, "describing the new features can be\n");
	fprintf(stream, "read here https://github.com/plougher/squashfs-tools/blob/master/README-4.5\n");

	fprintf(stream, "\nThe Squashfs-tools USAGE guide can be read here\n");
	fprintf(stream, "https://github.com/plougher/squashfs-tools/blob/master/USAGE\n");
	fprintf(stream, "\nThe ACTIONS-README file describing how to use the new actions feature can be read\n");
	fprintf(stream, "here https://github.com/plougher/squashfs-tools/blob/master/ACTIONS-README\n");
}


static void print_version(char *string)
{
	printf("%s version " VERSION " (" DATE ")\n", string);
	printf("copyright (C) 2021 Phillip Lougher ");
	printf("<phillip@squashfs.org.uk>\n\n");
	printf("This program is free software; you can redistribute it and/or\n");
	printf("modify it under the terms of the GNU General Public License\n");
	printf("as published by the Free Software Foundation; either version ");
	printf("2,\n");
	printf("or (at your option) any later version.\n\n");
	printf("This program is distributed in the hope that it will be ");
	printf("useful,\n");
	printf("but WITHOUT ANY WARRANTY; without even the implied warranty of\n");
	printf("MERCHANTABILITY or FITNESS FOR A PARTICULAR PURPOSE.  See the\n");
	printf("GNU General Public License for more details.\n");
}


static void print_summary()
{
	int i;

	printf("\n%sSquashfs %d.%d filesystem, %s compressed, data block size"
		" %d\n", exportable ? "Exportable " : "", SQUASHFS_MAJOR,
		SQUASHFS_MINOR, comp->name, block_size);
	printf("\t%s data, %s metadata, %s fragments,\n\t%s xattrs, %s ids\n",
		noD ? "uncompressed" : "compressed", noI ?  "uncompressed" :
		"compressed", no_fragments ? "no" : noF ? "uncompressed" :
		"compressed", no_xattrs ? "no" : noX ? "uncompressed" :
		"compressed", noI || noId ? "uncompressed" : "compressed");
	printf("\tduplicates are %sremoved\n", duplicate_checking ? "" :
		"not ");
	printf("Filesystem size %.2f Kbytes (%.2f Mbytes)\n", bytes / 1024.0,
		bytes / (1024.0 * 1024.0));
	printf("\t%.2f%% of uncompressed filesystem size (%.2f Kbytes)\n",
		((float) bytes / total_bytes) * 100.0, total_bytes / 1024.0);
	printf("Inode table size %lld bytes (%.2f Kbytes)\n",
		inode_bytes, inode_bytes / 1024.0);
	printf("\t%.2f%% of uncompressed inode table size (%lld bytes)\n",
		((float) inode_bytes / total_inode_bytes) * 100.0,
		total_inode_bytes);
	printf("Directory table size %lld bytes (%.2f Kbytes)\n",
		directory_bytes, directory_bytes / 1024.0);
	printf("\t%.2f%% of uncompressed directory table size (%lld bytes)\n",
		((float) directory_bytes / total_directory_bytes) * 100.0,
		total_directory_bytes);
	if(total_xattr_bytes) {
		printf("Xattr table size %d bytes (%.2f Kbytes)\n",
			xattr_bytes, xattr_bytes / 1024.0);
		printf("\t%.2f%% of uncompressed xattr table size (%d bytes)\n",
			((float) xattr_bytes / total_xattr_bytes) * 100.0,
			total_xattr_bytes);
	}
	if(duplicate_checking)
		printf("Number of duplicate files found %u\n", file_count -
			dup_files);
	else
		printf("No duplicate files removed\n");
	printf("Number of inodes %u\n", inode_count);
	printf("Number of files %u\n", file_count);
	if(!no_fragments)
		printf("Number of fragments %u\n", fragments);
	printf("Number of symbolic links %u\n", sym_count);
	printf("Number of device nodes %u\n", dev_count);
	printf("Number of fifo nodes %u\n", fifo_count);
	printf("Number of socket nodes %u\n", sock_count);
	printf("Number of directories %u\n", dir_count);
	printf("Number of ids (unique uids + gids) %d\n", id_count);
	printf("Number of uids %d\n", uid_count);

	for(i = 0; i < id_count; i++) {
		if(id_table[i]->flags & ISA_UID) {
			struct passwd *user = getpwuid(id_table[i]->id);
			printf("\t%s (%u)\n", user == NULL ? "unknown" :
				user->pw_name, id_table[i]->id);
		}
	}

	printf("Number of gids %d\n", guid_count);

	for(i = 0; i < id_count; i++) {
		if(id_table[i]->flags & ISA_GID) {
			struct group *group = getgrgid(id_table[i]->id);
			printf("\t%s (%d)\n", group == NULL ? "unknown" :
				group->gr_name, id_table[i]->id);
		}
	}
}


<<<<<<< HEAD
int sqfstar(int argc, char *argv[])
=======

int option_with_arg(char *string, char *table[])
{
	int i;

	if(*string != '-')
		return FALSE;

	for(i = 0; table[i] != NULL; i++)
		if(strcmp(string + 1, table[i]) == 0)
			break;

	return table[i] != NULL;
}


int main(int argc, char *argv[])
>>>>>>> f0267b97
{
	struct stat buf;
	int res, i;
	char *b;
	squashfs_inode inode;
	int readq;
	int fragq;
	int bwriteq;
	int fwriteq;
	int total_mem = get_default_phys_mem();
	int progress = TRUE;
	int force_progress = FALSE;
	int dest_index;
	struct file_buffer **fragment = NULL;
	int size;
	void *comp_data;

	if(argc == 2 && strcmp(argv[1], "-version") == 0) {
		print_version("sqfstar");
		exit(0);
	}

	block_log = slog(block_size);
	calculate_queue_sizes(total_mem, &readq, &fragq, &bwriteq, &fwriteq);

	if(argc == 2 && (strcmp(argv[1], "-help") == 0 || strcmp(argv[1], "-h") == 0)) {
		print_sqfstar_options(stdout, argv[0], total_mem);
		exit(0);
	}

	/*
	 * Scan the command line for -comp xxx option, this is to ensure
	 * any -X compressor specific options are passed to the
	 * correct compressor
	 */
	for(i = 1; i < argc; i++) {
		struct compressor *prev_comp = comp;

		if(strcmp(argv[i], "-comp") == 0) {
			if(++i == argc) {
				ERROR("%s: -comp missing compression type\n",
					argv[0]);
				exit(1);
			}
			comp = lookup_compressor(argv[i]);
			if(!comp->supported) {
				ERROR("%s: Compressor \"%s\" is not supported!"
					"\n", argv[0], argv[i]);
				ERROR("%s: Compressors available:\n", argv[0]);
				display_compressors(stderr, "", COMP_DEFAULT);
				exit(1);
			}
			if(prev_comp != NULL && prev_comp != comp) {
				ERROR("%s: -comp multiple conflicting -comp"
					" options specified on command line"
					", previously %s, now %s\n", argv[0],
					prev_comp->name, comp->name);
				exit(1);
			}
			compressor_opt_parsed = 1;

		} else if(argv[i][0] != '-')
			break;
		else if(strcmp(argv[i], "-ef") == 0 ||
				strcmp(argv[i], "-pf") == 0)
			i++;
	}

	if(i == argc) {
		print_sqfstar_options(stderr, argv[0], total_mem);
		exit(1);
	}

	dest_index = i;
	source_path = NULL;
	source = 0;
	old_exclude = FALSE;
	tarfile = TRUE;

	/*
	 * if no -comp option specified lookup default compressor.  Note the
	 * Makefile ensures the default compressor has been built, and so we
	 * don't need to to check for failure here
	 */
	if(comp == NULL)
		comp = lookup_compressor(COMP_DEFAULT);

	for(i = 1; i < dest_index; i++) {
		if(strcmp(argv[i], "-no-hardlinks") == 0)
			no_hardlinks = TRUE;
		else if(strcmp(argv[i], "-throttle") == 0) {
			if((++i == argc) || !parse_num(argv[i], &sleep_time)) {
				ERROR("%s: %s missing or invalid value\n",
							argv[0], argv[i - 1]);
				exit(1);
			}
			if(sleep_time > 99) {
				ERROR("%s: %s value should be between 0 and "
						"99\n", argv[0], argv[i - 1]);
				exit(1);
			}
			readq = 4;
		} else if(strcmp(argv[i], "-limit") == 0) {
			if((++i == argc) || !parse_num(argv[i], &sleep_time)) {
				ERROR("%s: %s missing or invalid value\n",
							argv[0], argv[i - 1]);
				exit(1);
			}
			if(sleep_time < 1 || sleep_time > 100) {
				ERROR("%s: %s value should be between 1 and "
						"100\n", argv[0], argv[i - 1]);
				exit(1);
			}
			sleep_time = 100 - sleep_time;
			readq = 4;
		} else if(strcmp(argv[i], "-mkfs-time") == 0 ||
				strcmp(argv[i], "-fstime") == 0) {
			if((++i == argc) ||
				!parse_num_unsigned(argv[i], &mkfs_time)) {
					ERROR("%s: %s missing or invalid time "
						"value\n", argv[0],
						argv[i - 1]);
				exit(1);
			}
			mkfs_time_opt = TRUE;
		} else if(strcmp(argv[i], "-all-time") == 0) {
			if((++i == argc) ||
				!parse_num_unsigned(argv[i], &all_time)) {
					ERROR("%s: %s missing or invalid time "
						"value\n", argv[0],
						argv[i - 1]);
				exit(1);
			}
			all_time_opt = TRUE;
			clamping = FALSE;
		} else if(strcmp(argv[i], "-reproducible") == 0)
			reproducible = TRUE;
		else if(strcmp(argv[i], "-not-reproducible") == 0)
			reproducible = FALSE;
		else if(strcmp(argv[i], "-root-mode") == 0) {
			if((++i == argc) || !parse_mode(argv[i], &root_mode)) {
				ERROR("%s: -root-mode missing or invalid mode,"
					" octal number <= 07777 expected\n", argv[0]);
				exit(1);
			}
			root_mode_opt = TRUE;
		} else if(strcmp(argv[i], "-comp") == 0)
			/* parsed previously */
			i++;
		else if(strncmp(argv[i], "-X", 2) == 0) {
			int args;

			if(strcmp(argv[i] + 2, "help") == 0)
				goto print_sqfstar_compressor_options;

			args = compressor_options(comp, argv + i, argc - i);
			if(args < 0) {
				if(args == -1) {
					ERROR("%s: Unrecognised compressor"
						" option %s\n", argv[0],
						argv[i]);
					if(!compressor_opt_parsed)
						ERROR("%s: Did you forget to"
							" specify -comp?\n",
							argv[0]);
print_sqfstar_compressor_options:
					ERROR("%s: selected compressor \"%s\""
						".  Options supported: %s\n",
						argv[0], comp->name,
						comp->usage ? "" : "none");
					if(comp->usage)
						comp->usage(stderr);
				}
				exit(1);
			}
			i += args;

		} else if(strcmp(argv[i], "-pf") == 0) {
			if(++i == argc) {
				ERROR("%s: -pf missing filename\n", argv[0]);
				exit(1);
			}
			if(read_pseudo_file(argv[i], destination_file) == FALSE)
				exit(1);
		} else if(strcmp(argv[i], "-p") == 0) {
			if(++i == argc) {
				ERROR("%s: -p missing pseudo file definition\n",
					argv[0]);
				exit(1);
			}
			if(read_pseudo_definition(argv[i], destination_file) == FALSE)
				exit(1);
		} else if(strcmp(argv[i], "-regex") == 0)
			use_regex = TRUE;
		else if(strcmp(argv[i], "-no-sparse") == 0)
			sparse_files = FALSE;
		else if(strcmp(argv[i], "-no-progress") == 0)
			progress = FALSE;
		else if(strcmp(argv[i], "-progress") == 0)
			force_progress = TRUE;
		else if(strcmp(argv[i], "-no-exports") == 0)
			exportable = FALSE;
		else if(strcmp(argv[i], "-offset") == 0 ||
						strcmp(argv[i], "-o") == 0) {
			if((++i == argc) ||
				!parse_numberll(argv[i], &start_offset, 1)) {
					ERROR("%s: %s missing or invalid offset "
						"size\n", argv[0], argv[i - 1]);
				exit(1);
			}
		} else if(strcmp(argv[i], "-processors") == 0) {
			if((++i == argc) || !parse_num(argv[i], &processors)) {
				ERROR("%s: -processors missing or invalid "
					"processor number\n", argv[0]);
				exit(1);
			}
			if(processors < 1) {
				ERROR("%s: -processors should be 1 or larger\n",
					argv[0]);
				exit(1);
			}
		} else if(strcmp(argv[i], "-mem") == 0) {
			long long number;

			if((++i == argc) ||
					!parse_numberll(argv[i], &number, 1)) {
				ERROR("%s: -mem missing or invalid mem size\n",
					 argv[0]);
				exit(1);
			}

			/*
			 * convert from bytes to Mbytes, ensuring the value
			 * does not overflow a signed int
			 */
			if(number >= (1LL << 51)) {
				ERROR("%s: -mem invalid mem size\n", argv[0]);
				exit(1);
			}

			total_mem = number / 1048576;
			if(total_mem < (SQUASHFS_LOWMEM / SQUASHFS_TAKE)) {
				ERROR("%s: -mem should be %d Mbytes or "
					"larger\n", argv[0],
					SQUASHFS_LOWMEM / SQUASHFS_TAKE);
				exit(1);
			}
			calculate_queue_sizes(total_mem, &readq, &fragq,
				&bwriteq, &fwriteq);
		} else if(strcmp(argv[i], "-b") == 0) {
			if(++i == argc) {
				ERROR("%s: -b missing block size\n", argv[0]);
				exit(1);
			}
			if(!parse_number(argv[i], &block_size, 1)) {
				ERROR("%s: -b invalid block size\n", argv[0]);
				exit(1);
			}
			if((block_log = slog(block_size)) == 0) {
				ERROR("%s: -b block size not power of two or "
					"not between 4096 and 1Mbyte\n",
					argv[0]);
				exit(1);
			}
		} else if(strcmp(argv[i], "-ef") == 0) {
			if(++i == argc) {
				ERROR("%s: -ef missing filename\n", argv[0]);
				exit(1);
			}
		} else if(strcmp(argv[i], "-no-duplicates") == 0)
			duplicate_checking = FALSE;

		else if(strcmp(argv[i], "-no-fragments") == 0)
			no_fragments = TRUE;

		 else if(strcmp(argv[i], "-always-use-fragments") == 0)
			always_use_fragments = TRUE;

		else if(strcmp(argv[i], "-all-root") == 0 ||
				strcmp(argv[i], "-root-owned") == 0)
			global_uid = global_gid = 0;

		else if(strcmp(argv[i], "-force-uid") == 0) {
			if(++i == argc) {
				ERROR("%s: -force-uid missing uid or user\n",
					argv[0]);
				exit(1);
			}
			if((global_uid = strtoll(argv[i], &b, 10)), *b =='\0') {
				if(global_uid < 0 || global_uid >
						(((long long) 1 << 32) - 1)) {
					ERROR("%s: -force-uid uid out of range"
						"\n", argv[0]);
					exit(1);
				}
			} else {
				struct passwd *uid = getpwnam(argv[i]);
				if(uid)
					global_uid = uid->pw_uid;
				else {
					ERROR("%s: -force-uid invalid uid or "
						"unknown user\n", argv[0]);
					exit(1);
				}
			}
		} else if(strcmp(argv[i], "-force-gid") == 0) {
			if(++i == argc) {
				ERROR("%s: -force-gid missing gid or group\n",
					argv[0]);
				exit(1);
			}
			if((global_gid = strtoll(argv[i], &b, 10)), *b =='\0') {
				if(global_gid < 0 || global_gid >
						(((long long) 1 << 32) - 1)) {
					ERROR("%s: -force-gid gid out of range"
						"\n", argv[0]);
					exit(1);
				}
			} else {
				struct group *gid = getgrnam(argv[i]);
				if(gid)
					global_gid = gid->gr_gid;
				else {
					ERROR("%s: -force-gid invalid gid or "
						"unknown group\n", argv[0]);
					exit(1);
				}
			}
		} else if(strcmp(argv[i], "-noI") == 0 ||
				strcmp(argv[i], "-noInodeCompression") == 0)
			noI = TRUE;

		else if(strcmp(argv[i], "-noId") == 0 ||
				strcmp(argv[i], "-noIdTableCompression") == 0)
			noId = TRUE;

		else if(strcmp(argv[i], "-noD") == 0 ||
				strcmp(argv[i], "-noDataCompression") == 0)
			noD = TRUE;

		else if(strcmp(argv[i], "-noF") == 0 ||
				strcmp(argv[i], "-noFragmentCompression") == 0)
			noF = TRUE;

		else if(strcmp(argv[i], "-noX") == 0 ||
				strcmp(argv[i], "-noXattrCompression") == 0)
			noX = TRUE;

		else if(strcmp(argv[i], "-no-xattrs") == 0)
			no_xattrs = TRUE;

		else if(strcmp(argv[i], "-xattrs") == 0) {
			if(xattrs_supported())
				no_xattrs = FALSE;
			else {
				ERROR("%s: xattrs are unsupported in "
					"this build\n", argv[0]);
				exit(1);
			}

		} else if(strcmp(argv[i], "-nopad") == 0)
			nopad = TRUE;

		else if(strcmp(argv[i], "-info") == 0)
			silent = FALSE;

		else if(strcmp(argv[i], "-noappend") == 0)
			delete = TRUE;

		else if(strcmp(argv[i], "-quiet") == 0)
			quiet = TRUE;

		else if(strcmp(argv[i], "-exit-on-error") == 0)
			exit_on_error = TRUE;

		else if(strcmp(argv[i], "-version") == 0) {
			print_version("sqfstar");
		} else {
			ERROR("%s: invalid option\n\n", argv[0]);
			print_sqfstar_options(stderr, argv[0], total_mem);
			exit(1);
		}
	}

	check_env_var();

	/*
	 * The -noI option implies -noId for backwards compatibility, so reset noId
	 * if both have been specified
	 */
	if(noI && noId)
		noId = FALSE;

	/*
	 * Some compressors may need the options to be checked for validity
	 * once all the options have been processed
	 */
	res = compressor_options_post(comp, block_size);
	if(res)
		EXIT_MKSQUASHFS();

	/*
	 * If the -info option has been selected then disable the
	 * progress bar unless it has been explicitly enabled with
	 * the -progress option
	 */
	if(!silent)
		progress = force_progress;

#ifdef SQUASHFS_TRACE
	/*
	 * Disable progress bar if full debug tracing is enabled.
	 * The progress bar in this case just gets in the way of the
	 * debug trace output
	 */
	progress = FALSE;
#endif

	destination_file =  argv[dest_index];
	if(stat(destination_file, &buf) == -1) {
		if(errno == ENOENT) { /* Does not exist */
			fd = open(destination_file, O_CREAT | O_TRUNC | O_RDWR,
				S_IRUSR | S_IWUSR | S_IRGRP | S_IROTH);
			if(fd == -1) {
				perror("Could not create destination file");
				exit(1);
			}
			delete = TRUE;

			/* ensure Mksquashfs doesn't try to read
			 * the destination file as input, which
			 * will result in an I/O loop */
			if(stat(destination_file, &buf) == -1) {
				/* disappered after creating? */
				perror("Could not stat destination file");
				exit(1);
			}
			ADD_ENTRY(buf);
		} else {
			perror("Could not stat destination file");
			exit(1);
		}

	} else {
		if(S_ISBLK(buf.st_mode)) {
			if((fd = open(destination_file, O_RDWR)) == -1) {
				perror("Could not open block device as "
					"destination");
				exit(1);
			}
			block_device = 1;

		} else
			BAD_ERROR("Destination file already exists!\n");
	}

	/*
	 * process the exclude files - must be done afer destination file has
	 * been possibly created
	 */
	for(i = 1; i < dest_index; i++) {
		if(strcmp(argv[i], "-ef") == 0)
			/*
			 * Note presence of filename arg has already
			 * been checked
			 */
			process_exclude_file(argv[++i]);
		else if( strcmp(argv[i], "-pf") == 0 ||
				strcmp(argv[i], "-comp") == 0)
			i++;
	}

	for(i = dest_index + 1; i < argc; i++)
		add_exclude(argv[i]);

	initialise_threads(readq, fragq, bwriteq, fwriteq, delete,
		destination_file);

	res = compressor_init(comp, &stream, SQUASHFS_METADATA_SIZE, 0);
	if(res)
		BAD_ERROR("compressor_init failed\n");

	dupl_block = malloc(1048576 * sizeof(struct file_info *));
	if(dupl_block == NULL)
		MEM_ERROR();

	dupl_frag = malloc(block_size * sizeof(struct file_info *));
	if(dupl_frag == NULL)
		MEM_ERROR();

	memset(dupl_block, 0, 1048576 * sizeof(struct file_info *));
	memset(dupl_frag, 0, block_size * sizeof(struct file_info *));

	comp_data = compressor_dump_options(comp, block_size, &size);

	if(!quiet)
		printf("Creating %d.%d filesystem on %s, block size %d.\n",
			SQUASHFS_MAJOR, SQUASHFS_MINOR,
			destination_file, block_size);

	/*
	 * store any compressor specific options after the superblock,
	 * and set the COMP_OPT flag to show that the filesystem has
	 * compressor specfic options
	 */
	if(comp_data) {
		unsigned short c_byte = size | SQUASHFS_COMPRESSED_BIT;

		SQUASHFS_INSWAP_SHORTS(&c_byte, 1);
		write_destination(fd, sizeof(struct squashfs_super_block),
			sizeof(c_byte), &c_byte);
		write_destination(fd, sizeof(struct squashfs_super_block) +
			sizeof(c_byte), size, comp_data);
		bytes = sizeof(struct squashfs_super_block) + sizeof(c_byte)
			+ size;
		comp_opts = TRUE;
	} else
		bytes = sizeof(struct squashfs_super_block);

	if(path)
		paths = add_subdir(paths, path);

	dump_actions();
	dump_pseudos();

	set_progressbar_state(progress);

	inode = process_tar_file(progress);

	sBlk.root_inode = inode;
	sBlk.inodes = inode_count;
	sBlk.s_magic = SQUASHFS_MAGIC;
	sBlk.s_major = SQUASHFS_MAJOR;
	sBlk.s_minor = SQUASHFS_MINOR;
	sBlk.block_size = block_size;
	sBlk.block_log = block_log;
	sBlk.flags = SQUASHFS_MKFLAGS(noI, noD, noF, noX, noId, no_fragments,
		always_use_fragments, duplicate_checking, exportable,
		no_xattrs, comp_opts);
	sBlk.mkfs_time = mkfs_time_opt ? mkfs_time : time(NULL);

	disable_info();

	while((fragment = get_frag_action(fragment)))
		write_fragment(*fragment);
	if(!reproducible)
		unlock_fragments();
	pthread_cleanup_push((void *) pthread_mutex_unlock, &fragment_mutex);
	pthread_mutex_lock(&fragment_mutex);
	while(fragments_outstanding) {
		pthread_mutex_unlock(&fragment_mutex);
		pthread_testcancel();
		sched_yield();
		pthread_mutex_lock(&fragment_mutex);
	}
	pthread_cleanup_pop(1);

	queue_put(to_writer, NULL);
	if(queue_get(from_writer) != 0)
		EXIT_MKSQUASHFS();

	set_progressbar_state(FALSE);
	write_filesystem_tables(&sBlk);

	if(!nopad && (i = bytes & (4096 - 1))) {
		char temp[4096] = {0};
		write_destination(fd, bytes, 4096 - i, temp);
	}

	close(fd);

	if(recovery_file)
		unlink(recovery_file);

	if(!quiet)
		print_summary();

	if(logging)
		fclose(log_fd);

	return 0;
}


int main(int argc, char *argv[])
{
	struct stat buf, source_buf;
	int res, i;
	char *b, *root_name = NULL;
	squashfs_inode inode;
	int readq;
	int fragq;
	int bwriteq;
	int fwriteq;
	int total_mem = get_default_phys_mem();
	int progress = TRUE;
	int force_progress = FALSE;
	struct file_buffer **fragment = NULL;
	char *command;

	/* skip leading path components in invocation command */
	for(command = argv[0] + strlen(argv[0]) - 1; command >= argv[0] && command[0] != '/'; command--);

	if(command < argv[0])
		command = argv[0];
	else
		command++;

	if(strcmp(command, "sqfstar") == 0)
		return sqfstar(argc, argv);

	if(argc > 1 && strcmp(argv[1], "-version") == 0) {
		print_version("mksquashfs");
		exit(0);
	}

	block_log = slog(block_size);
	calculate_queue_sizes(total_mem, &readq, &fragq, &bwriteq, &fwriteq);

        for(i = 1; i < argc && (argv[i][0] != '-' || strcmp(argv[i], "-") == 0); i++);

	if(i < argc && (strcmp(argv[i], "-help") == 0 || strcmp(argv[i], "-h") == 0)) {
		print_options(stdout, argv[0], total_mem);
		exit(0);
	}

	if(i < 3) {
		print_options(stderr, argv[0], total_mem);
		exit(1);
	}

	option_offset = i;
	destination_file = argv[i - 1];

	if(argv[1][0] != '-') {
		source_path = argv + 1;
		source = i - 2;
	} else {
		source_path = NULL;
		source = 0;
	}

	/*
	 * Scan the command line for -comp xxx option, this is to ensure
	 * any -X compressor specific options are passed to the
	 * correct compressor
	 */
	for(; i < argc; i++) {
		struct compressor *prev_comp = comp;
		
		if(strcmp(argv[i], "-comp") == 0) {
			if(++i == argc) {
				ERROR("%s: -comp missing compression type\n",
					argv[0]);
				exit(1);
			}
			comp = lookup_compressor(argv[i]);
			if(!comp->supported) {
				ERROR("%s: Compressor \"%s\" is not supported!"
					"\n", argv[0], argv[i]);
				ERROR("%s: Compressors available:\n", argv[0]);
				display_compressors(stderr, "", COMP_DEFAULT);
				exit(1);
			}
			if(prev_comp != NULL && prev_comp != comp) {
				ERROR("%s: -comp multiple conflicting -comp"
					" options specified on command line"
					", previously %s, now %s\n", argv[0],
					prev_comp->name, comp->name);
				exit(1);
			}
			compressor_opt_parsed = 1;

		} else if(strcmp(argv[i], "-e") == 0)
			break;
		else if(option_with_arg(argv[i], option_table))
			i++;
	}

	/*
	 * if no -comp option specified lookup default compressor.  Note the
	 * Makefile ensures the default compressor has been built, and so we
	 * don't need to to check for failure here
	 */
	if(comp == NULL)
		comp = lookup_compressor(COMP_DEFAULT);

	for(i = option_offset; i < argc; i++) {
		if(strcmp(argv[i], "-tar") == 0)
			tarfile = TRUE;
		else if(strcmp(argv[i], "-one-file-system") == 0)
			one_file_system = TRUE;
		else if(strcmp(argv[i], "-recovery-path") == 0) {
			if(++i == argc) {
				ERROR("%s: -recovery-path missing pathname\n",
							argv[0]);
				exit(1);
			}
			recovery_pathname = argv[i];
		} else if(strcmp(argv[i], "-help") == 0 || strcmp(argv[i], "-h") == 0) {
			print_options(stdout, argv[0], total_mem);
			exit(0);
		} else if(strcmp(argv[i], "-no-hardlinks") == 0)
			no_hardlinks = TRUE;
		else if(strcmp(argv[i], "-no-strip") == 0 ||
					strcmp(argv[i], "-tarstyle") == 0)
			tarstyle = TRUE;
		else if(strcmp(argv[i], "-cpiostyle") == 0)
			cpiostyle = TRUE;
		else if(strcmp(argv[i], "-cpiostyle0") == 0) {
			cpiostyle = TRUE;
			filename_terminator = '\0';
		} else if(strcmp(argv[i], "-throttle") == 0) {
			if((++i == argc) || !parse_num(argv[i], &sleep_time)) {
				ERROR("%s: %s missing or invalid value\n",
							argv[0], argv[i - 1]);
				exit(1);
			}
			if(sleep_time > 99) {
				ERROR("%s: %s value should be between 0 and "
						"99\n", argv[0], argv[i - 1]);
				exit(1);
			}
			readq = 4;
		} else if(strcmp(argv[i], "-limit") == 0) {
			if((++i == argc) || !parse_num(argv[i], &sleep_time)) {
				ERROR("%s: %s missing or invalid value\n",
							argv[0], argv[i - 1]);
				exit(1);
			}
			if(sleep_time < 1 || sleep_time > 100) {
				ERROR("%s: %s value should be between 1 and "
						"100\n", argv[0], argv[i - 1]);
				exit(1);
			}
			sleep_time = 100 - sleep_time;
			readq = 4;
		} else if(strcmp(argv[i], "-mkfs-time") == 0 ||
				strcmp(argv[i], "-fstime") == 0) {
			if((++i == argc) ||
				!parse_num_unsigned(argv[i], &mkfs_time)) {
					ERROR("%s: %s missing or invalid time "
						"value\n", argv[0],
						argv[i - 1]);
				exit(1);
			}
			mkfs_time_opt = TRUE;
		} else if(strcmp(argv[i], "-all-time") == 0) {
			if((++i == argc) ||
				!parse_num_unsigned(argv[i], &all_time)) {
					ERROR("%s: %s missing or invalid time "
						"value\n", argv[0],
						argv[i - 1]);
				exit(1);
			}
			all_time_opt = TRUE;
			clamping = FALSE;
		} else if(strcmp(argv[i], "-reproducible") == 0)
			reproducible = TRUE;
		else if(strcmp(argv[i], "-not-reproducible") == 0)
			reproducible = FALSE;
		else if(strcmp(argv[i], "-root-mode") == 0) {
			if((++i == argc) || !parse_mode(argv[i], &root_mode)) {
				ERROR("%s: -root-mode missing or invalid mode,"
					" octal number <= 07777 expected\n", argv[0]);
				exit(1);
			}
			root_mode_opt = TRUE;
		} else if(strcmp(argv[i], "-log") == 0) {
			if(++i == argc) {
				ERROR("%s: %s missing log file\n",
					argv[0], argv[i - 1]);
				exit(1);
			}
			open_log_file(argv[i]);

		} else if(strcmp(argv[i], "-action") == 0 ||
				strcmp(argv[i], "-a") ==0) {
			if(++i == argc) {
				ERROR("%s: %s missing action\n",
					argv[0], argv[i - 1]);
				exit(1);
			}
			res = parse_action(argv[i], ACTION_LOG_NONE);
			if(res == 0)
				exit(1);

		} else if(strcmp(argv[i], "-log-action") == 0 ||
				strcmp(argv[i], "-va") ==0) {
			if(++i == argc) {
				ERROR("%s: %s missing action\n",
					argv[0], argv[i - 1]);
				exit(1);
			}
			res = parse_action(argv[i], ACTION_LOG_VERBOSE);
			if(res == 0)
				exit(1);

		} else if(strcmp(argv[i], "-true-action") == 0 ||
				strcmp(argv[i], "-ta") ==0) {
			if(++i == argc) {
				ERROR("%s: %s missing action\n",
					argv[0], argv[i - 1]);
				exit(1);
			}
			res = parse_action(argv[i], ACTION_LOG_TRUE);
			if(res == 0)
				exit(1);

		} else if(strcmp(argv[i], "-false-action") == 0 ||
				strcmp(argv[i], "-fa") ==0) {
			if(++i == argc) {
				ERROR("%s: %s missing action\n",
					argv[0], argv[i - 1]);
				exit(1);
			}
			res = parse_action(argv[i], ACTION_LOG_FALSE);
			if(res == 0)
				exit(1);

		} else if(strcmp(argv[i], "-action-file") == 0 ||
				strcmp(argv[i], "-af") ==0) {
			if(++i == argc) {
				ERROR("%s: %s missing filename\n", argv[0],
							argv[i - 1]);
				exit(1);
			}
			if(read_action_file(argv[i], ACTION_LOG_NONE) == FALSE)
				exit(1);

		} else if(strcmp(argv[i], "-log-action-file") == 0 ||
				strcmp(argv[i], "-vaf") ==0) {
			if(++i == argc) {
				ERROR("%s: %s missing filename\n", argv[0],
							argv[i - 1]);
				exit(1);
			}
			if(read_action_file(argv[i], ACTION_LOG_VERBOSE) == FALSE)
				exit(1);

		} else if(strcmp(argv[i], "-true-action-file") == 0 ||
				strcmp(argv[i], "-taf") ==0) {
			if(++i == argc) {
				ERROR("%s: %s missing filename\n", argv[0],
							argv[i - 1]);
				exit(1);
			}
			if(read_action_file(argv[i], ACTION_LOG_TRUE) == FALSE)
				exit(1);

		} else if(strcmp(argv[i], "-false-action-file") == 0 ||
				strcmp(argv[i], "-faf") ==0) {
			if(++i == argc) {
				ERROR("%s: %s missing filename\n", argv[0],
							argv[i - 1]);
				exit(1);
			}
			if(read_action_file(argv[i], ACTION_LOG_FALSE) == FALSE)
				exit(1);

		} else if(strcmp(argv[i], "-comp") == 0)
			/* parsed previously */
			i++;

		else if(strncmp(argv[i], "-X", 2) == 0) {
			int args;

			if(strcmp(argv[i] + 2, "help") == 0)
				goto print_compressor_options;

			args = compressor_options(comp, argv + i, argc - i);
			if(args < 0) {
				if(args == -1) {
					ERROR("%s: Unrecognised compressor"
						" option %s\n", argv[0],
						argv[i]);
					if(!compressor_opt_parsed)
						ERROR("%s: Did you forget to"
							" specify -comp?\n",
							argv[0]);
print_compressor_options:
					ERROR("%s: selected compressor \"%s\""
						".  Options supported: %s\n",
						argv[0], comp->name,
						comp->usage ? "" : "none");
					if(comp->usage)
						comp->usage(stderr);
				}
				exit(1);
			}
			i += args;

		} else if(strcmp(argv[i], "-pf") == 0) {
			if(++i == argc) {
				ERROR("%s: -pf missing filename\n", argv[0]);
				exit(1);
			}
			if(read_pseudo_file(argv[i], destination_file) == FALSE)
				exit(1);
		} else if(strcmp(argv[i], "-p") == 0) {
			if(++i == argc) {
				ERROR("%s: -p missing pseudo file definition\n",
					argv[0]);
				exit(1);
			}
			if(read_pseudo_definition(argv[i], destination_file) == FALSE)
				exit(1);
		} else if(strcmp(argv[i], "-recover") == 0) {
			if(++i == argc) {
				ERROR("%s: -recover missing recovery file\n",
					argv[0]);
				exit(1);
			}
			read_recovery_data(argv[i], destination_file);
		} else if(strcmp(argv[i], "-no-recovery") == 0)
			recover = FALSE;
		else if(strcmp(argv[i], "-wildcards") == 0) {
			old_exclude = FALSE;
			use_regex = FALSE;
		} else if(strcmp(argv[i], "-regex") == 0) {
			old_exclude = FALSE;
			use_regex = TRUE;
		} else if(strcmp(argv[i], "-no-sparse") == 0)
			sparse_files = FALSE;
		else if(strcmp(argv[i], "-no-progress") == 0)
			progress = FALSE;
		else if(strcmp(argv[i], "-progress") == 0)
			force_progress = TRUE;
		else if(strcmp(argv[i], "-no-exports") == 0)
			exportable = FALSE;
		else if(strcmp(argv[i], "-offset") == 0 ||
						strcmp(argv[i], "-o") == 0) {
			if((++i == argc) ||
				!parse_numberll(argv[i], &start_offset, 1)) {
					ERROR("%s: %s missing or invalid offset "
						"size\n", argv[0], argv[i - 1]);
				exit(1);
			}
		} else if(strcmp(argv[i], "-processors") == 0) {
			if((++i == argc) || !parse_num(argv[i], &processors)) {
				ERROR("%s: -processors missing or invalid "
					"processor number\n", argv[0]);
				exit(1);
			}
			if(processors < 1) {
				ERROR("%s: -processors should be 1 or larger\n",
					argv[0]);
				exit(1);
			}
		} else if(strcmp(argv[i], "-read-queue") == 0) {
			if((++i == argc) || !parse_num(argv[i], &readq)) {
				ERROR("%s: -read-queue missing or invalid "
					"queue size\n", argv[0]);
				exit(1);
			}
			if(readq < 1) {
				ERROR("%s: -read-queue should be 1 megabyte or "
					"larger\n", argv[0]);
				exit(1);
			}
		} else if(strcmp(argv[i], "-write-queue") == 0) {
			if((++i == argc) || !parse_num(argv[i], &bwriteq)) {
				ERROR("%s: -write-queue missing or invalid "
					"queue size\n", argv[0]);
				exit(1);
			}
			if(bwriteq < 2) {
				ERROR("%s: -write-queue should be 2 megabytes "
					"or larger\n", argv[0]);
				exit(1);
			}
			fwriteq = bwriteq >> 1;
			bwriteq -= fwriteq;
		} else if(strcmp(argv[i], "-fragment-queue") == 0) {
			if((++i == argc) || !parse_num(argv[i], &fragq)) {
				ERROR("%s: -fragment-queue missing or invalid "
					"queue size\n", argv[0]);
				exit(1);
			}
			if(fragq < 1) {
				ERROR("%s: -fragment-queue should be 1 "
					"megabyte or larger\n", argv[0]);
				exit(1);
			}
		} else if(strcmp(argv[i], "-mem") == 0) {
			long long number;

			if((++i == argc) ||
					!parse_numberll(argv[i], &number, 1)) {
				ERROR("%s: -mem missing or invalid mem size\n",
					 argv[0]);
				exit(1);
			}

			/*
			 * convert from bytes to Mbytes, ensuring the value
			 * does not overflow a signed int
			 */
			if(number >= (1LL << 51)) {
				ERROR("%s: -mem invalid mem size\n", argv[0]);
				exit(1);
			}

			total_mem = number / 1048576;
			if(total_mem < (SQUASHFS_LOWMEM / SQUASHFS_TAKE)) {
				ERROR("%s: -mem should be %d Mbytes or "
					"larger\n", argv[0],
					SQUASHFS_LOWMEM / SQUASHFS_TAKE);
				exit(1);
			}
			calculate_queue_sizes(total_mem, &readq, &fragq,
				&bwriteq, &fwriteq);
		} else if(strcmp(argv[i], "-b") == 0) {
			if(++i == argc) {
				ERROR("%s: -b missing block size\n", argv[0]);
				exit(1);
			}
			if(!parse_number(argv[i], &block_size, 1)) {
				ERROR("%s: -b invalid block size\n", argv[0]);
				exit(1);
			}
			if((block_log = slog(block_size)) == 0) {
				ERROR("%s: -b block size not power of two or "
					"not between 4096 and 1Mbyte\n",
					argv[0]);
				exit(1);
			}
		} else if(strcmp(argv[i], "-ef") == 0) {
			if(++i == argc) {
				ERROR("%s: -ef missing filename\n", argv[0]);
				exit(1);
			}
		} else if(strcmp(argv[i], "-no-duplicates") == 0)
			duplicate_checking = FALSE;

		else if(strcmp(argv[i], "-no-fragments") == 0)
			no_fragments = TRUE;

		 else if(strcmp(argv[i], "-always-use-fragments") == 0)
			always_use_fragments = TRUE;

		 else if(strcmp(argv[i], "-sort") == 0) {
			if(++i == argc) {
				ERROR("%s: -sort missing filename\n", argv[0]);
				exit(1);
			}
		} else if(strcmp(argv[i], "-all-root") == 0 ||
				strcmp(argv[i], "-root-owned") == 0)
			global_uid = global_gid = 0;

		else if(strcmp(argv[i], "-force-uid") == 0) {
			if(++i == argc) {
				ERROR("%s: -force-uid missing uid or user\n",
					argv[0]);
				exit(1);
			}
			if((global_uid = strtoll(argv[i], &b, 10)), *b =='\0') {
				if(global_uid < 0 || global_uid >
						(((long long) 1 << 32) - 1)) {
					ERROR("%s: -force-uid uid out of range"
						"\n", argv[0]);
					exit(1);
				}
			} else {
				struct passwd *uid = getpwnam(argv[i]);
				if(uid)
					global_uid = uid->pw_uid;
				else {
					ERROR("%s: -force-uid invalid uid or "
						"unknown user\n", argv[0]);
					exit(1);
				}
			}
		} else if(strcmp(argv[i], "-force-gid") == 0) {
			if(++i == argc) {
				ERROR("%s: -force-gid missing gid or group\n",
					argv[0]);
				exit(1);
			}
			if((global_gid = strtoll(argv[i], &b, 10)), *b =='\0') {
				if(global_gid < 0 || global_gid >
						(((long long) 1 << 32) - 1)) {
					ERROR("%s: -force-gid gid out of range"
						"\n", argv[0]);
					exit(1);
				}
			} else {
				struct group *gid = getgrnam(argv[i]);
				if(gid)
					global_gid = gid->gr_gid;
				else {
					ERROR("%s: -force-gid invalid gid or "
						"unknown group\n", argv[0]);
					exit(1);
				}
			}
		} else if(strcmp(argv[i], "-noI") == 0 ||
				strcmp(argv[i], "-noInodeCompression") == 0)
			noI = TRUE;

		else if(strcmp(argv[i], "-noId") == 0 ||
				strcmp(argv[i], "-noIdTableCompression") == 0)
			noId = TRUE;

		else if(strcmp(argv[i], "-noD") == 0 ||
				strcmp(argv[i], "-noDataCompression") == 0)
			noD = TRUE;

		else if(strcmp(argv[i], "-noF") == 0 ||
				strcmp(argv[i], "-noFragmentCompression") == 0)
			noF = TRUE;

		else if(strcmp(argv[i], "-noX") == 0 ||
				strcmp(argv[i], "-noXattrCompression") == 0)
			noX = TRUE;

		else if(strcmp(argv[i], "-no-xattrs") == 0)
			no_xattrs = TRUE;

		else if(strcmp(argv[i], "-xattrs") == 0) {
			if(xattrs_supported())
				no_xattrs = FALSE;
			else {
				ERROR("%s: xattrs are unsupported in "
					"this build\n", argv[0]);
				exit(1);
			}

		} else if(strcmp(argv[i], "-nopad") == 0)
			nopad = TRUE;

		else if(strcmp(argv[i], "-info") == 0)
			silent = FALSE;

		else if(strcmp(argv[i], "-e") == 0)
			break;

		else if(strcmp(argv[i], "-noappend") == 0)
			delete = TRUE;

		else if(strcmp(argv[i], "-quiet") == 0)
			quiet = TRUE;

		else if(strcmp(argv[i], "-keep-as-directory") == 0)
			keep_as_directory = TRUE;

		else if(strcmp(argv[i], "-exit-on-error") == 0)
			exit_on_error = TRUE;

		else if(strcmp(argv[i], "-root-becomes") == 0) {
			if(++i == argc) {
				ERROR("%s: -root-becomes: missing name\n",
					argv[0]);
				exit(1);
			}	
			root_name = argv[i];
		} else if(strcmp(argv[i], "-version") == 0) {
			print_version("mksquashfs");
		} else {
			ERROR("%s: invalid option\n\n", argv[0]);
			print_options(stderr, argv[0], total_mem);
			exit(1);
		}
	}

	check_env_var();

	/*
	 * The -noI option implies -noId for backwards compatibility, so reset noId
	 * if both have been specified
	 */
	if(noI && noId)
		noId = FALSE;

	/*
	 * Some compressors may need the options to be checked for validity
	 * once all the options have been processed
	 */
	res = compressor_options_post(comp, block_size);
	if(res)
		EXIT_MKSQUASHFS();

	/*
	 * If the -info option has been selected then disable the
	 * progress bar unless it has been explicitly enabled with
	 * the -progress option
	 */
	if(!silent)
		progress = force_progress;
		
#ifdef SQUASHFS_TRACE
	/*
	 * Disable progress bar if full debug tracing is enabled.
	 * The progress bar in this case just gets in the way of the
	 * debug trace output
	 */
	progress = FALSE;
#endif

	if(one_file_system && source > 1) {
		source_dev = malloc(source * sizeof(dev_t));
		if(source_dev == NULL)
			MEM_ERROR();
	}

	for(i = 0; i < source; i++) {
		if(lstat(source_path[i], &source_buf) == -1) {
			fprintf(stderr, "Cannot stat source directory \"%s\" "
				"because %s\n", source_path[i],
				strerror(errno));
			EXIT_MKSQUASHFS();
		}

		if(one_file_system) {
			if(source > 1)
				source_dev[i] = source_buf.st_dev;
			else
				cur_dev = source_buf.st_dev;
		}
	}

	if(stat(destination_file, &buf) == -1) {
		if(errno == ENOENT) { /* Does not exist */
			fd = open(destination_file, O_CREAT | O_TRUNC | O_RDWR,
				S_IRUSR | S_IWUSR | S_IRGRP | S_IROTH);
			if(fd == -1) {
				perror("Could not create destination file");
				exit(1);
			}
			delete = TRUE;

			/* ensure Mksquashfs doesn't try to read
			 * the destination file as input, which
			 * will result in an I/O loop */
			if(stat(destination_file, &buf) == -1) {
				/* disappered after creating? */
				perror("Could not stat destination file");
				exit(1);
			}
			ADD_ENTRY(buf);
		} else {
			perror("Could not stat destination file");
			exit(1);
		}

	} else {
		if(S_ISBLK(buf.st_mode)) {
			if((fd = open(destination_file, O_RDWR)) == -1) {
				perror("Could not open block device as "
					"destination");
				exit(1);
			}
			block_device = 1;

		} else if(S_ISREG(buf.st_mode))	 {
			fd = open(destination_file, (delete ? O_TRUNC : 0) |
				O_RDWR);
			if(fd == -1) {
				perror("Could not open regular file for "
					"writing as destination");
				exit(1);
			}
			/* ensure Mksquashfs doesn't try to read
			 * the destination file as input, which
			 * will result in an I/O loop */
			ADD_ENTRY(buf);
		}
		else {
			ERROR("Destination not block device or regular file\n");
			exit(1);
		}

	}

	/*
	 * process the exclude files - must be done afer destination file has
	 * been possibly created
	 */
	for(i = option_offset; i < argc; i++)
		if(strcmp(argv[i], "-ef") == 0)
			/*
			 * Note presence of filename arg has already
			 * been checked
			 */
			process_exclude_file(argv[++i]);
		else if(strcmp(argv[i], "-e") == 0)
			break;
		else if(option_with_arg(argv[i], option_table))
			i++;

	if(i != argc) {
		if(++i == argc) {
			ERROR("%s: -e missing arguments\n", argv[0]);
			EXIT_MKSQUASHFS();
		}
		while(i < argc)
			if(old_exclude)
				old_add_exclude(argv[i++]);
			else
				add_exclude(argv[i++]);
	}

	/* process the sort files - must be done afer the exclude files  */
	for(i = option_offset; i < argc; i++)
		if(strcmp(argv[i], "-sort") == 0) {
			int res = read_sort_file(argv[++i], source,
								source_path);
			if(res == FALSE)
				BAD_ERROR("Failed to read sort file\n");
			sorted ++;
		} else if(strcmp(argv[i], "-e") == 0)
			break;
		else if(option_with_arg(argv[i], option_table))
			i++;

	if(!delete) {
	        comp = read_super(fd, &sBlk, destination_file);
	        if(comp == NULL) {
			ERROR("Failed to read existing filesystem - will not "
				"overwrite - ABORTING!\n");
			ERROR("To force Mksquashfs to write to this block "
				"device or file use -noappend\n");
			EXIT_MKSQUASHFS();
		}

		block_log = slog(block_size = sBlk.block_size);
		noI = SQUASHFS_UNCOMPRESSED_INODES(sBlk.flags);
		noD = SQUASHFS_UNCOMPRESSED_DATA(sBlk.flags);
		noF = SQUASHFS_UNCOMPRESSED_FRAGMENTS(sBlk.flags);
		noX = SQUASHFS_UNCOMPRESSED_XATTRS(sBlk.flags);
		noId = SQUASHFS_UNCOMPRESSED_IDS(sBlk.flags);
		no_fragments = SQUASHFS_NO_FRAGMENTS(sBlk.flags);
		always_use_fragments = SQUASHFS_ALWAYS_FRAGMENTS(sBlk.flags);
		duplicate_checking = SQUASHFS_DUPLICATES(sBlk.flags);
		exportable = SQUASHFS_EXPORTABLE(sBlk.flags);
		no_xattrs = SQUASHFS_NO_XATTRS(sBlk.flags);
		comp_opts = SQUASHFS_COMP_OPTS(sBlk.flags);
	}

	initialise_threads(readq, fragq, bwriteq, fwriteq, delete,
		destination_file);

	res = compressor_init(comp, &stream, SQUASHFS_METADATA_SIZE, 0);
	if(res)
		BAD_ERROR("compressor_init failed\n");

	dupl_block = malloc(1048576 * sizeof(struct file_info *));
	if(dupl_block == NULL)
		MEM_ERROR();

	dupl_frag = malloc(block_size * sizeof(struct file_info *));
	if(dupl_frag == NULL)
		MEM_ERROR();

	memset(dupl_block, 0, 1048576 * sizeof(struct file_info *));
	memset(dupl_frag, 0, block_size * sizeof(struct file_info *));

	if(delete) {
		int size;
		void *comp_data = compressor_dump_options(comp, block_size,
			&size);

		if(!quiet)
			printf("Creating %d.%d filesystem on %s, block size %d.\n",
				SQUASHFS_MAJOR, SQUASHFS_MINOR,
				destination_file, block_size);

		/*
		 * store any compressor specific options after the superblock,
		 * and set the COMP_OPT flag to show that the filesystem has
		 * compressor specfic options
		 */
		if(comp_data) {
			unsigned short c_byte = size | SQUASHFS_COMPRESSED_BIT;
	
			SQUASHFS_INSWAP_SHORTS(&c_byte, 1);
			write_destination(fd, sizeof(struct squashfs_super_block),
				sizeof(c_byte), &c_byte);
			write_destination(fd, sizeof(struct squashfs_super_block) +
				sizeof(c_byte), size, comp_data);
			bytes = sizeof(struct squashfs_super_block) + sizeof(c_byte)
				+ size;
			comp_opts = TRUE;
		} else			
			bytes = sizeof(struct squashfs_super_block);
	} else {
		unsigned int last_directory_block, inode_dir_offset,
			inode_dir_file_size, root_inode_size,
			inode_dir_start_block, uncompressed_data,
			compressed_data, inode_dir_inode_number,
			inode_dir_parent_inode;
		unsigned int root_inode_start =
			SQUASHFS_INODE_BLK(sBlk.root_inode),
			root_inode_offset =
			SQUASHFS_INODE_OFFSET(sBlk.root_inode);

		if((bytes = read_filesystem(root_name, fd, &sBlk, &inode_table,
				&data_cache, &directory_table,
				&directory_data_cache, &last_directory_block,
				&inode_dir_offset, &inode_dir_file_size,
				&root_inode_size, &inode_dir_start_block,
				&file_count, &sym_count, &dev_count, &dir_count,
				&fifo_count, &sock_count, &total_bytes,
				&total_inode_bytes, &total_directory_bytes,
				&inode_dir_inode_number,
				&inode_dir_parent_inode, add_old_root_entry,
				&fragment_table, &inode_lookup_table)) == 0) {
			ERROR("Failed to read existing filesystem - will not "
				"overwrite - ABORTING!\n");
			ERROR("To force Mksquashfs to write to this block "
				"device or file use -noappend\n");
			EXIT_MKSQUASHFS();
		}
		if((fragments = sBlk.fragments)) {
			fragment_table = realloc((char *) fragment_table,
				((fragments + FRAG_SIZE - 1) & ~(FRAG_SIZE - 1))
				 * sizeof(struct squashfs_fragment_entry)); 
			if(fragment_table == NULL)
				BAD_ERROR("Out of memory in save filesystem state\n");
		}

		printf("Appending to existing %d.%d filesystem on %s, block "
			"size %d\n", SQUASHFS_MAJOR, SQUASHFS_MINOR, destination_file,
			block_size);
		printf("All -b, -noI, -noD, -noF, -noX, -noId, -no-duplicates, "
			"-no-fragments,\n-always-use-fragments, -exportable and "
			"-comp options ignored\n");
		printf("\nIf appending is not wanted, please re-run with "
			"-noappend specified!\n\n");

		compressed_data = (inode_dir_offset + inode_dir_file_size) &
			~(SQUASHFS_METADATA_SIZE - 1);
		uncompressed_data = (inode_dir_offset + inode_dir_file_size) &
			(SQUASHFS_METADATA_SIZE - 1);
		
		/* save original filesystem state for restoring ... */
		sfragments = fragments;
		sbytes = bytes;
		sinode_count = sBlk.inodes;
		scache_bytes = root_inode_offset + root_inode_size;
		sdirectory_cache_bytes = uncompressed_data;
		sdata_cache = malloc(scache_bytes);
		if(sdata_cache == NULL)
			BAD_ERROR("Out of memory in save filesystem state\n");
		sdirectory_data_cache = malloc(sdirectory_cache_bytes);
		if(sdirectory_data_cache == NULL)
			BAD_ERROR("Out of memory in save filesystem state\n");
		memcpy(sdata_cache, data_cache, scache_bytes);
		memcpy(sdirectory_data_cache, directory_data_cache +
			compressed_data, sdirectory_cache_bytes);
		sinode_bytes = root_inode_start;
		stotal_bytes = total_bytes;
		stotal_inode_bytes = total_inode_bytes;
		stotal_directory_bytes = total_directory_bytes +
			compressed_data;
		sfile_count = file_count;
		ssym_count = sym_count;
		sdev_count = dev_count;
		sdir_count = dir_count + 1;
		sfifo_count = fifo_count;
		ssock_count = sock_count;
		sdup_files = dup_files;
		sid_count = id_count;
		write_recovery_data(&sBlk);
		save_xattrs();
		appending = TRUE;

		/*
		 * set the filesystem state up to be able to append to the
		 * original filesystem.  The filesystem state differs depending
		 * on whether we're appending to the original root directory, or
		 * if the original root directory becomes a sub-directory
		 * (root-becomes specified on command line, here root_name !=
		 * NULL)
		 */
		inode_bytes = inode_size = root_inode_start;
		directory_size = last_directory_block;
		cache_size = root_inode_offset + root_inode_size;
		directory_cache_size = inode_dir_offset + inode_dir_file_size;
		if(root_name) {
			sdirectory_bytes = last_directory_block;
			sdirectory_compressed_bytes = 0;
			root_inode_number = inode_dir_parent_inode;
			inode_no = sBlk.inodes + 2;
			directory_bytes = last_directory_block;
			directory_cache_bytes = uncompressed_data;
			memmove(directory_data_cache, directory_data_cache +
				compressed_data, uncompressed_data);
			cache_bytes = root_inode_offset + root_inode_size;
			add_old_root_entry(root_name, sBlk.root_inode,
				inode_dir_inode_number, SQUASHFS_DIR_TYPE);
			total_directory_bytes += compressed_data;
			dir_count ++;
		} else {
			sdirectory_compressed_bytes = last_directory_block -
				inode_dir_start_block;
			sdirectory_compressed =
				malloc(sdirectory_compressed_bytes);
			if(sdirectory_compressed == NULL)
				BAD_ERROR("Out of memory in save filesystem "
					"state\n");
			memcpy(sdirectory_compressed, directory_table +
				inode_dir_start_block,
				sdirectory_compressed_bytes); 
			sdirectory_bytes = inode_dir_start_block;
			root_inode_number = inode_dir_inode_number;
			inode_no = sBlk.inodes + 1;
			directory_bytes = inode_dir_start_block;
			directory_cache_bytes = inode_dir_offset;
			cache_bytes = root_inode_offset;
		}

		inode_count = file_count + dir_count + sym_count + dev_count +
			fifo_count + sock_count;
	}

	if(path)
		paths = add_subdir(paths, path);

	dump_actions(); 
	dump_pseudos();

	set_progressbar_state(progress);

	if(tarfile)
		inode = process_tar_file(progress);
	else if(tarstyle || cpiostyle)
		inode = process_source(progress);
	else if(!source)
		inode = no_sources(progress);
	else
		inode = dir_scan(S_ISDIR(source_buf.st_mode), progress);

	sBlk.root_inode = inode;
	sBlk.inodes = inode_count;
	sBlk.s_magic = SQUASHFS_MAGIC;
	sBlk.s_major = SQUASHFS_MAJOR;
	sBlk.s_minor = SQUASHFS_MINOR;
	sBlk.block_size = block_size;
	sBlk.block_log = block_log;
	sBlk.flags = SQUASHFS_MKFLAGS(noI, noD, noF, noX, noId, no_fragments,
		always_use_fragments, duplicate_checking, exportable,
		no_xattrs, comp_opts);
	sBlk.mkfs_time = mkfs_time_opt ? mkfs_time : time(NULL);

	disable_info();

	while((fragment = get_frag_action(fragment)))
		write_fragment(*fragment);
	if(!reproducible)
		unlock_fragments();
	pthread_cleanup_push((void *) pthread_mutex_unlock, &fragment_mutex);
	pthread_mutex_lock(&fragment_mutex);
	while(fragments_outstanding) {
		pthread_mutex_unlock(&fragment_mutex);
		pthread_testcancel();
		sched_yield();
		pthread_mutex_lock(&fragment_mutex);
	}
	pthread_cleanup_pop(1);

	queue_put(to_writer, NULL);
	if(queue_get(from_writer) != 0)
		EXIT_MKSQUASHFS();

	set_progressbar_state(FALSE);
	write_filesystem_tables(&sBlk);

	if(!nopad && (i = bytes & (4096 - 1))) {
		char temp[4096] = {0};
		write_destination(fd, bytes, 4096 - i, temp);
	}

	close(fd);

	if(recovery_file)
		unlink(recovery_file);

	if(!quiet)
		print_summary();

	if(logging)
		fclose(log_fd);

	return 0;
}<|MERGE_RESOLUTION|>--- conflicted
+++ resolved
@@ -276,10 +276,9 @@
 dev_t *source_dev;
 dev_t cur_dev;
 
-<<<<<<< HEAD
 /* Is Mksquashfs processing a tarfile? */
 int tarfile = FALSE;
-=======
+
 /* list of options that have an argument */
 char *option_table[] = { "comp", "b", "mkfs-time", "fstime", "all-time", "root-mode",
 	"force-uid", "force-gid", "action", "log-action", "true-action",
@@ -289,7 +288,6 @@
 	"o", "log", "a", "va", "ta", "fa", "af", "vaf", "taf", "faf",
 	"read-queue", "write-queue", "fragment-queue", NULL
 };
->>>>>>> f0267b97
 
 static char *read_from_disk(long long start, unsigned int avail_bytes);
 static void add_old_root_entry(char *name, squashfs_inode inode,
@@ -6215,10 +6213,6 @@
 }
 
 
-<<<<<<< HEAD
-int sqfstar(int argc, char *argv[])
-=======
-
 int option_with_arg(char *string, char *table[])
 {
 	int i;
@@ -6234,8 +6228,7 @@
 }
 
 
-int main(int argc, char *argv[])
->>>>>>> f0267b97
+int sqfstar(int argc, char *argv[])
 {
 	struct stat buf;
 	int res, i;
