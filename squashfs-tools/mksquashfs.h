--- conflicted
+++ resolved
@@ -225,12 +225,6 @@
 	return path_max;
 }
 
-<<<<<<< HEAD
-extern struct cache *reader_buffer, *fragment_buffer, *reserve_cache;
-extern struct cache *bwriter_buffer, *fwriter_buffer;
-extern struct queue *to_reader, *to_deflate, *to_writer, *from_writer,
-	*to_frag, *locked_fragment, *to_process_frag;
-=======
 extern struct cache *fragment_buffer, *reserve_cache;
 extern struct cache *fwriter_buffer;
 extern struct queue_cache *bwriter_buffer;
@@ -238,7 +232,6 @@
        *locked_fragment;
 extern struct queue_cache *to_deflate;
 extern struct read_queue *to_process_frag;
->>>>>>> e449f34c
 extern struct append_file **file_mapping;
 extern struct seq_queue *to_main, *to_order;
 extern pthread_mutex_t fragment_mutex, dup_mutex;
@@ -273,12 +266,8 @@
 extern unsigned int global_uid;
 extern int global_gid_opt;
 extern unsigned int global_gid;
-<<<<<<< HEAD
-extern int sleep_time;
 extern int global_dir_mode_opt;
 extern struct mode_data *global_dir_mode;
-=======
->>>>>>> e449f34c
 
 extern int read_fs_bytes(int, long long, long long, void *);
 extern void add_file(long long, long long, long long, unsigned int *, int,
