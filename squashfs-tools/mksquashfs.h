--- conflicted
+++ resolved
@@ -219,11 +219,6 @@
 extern int block_log;
 extern int sorted;
 extern int noF;
-<<<<<<< HEAD
-extern struct file_info **dupl_frag;
-extern int duplicate_checking;
-extern int read_fs_bytes(int, long long, long long, void *);
-=======
 extern int noD;
 extern int old_exclude;
 extern int no_fragments;
@@ -238,8 +233,7 @@
 extern mode_t root_mode;
 extern struct inode_info *inode_info[INODE_HASH_SIZE];
 
-extern int read_fs_bytes(int, long long, int, void *);
->>>>>>> 98662e38
+extern int read_fs_bytes(int, long long, long long, void *);
 extern void add_file(long long, long long, long long, unsigned int *, int,
 	unsigned int, int, int);
 extern struct id *create_id(unsigned int);
